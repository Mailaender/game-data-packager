VERSION := $(shell dpkg-parsechangelog | grep ^Version | cut -d' ' -f2-)
DIRS := ./out ./build

default: $(DIRS)
	make -f doom-common.mk IWAD=doom  LONG="Doom"   VERSION=$(VERSION)
	make -f doom-common.mk IWAD=doom2 \
		LONG="Doom 2: Hell on Earth" VERSION=$(VERSION)
	make -f doom-common.mk IWAD=tnt   \
		LONG="Final Doom: TNT: Evilution" VERSION=$(VERSION)
	make -f doom-common.mk IWAD=plutonia \
		LONG="Final Doom: The Plutonia Experiment" VERSION=$(VERSION)
	make -f rott.mk VERSION=$(VERSION)

$(DIRS):
	mkdir -p $@

clean:
	make -f doom-common.mk IWAD=doom  LONG="Doom"   VERSION=$(VERSION) clean
	make -f doom-common.mk IWAD=doom2 \
		LONG="Doom 2: Hell on Earth" VERSION=$(VERSION) clean
	make -f doom-common.mk IWAD=tnt   \
		LONG="Final Doom: TNT: Evilution" VERSION=$(VERSION) clean
	make -f doom-common.mk IWAD=plutonia \
		LONG="Final Doom: The Plutonia Experiment" VERSION=$(VERSION) clean
<<<<<<< HEAD
	make -f rott.mk VERSION=$(VERSION) clean
=======
	for d in $(DIRS); do [ ! -d "$$d" ]  || rmdir "$$d"; done
>>>>>>> e30426b6

.PHONY: default clean<|MERGE_RESOLUTION|>--- conflicted
+++ resolved
@@ -22,10 +22,7 @@
 		LONG="Final Doom: TNT: Evilution" VERSION=$(VERSION) clean
 	make -f doom-common.mk IWAD=plutonia \
 		LONG="Final Doom: The Plutonia Experiment" VERSION=$(VERSION) clean
-<<<<<<< HEAD
 	make -f rott.mk VERSION=$(VERSION) clean
-=======
 	for d in $(DIRS); do [ ! -d "$$d" ]  || rmdir "$$d"; done
->>>>>>> e30426b6
 
 .PHONY: default clean