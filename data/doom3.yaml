%YAML 1.2
---
compress-deb: false
longname: 'Doom 3 (original or BFG Edition)'

packages:
  doom3-data:
    longname: 'Doom 3'
    debian:
      engine: doom3-dhewm3
    steam:
      id: 9050
    install:
    - base/pak000.pk4
    - base/pak001.pk4
    - base/pak002.pk4
    - base/pak003.pk4
    - base/pak004.pk4
    - base/pak005.pk4
    - base/pak006.pk4
    - base/pak007.pk4
    - base/pak008.pk4

  doom3-resurrection-data:
    longname: 'Doom 3: Resurrection of Evil'
    expansion_for: doom3-data
    steam:
      id: 9070
    install_to: usr/share/games/doom3
    install:
    - d3xp/pak000.pk4
    - d3xp/pak001.pk4

  doom3-classic-data:
    longname: 'Classic Doom 3 (mod)'
    expansion_for: doom3-data
    install_to: usr/share/games/doom3
    install:
    - cdoom/autoexec.cfg
    - cdoom/cdoom_main.pk4
    - cdoom/cdoom_maps.pk4
    - cdoom/cdoom_models.pk4
    - cdoom/cdoom_sounds.pk4
    - cdoom/cdoom_textures.pk4
    - cdoom/cdoom_linux.pk4
    # TODO: check if those two are needed
    - cdoom/cdoom_dll.pk4
    - cdoom/cdoom_mac.pk4
    optional:
    - cdoom/cdoom.ico
    - cdoom/Classic Doom 3.url
    - cdoom/description.txt
    - cdoom/docs/shot00002.jpg
    - cdoom/docs/License.txt
    - cdoom/docs/Readme.txt
    - cdoom/fan_extras/classicdoom_001_1280x1024.jpg
    - cdoom/fan_extras/wallpaper1.jpg
    - cdoom/fan_extras/wallpaper2.jpg
    - cdoom/fan_extras/wallpaper3.jpg

  doom3-classic-dev:
    longname: 'Classic Doom 3 (devkit)'
    expansion_for: doom3-classic-data
    install_to: usr/share/games/doom3
    install:
    - cdoom/fan_extras/cdoomsource_131/readme.txt
    - cdoom/fan_extras/cdoomsource_131/framework/UsercmdGen.h
    - cdoom/fan_extras/cdoomsource_131/game/Entity.cpp
    - cdoom/fan_extras/cdoomsource_131/game/Entity.h
    - cdoom/fan_extras/cdoomsource_131/game/Game_local.cpp
    - cdoom/fan_extras/cdoomsource_131/game/Game_local.h
    - cdoom/fan_extras/cdoomsource_131/game/Item.cpp
    - cdoom/fan_extras/cdoomsource_131/game/Item.h
    - cdoom/fan_extras/cdoomsource_131/game/Misc.cpp
    - cdoom/fan_extras/cdoomsource_131/game/Misc.h
    - cdoom/fan_extras/cdoomsource_131/game/MultiplayerGame.cpp
    - cdoom/fan_extras/cdoomsource_131/game/Player.cpp
    - cdoom/fan_extras/cdoomsource_131/game/Player.h
    - cdoom/fan_extras/cdoomsource_131/game/PlayerView.cpp
    - cdoom/fan_extras/cdoomsource_131/game/Sound.cpp
    - cdoom/fan_extras/cdoomsource_131/game/Target.cpp
    - cdoom/fan_extras/cdoomsource_131/game/Target.h
    - cdoom/fan_extras/cdoomsource_131/game/ai/AI.cpp
    - cdoom/fan_extras/cdoomsource_131/game/gamesys/SysCmds.cpp
    - cdoom/fan_extras/cdoomsource_131/game/gamesys/SysCvar.cpp
    - cdoom/fan_extras/cdoomsource_131/game/gamesys/SysCvar.h

  doom3bfg-data:
    longname: 'Doom 3: BFG Edition'
    debian:
      engine: rbdoom3bfg
    steam:
      id: 208200
      path: "common/DOOM 3 BFG Edition"
    install:
    - base/D3BFGConfig.cfg
    - base/_common.crc
    - base/_common.resources
    - base/_ordered.crc
    - base/_ordered.resources
    - base/_sound_pc.crc
    - base/_sound_pc_en.crc
    - base/_sound_pc_en.resources
    - base/_sound_pc_fr.crc
    - base/_sound_pc_gr.crc
    - base/_sound_pc_it.crc
    - base/_sound_pc_jp.crc
    - base/_sound_pc.resources
    - base/_sound_pc_sp.crc
    - base/classicmusic/gravis.cfg
    - base/classicmusic/instruments/ACBASS.PAT
    - base/classicmusic/instruments/ACCORDN.PAT
    - base/classicmusic/instruments/ACGUITAR.PAT
    - base/classicmusic/instruments/ACPIANO.PAT
    - base/classicmusic/instruments/AGOGOHI.PAT
    - base/classicmusic/instruments/AGOGOLO.PAT
    - base/classicmusic/instruments/AGOGO.PAT
    - base/classicmusic/instruments/ALTOSAX.PAT
    - base/classicmusic/instruments/APPLAUSE.PAT
    - base/classicmusic/instruments/ATMOSPHR.PAT
    - base/classicmusic/instruments/AURORA.PAT
    - base/classicmusic/instruments/BAGPIPES.PAT
    - base/classicmusic/instruments/BANJO.PAT
    - base/classicmusic/instruments/BARISAX.PAT
    - base/classicmusic/instruments/BASSLEAD.PAT
    - base/classicmusic/instruments/BASSOON.PAT
    - base/classicmusic/instruments/BELLTREE.PAT
    - base/classicmusic/instruments/BLANK.PAT
    - base/classicmusic/instruments/BONGOHI.PAT
    - base/classicmusic/instruments/BONGOLO.PAT
    - base/classicmusic/instruments/BOTTLE.PAT
    - base/classicmusic/instruments/BOWGLASS.PAT
    - base/classicmusic/instruments/BRITEPNO.PAT
    - base/classicmusic/instruments/CABASA.PAT
    - base/classicmusic/instruments/CALLIOPE.PAT
    - base/classicmusic/instruments/CARILLON.PAT
    - base/classicmusic/instruments/CASTINET.PAT
    - base/classicmusic/instruments/CELESTE.PAT
    - base/classicmusic/instruments/CELLO.PAT
    - base/classicmusic/instruments/CHARANG.PAT
    - base/classicmusic/instruments/CHIFLEAD.PAT
    - base/classicmusic/instruments/CHOIR.PAT
    - base/classicmusic/instruments/CHURCH.PAT
    - base/classicmusic/instruments/CLAPS.PAT
    - base/classicmusic/instruments/CLARINET.PAT
    - base/classicmusic/instruments/CLAVE.PAT
    - base/classicmusic/instruments/CLAVINET.PAT
    - base/classicmusic/instruments/CLEANGTR.PAT
    - base/classicmusic/instruments/CONCRTNA.PAT
    - base/classicmusic/instruments/CONGAHI1.PAT
    - base/classicmusic/instruments/CONGAHI2.PAT
    - base/classicmusic/instruments/CONGALO.PAT
    - base/classicmusic/instruments/CONTRABA.PAT
    - base/classicmusic/instruments/COWBELL.PAT
    - base/classicmusic/instruments/CRYSTAL.PAT
    - base/classicmusic/instruments/CUICA1.PAT
    - base/classicmusic/instruments/CUICA2.PAT
    - base/classicmusic/instruments/CYMBELL.PAT
    - base/classicmusic/instruments/CYMCHINA.PAT
    - base/classicmusic/instruments/CYMCRSH1.PAT
    - base/classicmusic/instruments/CYMCRSH2.PAT
    - base/classicmusic/instruments/CYMRIDE1.PAT
    - base/classicmusic/instruments/CYMRIDE2.PAT
    - base/classicmusic/instruments/CYMSPLSH.PAT
    - base/classicmusic/instruments/DISTGTR.PAT
    - base/classicmusic/instruments/DOO.PAT
    - base/classicmusic/instruments/ECHOVOX.PAT
    - base/classicmusic/instruments/ENGLHORN.PAT
    - base/classicmusic/instruments/EPIANO1.PAT
    - base/classicmusic/instruments/EPIANO2.PAT
    - base/classicmusic/instruments/FANTASIA.PAT
    - base/classicmusic/instruments/FIDDLE.PAT
    - base/classicmusic/instruments/FLUTE.PAT
    - base/classicmusic/instruments/FNGRBASS.PAT
    - base/classicmusic/instruments/FRENCHRN.PAT
    - base/classicmusic/instruments/FRESHAIR.PAT
    - base/classicmusic/instruments/FRETLESS.PAT
    - base/classicmusic/instruments/FX-BLOW.PAT
    - base/classicmusic/instruments/FX-FRET.PAT
    - base/classicmusic/instruments/GHOSTIE.PAT
    - base/classicmusic/instruments/GLOCKEN.PAT
    - base/classicmusic/instruments/GTRHARM.PAT
    - base/classicmusic/instruments/GUIRO1.PAT
    - base/classicmusic/instruments/GUIRO2.PAT
    - base/classicmusic/instruments/HALOPAD.PAT
    - base/classicmusic/instruments/HARMONCA.PAT
    - base/classicmusic/instruments/HARP.PAT
    - base/classicmusic/instruments/HELICPTR.PAT
    - base/classicmusic/instruments/HIGHQ.PAT
    - base/classicmusic/instruments/HIHATCL.PAT
    - base/classicmusic/instruments/HIHATOP.PAT
    - base/classicmusic/instruments/HIHATPD.PAT
    - base/classicmusic/instruments/HITBRASS.PAT
    - base/classicmusic/instruments/HOMEORG.PAT
    - base/classicmusic/instruments/HONKY.PAT
    - base/classicmusic/instruments/HRPSCHRD.PAT
    - base/classicmusic/instruments/JAZZGTR.PAT
    - base/classicmusic/instruments/JINGLES.PAT
    - base/classicmusic/instruments/JUNGLE.PAT
    - base/classicmusic/instruments/KALIMBA.PAT
    - base/classicmusic/instruments/KICK1.PAT
    - base/classicmusic/instruments/KICK2.PAT
    - base/classicmusic/instruments/KOTO.PAT
    - base/classicmusic/instruments/LEAD5TH.PAT
    - base/classicmusic/instruments/MARACAS.PAT
    - base/classicmusic/instruments/MARCATO.PAT
    - base/classicmusic/instruments/MARIMBA.PAT
    - base/classicmusic/instruments/METALPAD.PAT
    - base/classicmusic/instruments/METBELL.PAT
    - base/classicmusic/instruments/METCLICK.PAT
    - base/classicmusic/instruments/MUSICBOX.PAT
    - base/classicmusic/instruments/MUTEGTR.PAT
    - base/classicmusic/instruments/MUTETRUM.PAT
    - base/classicmusic/instruments/NYGUITAR.PAT
    - base/classicmusic/instruments/OBOE.PAT
    - base/classicmusic/instruments/OCARINA.PAT
    - base/classicmusic/instruments/ODGUITAR.PAT
    - base/classicmusic/instruments/ORCHHIT.PAT
    - base/classicmusic/instruments/PERCORG.PAT
    - base/classicmusic/instruments/PICCOLO.PAT
    - base/classicmusic/instruments/PICKBASS.PAT
    - base/classicmusic/instruments/PISTOL.PAT
    - base/classicmusic/instruments/PIZZCATO.PAT
    - base/classicmusic/instruments/POLYSYN.PAT
    - base/classicmusic/instruments/RECORDER.PAT
    - base/classicmusic/instruments/REEDORG.PAT
    - base/classicmusic/instruments/REVCYM.PAT
    - base/classicmusic/instruments/ROCKORG.PAT
    - base/classicmusic/instruments/SANTUR.PAT
    - base/classicmusic/instruments/SAWWAVE.PAT
    - base/classicmusic/instruments/SCRATCH1.PAT
    - base/classicmusic/instruments/SCRATCH2.PAT
    - base/classicmusic/instruments/SEASHORE.PAT
    - base/classicmusic/instruments/SHAKAZUL.PAT
    - base/classicmusic/instruments/SHAKER.PAT
    - base/classicmusic/instruments/SHAMISEN.PAT
    - base/classicmusic/instruments/SHANNAI.PAT
    - base/classicmusic/instruments/SITAR.PAT
    - base/classicmusic/instruments/SLAPBAS1.PAT
    - base/classicmusic/instruments/SLAPBAS2.PAT
    - base/classicmusic/instruments/SLAP.PAT
    - base/classicmusic/instruments/SLOWSTR.PAT
    - base/classicmusic/instruments/SNARE1.PAT
    - base/classicmusic/instruments/SNARE2.PAT
    - base/classicmusic/instruments/SOUNDTRK.PAT
    - base/classicmusic/instruments/SPRNOSAX.PAT
    - base/classicmusic/instruments/SQRCLICK.PAT
    - base/classicmusic/instruments/SQRWAVE.PAT
    - base/classicmusic/instruments/STARTRAK.PAT
    - base/classicmusic/instruments/STEELDRM.PAT
    - base/classicmusic/instruments/STICKRIM.PAT
    - base/classicmusic/instruments/STICKS.PAT
    - base/classicmusic/instruments/SURDO1.PAT
    - base/classicmusic/instruments/SURDO2.PAT
    - base/classicmusic/instruments/SWEEPER.PAT
    - base/classicmusic/instruments/SYNBASS1.PAT
    - base/classicmusic/instruments/SYNBASS2.PAT
    - base/classicmusic/instruments/SYNBRAS1.PAT
    - base/classicmusic/instruments/SYNBRAS2.PAT
    - base/classicmusic/instruments/SYNPIANO.PAT
    - base/classicmusic/instruments/SYNSTR1.PAT
    - base/classicmusic/instruments/SYNSTR2.PAT
    - base/classicmusic/instruments/SYNTOM.PAT
    - base/classicmusic/instruments/TAIKO.PAT
    - base/classicmusic/instruments/TAMBORIN.PAT
    - base/classicmusic/instruments/TELEPHON.PAT
    - base/classicmusic/instruments/TENORSAX.PAT
    - base/classicmusic/instruments/TIMBALEH.PAT
    - base/classicmusic/instruments/TIMBALEL.PAT
    - base/classicmusic/instruments/TIMPANI.PAT
    - base/classicmusic/instruments/TOMHI1.PAT
    - base/classicmusic/instruments/TOMHI2.PAT
    - base/classicmusic/instruments/TOMLO1.PAT
    - base/classicmusic/instruments/TOMLO2.PAT
    - base/classicmusic/instruments/TOMMID1.PAT
    - base/classicmusic/instruments/TOMMID2.PAT
    - base/classicmusic/instruments/TOMS.PAT
    - base/classicmusic/instruments/TREMSTR.PAT
    - base/classicmusic/instruments/TRIANGL1.PAT
    - base/classicmusic/instruments/TRIANGL2.PAT
    - base/classicmusic/instruments/TROMBONE.PAT
    - base/classicmusic/instruments/TRUMPET.PAT
    - base/classicmusic/instruments/TUBA.PAT
    - base/classicmusic/instruments/TUBEBELL.PAT
    - base/classicmusic/instruments/UNICORN.PAT
    - base/classicmusic/instruments/VIBES.PAT
    - base/classicmusic/instruments/VIBSLAP.PAT
    - base/classicmusic/instruments/VIOLA.PAT
    - base/classicmusic/instruments/VIOLIN.PAT
    - base/classicmusic/instruments/VOICES.PAT
    - base/classicmusic/instruments/VOXLEAD.PAT
    - base/classicmusic/instruments/WARMPAD.PAT
    - base/classicmusic/instruments/WHISTLE1.PAT
    - base/classicmusic/instruments/WHISTLE2.PAT
    - base/classicmusic/instruments/WHISTLE.PAT
    - base/classicmusic/instruments/WOODBLK1.PAT
    - base/classicmusic/instruments/WOODBLK2.PAT
    - base/classicmusic/instruments/WOODBLK.PAT
    - base/classicmusic/instruments/WOODFLUT.PAT
    - base/classicmusic/instruments/XYLOPHON.PAT
    - base/default.cfg
    - base/joy_360_0.cfg
    - base/joy_360_1.cfg
    - base/joy_lefty.cfg
    - base/joy_righty.cfg
    - base/maps/admin.crc
    - base/maps/admin.resources
    - base/maps/alphalabs1.crc
    - base/maps/alphalabs1.resources
    - base/maps/alphalabs2.crc
    - base/maps/alphalabs2.resources
    - base/maps/alphalabs3.crc
    - base/maps/alphalabs3.resources
    - base/maps/alphalabs4.crc
    - base/maps/alphalabs4.resources
    - base/maps/caverns1.crc
    - base/maps/caverns1.resources
    - base/maps/caverns2.crc
    - base/maps/caverns2.resources
    - base/maps/comm1.crc
    - base/maps/comm1.resources
    - base/maps/commoutside.crc
    - base/maps/commoutside.resources
    - base/maps/cpuboss.crc
    - base/maps/cpuboss.resources
    - base/maps/cpu.crc
    - base/maps/cpu.resources
    - base/maps/d3ctf1.crc
    - base/maps/d3ctf1.resources
    - base/maps/d3ctf2.crc
    - base/maps/d3ctf2.resources
    - base/maps/d3ctf3.crc
    - base/maps/d3ctf3.resources
    - base/maps/d3ctf4.crc
    - base/maps/d3ctf4.resources
    - base/maps/d3dm1.crc
    - base/maps/d3dm1.resources
    - base/maps/d3dm2.crc
    - base/maps/d3dm2.resources
    - base/maps/d3dm3.crc
    - base/maps/d3dm3.resources
    - base/maps/d3dm4.crc
    - base/maps/d3dm4.resources
    - base/maps/d3dm5.crc
    - base/maps/d3dm5.resources
    - base/maps/d3xpdm1.crc
    - base/maps/d3xpdm1.resources
    - base/maps/d3xpdm2.crc
    - base/maps/d3xpdm2.resources
    - base/maps/d3xpdm3.crc
    - base/maps/d3xpdm3.resources
    - base/maps/d3xpdm4.crc
    - base/maps/d3xpdm4.resources
    - base/maps/delta1.crc
    - base/maps/delta1.resources
    - base/maps/delta2a.crc
    - base/maps/delta2a.resources
    - base/maps/delta2b.crc
    - base/maps/delta2b.resources
    - base/maps/delta3.crc
    - base/maps/delta3.resources
    - base/maps/delta4.crc
    - base/maps/delta4.resources
    - base/maps/delta5.crc
    - base/maps/delta5.resources
    - base/maps/deltax.crc
    - base/maps/deltax.resources
    - base/maps/enpro.crc
    - base/maps/enpro.resources
    - base/maps/erebus1.crc
    - base/maps/erebus1.resources
    - base/maps/erebus2.crc
    - base/maps/erebus2.resources
    - base/maps/erebus3.crc
    - base/maps/erebus3.resources
    - base/maps/erebus4.crc
    - base/maps/erebus4.resources
    - base/maps/erebus5.crc
    - base/maps/erebus5.resources
    - base/maps/erebus6.crc
    - base/maps/erebus6.resources
    - base/maps/hell1.crc
    - base/maps/hell1.resources
    - base/maps/hell.crc
    - base/maps/hellhole.crc
    - base/maps/hellhole.resources
    - base/maps/hell.resources
    - base/maps/le_enpro1.crc
    - base/maps/le_enpro1.resources
    - base/maps/le_enpro2.crc
    - base/maps/le_enpro2.resources
    - base/maps/le_exis1.crc
    - base/maps/le_exis1.resources
    - base/maps/le_exis2.crc
    - base/maps/le_exis2.resources
    - base/maps/le_hell.crc
    - base/maps/le_hell_post.crc
    - base/maps/le_hell_post.resources
    - base/maps/le_hell.resources
    - base/maps/le_underground2.crc
    - base/maps/le_underground2.resources
    - base/maps/le_underground.crc
    - base/maps/le_underground.resources
    - base/maps/mars_city1.crc
    - base/maps/mars_city1.resources
    - base/maps/mars_city2.crc
    - base/maps/mars_city2.resources
    - base/maps/mc_underground.crc
    - base/maps/mc_underground.resources
    - base/maps/monorail.crc
    - base/maps/monorail.resources
    - base/maps/phobos1.crc
    - base/maps/phobos1.resources
    - base/maps/phobos2.crc
    - base/maps/phobos2.resources
    - base/maps/phobos3.crc
    - base/maps/phobos3.resources
    - base/maps/phobos4.crc
    - base/maps/phobos4.resources
    - base/maps/recycling1.crc
    - base/maps/recycling1.resources
    - base/maps/recycling2.crc
    - base/maps/recycling2.resources
    - base/maps/site3.crc
    - base/maps/site3.resources
    - base/renderprogs/glsl-1_50/bink_fragment.glsl
    - base/renderprogs/glsl-1_50/bink_fragment.uniforms
    - base/renderprogs/glsl-1_50/bink_gui_fragment.glsl
    - base/renderprogs/glsl-1_50/bink_gui_fragment.uniforms
    - base/renderprogs/glsl-1_50/bink_gui_vertex.glsl
    - base/renderprogs/glsl-1_50/bink_gui_vertex.uniforms
    - base/renderprogs/glsl-1_50/bink_vertex.glsl
    - base/renderprogs/glsl-1_50/bink_vertex.uniforms
    - base/renderprogs/glsl-1_50/blendlight_fragment.glsl
    - base/renderprogs/glsl-1_50/blendlight_fragment.uniforms
    - base/renderprogs/glsl-1_50/blendlight_vertex.glsl
    - base/renderprogs/glsl-1_50/blendlight_vertex.uniforms
    - base/renderprogs/glsl-1_50/bloodorb1_capture_fragment.glsl
    - base/renderprogs/glsl-1_50/bloodorb1_capture_fragment.uniforms
    - base/renderprogs/glsl-1_50/bloodorb1_capture_vertex.glsl
    - base/renderprogs/glsl-1_50/bloodorb1_capture_vertex.uniforms
    - base/renderprogs/glsl-1_50/bloodorb2_capture_fragment.glsl
    - base/renderprogs/glsl-1_50/bloodorb2_capture_fragment.uniforms
    - base/renderprogs/glsl-1_50/bloodorb2_capture_vertex.glsl
    - base/renderprogs/glsl-1_50/bloodorb2_capture_vertex.uniforms
    - base/renderprogs/glsl-1_50/bloodorb3_capture_fragment.glsl
    - base/renderprogs/glsl-1_50/bloodorb3_capture_fragment.uniforms
    - base/renderprogs/glsl-1_50/bloodorb3_capture_vertex.glsl
    - base/renderprogs/glsl-1_50/bloodorb3_capture_vertex.uniforms
    - base/renderprogs/glsl-1_50/bloodorb_draw_fragment.glsl
    - base/renderprogs/glsl-1_50/bloodorb_draw_fragment.uniforms
    - base/renderprogs/glsl-1_50/bloodorb_draw_vertex.glsl
    - base/renderprogs/glsl-1_50/bloodorb_draw_vertex.uniforms
    - base/renderprogs/glsl-1_50/bumpyenvironment_fragment.glsl
    - base/renderprogs/glsl-1_50/bumpyenvironment_fragment.uniforms
    - base/renderprogs/glsl-1_50/bumpyenvironment_skinned_fragment.glsl
    - base/renderprogs/glsl-1_50/bumpyenvironment_skinned_fragment.uniforms
    - base/renderprogs/glsl-1_50/bumpyenvironment_skinned_vertex.glsl
    - base/renderprogs/glsl-1_50/bumpyenvironment_skinned_vertex.uniforms
    - base/renderprogs/glsl-1_50/bumpyenvironment_vertex.glsl
    - base/renderprogs/glsl-1_50/bumpyenvironment_vertex.uniforms
    - base/renderprogs/glsl-1_50/color_fragment.glsl
    - base/renderprogs/glsl-1_50/color_fragment.uniforms
    - base/renderprogs/glsl-1_50/color_skinned_fragment.glsl
    - base/renderprogs/glsl-1_50/color_skinned_fragment.uniforms
    - base/renderprogs/glsl-1_50/color_skinned_vertex.glsl
    - base/renderprogs/glsl-1_50/color_skinned_vertex.uniforms
    - base/renderprogs/glsl-1_50/color_vertex.glsl
    - base/renderprogs/glsl-1_50/color_vertex.uniforms
    - base/renderprogs/glsl-1_50/debug_shadowmap_fragment.glsl
    - base/renderprogs/glsl-1_50/debug_shadowmap_fragment.uniforms
    - base/renderprogs/glsl-1_50/debug_shadowmap_vertex.glsl
    - base/renderprogs/glsl-1_50/debug_shadowmap_vertex.uniforms
    - base/renderprogs/glsl-1_50/depth_fragment.glsl
    - base/renderprogs/glsl-1_50/depth_fragment.uniforms
    - base/renderprogs/glsl-1_50/depth_skinned_fragment.glsl
    - base/renderprogs/glsl-1_50/depth_skinned_fragment.uniforms
    - base/renderprogs/glsl-1_50/depth_skinned_vertex.glsl
    - base/renderprogs/glsl-1_50/depth_skinned_vertex.uniforms
    - base/renderprogs/glsl-1_50/depth_vertex.glsl
    - base/renderprogs/glsl-1_50/depth_vertex.uniforms
    - base/renderprogs/glsl-1_50/environment_fragment.glsl
    - base/renderprogs/glsl-1_50/environment_fragment.uniforms
    - base/renderprogs/glsl-1_50/environment_skinned_fragment.glsl
    - base/renderprogs/glsl-1_50/environment_skinned_fragment.uniforms
    - base/renderprogs/glsl-1_50/environment_skinned_vertex.glsl
    - base/renderprogs/glsl-1_50/environment_skinned_vertex.uniforms
    - base/renderprogs/glsl-1_50/environment_vertex.glsl
    - base/renderprogs/glsl-1_50/environment_vertex.uniforms
    - base/renderprogs/glsl-1_50/enviroSuit_fragment.glsl
    - base/renderprogs/glsl-1_50/enviroSuit_fragment.uniforms
    - base/renderprogs/glsl-1_50/enviroSuit_vertex.glsl
    - base/renderprogs/glsl-1_50/enviroSuit_vertex.uniforms
    - base/renderprogs/glsl-1_50/fog_fragment.glsl
    - base/renderprogs/glsl-1_50/fog_fragment.uniforms
    - base/renderprogs/glsl-1_50/fog_skinned_fragment.glsl
    - base/renderprogs/glsl-1_50/fog_skinned_fragment.uniforms
    - base/renderprogs/glsl-1_50/fog_skinned_vertex.glsl
    - base/renderprogs/glsl-1_50/fog_skinned_vertex.uniforms
    - base/renderprogs/glsl-1_50/fog_vertex.glsl
    - base/renderprogs/glsl-1_50/fog_vertex.uniforms
    - base/renderprogs/glsl-1_50/gui_fragment.glsl
    - base/renderprogs/glsl-1_50/gui_fragment.uniforms
    - base/renderprogs/glsl-1_50/gui_vertex.glsl
    - base/renderprogs/glsl-1_50/gui_vertex.uniforms
    - base/renderprogs/glsl-1_50/heatHaze_fragment.glsl
    - base/renderprogs/glsl-1_50/heatHaze_fragment.uniforms
    - base/renderprogs/glsl-1_50/heatHaze_vertex.glsl
    - base/renderprogs/glsl-1_50/heatHaze_vertex.uniforms
    - base/renderprogs/glsl-1_50/heatHazeWithMaskAndVertex_fragment.glsl
    - base/renderprogs/glsl-1_50/heatHazeWithMaskAndVertex_fragment.uniforms
    - base/renderprogs/glsl-1_50/heatHazeWithMaskAndVertex_vertex.glsl
    - base/renderprogs/glsl-1_50/heatHazeWithMaskAndVertex_vertex.uniforms
    - base/renderprogs/glsl-1_50/heatHazeWithMask_fragment.glsl
    - base/renderprogs/glsl-1_50/heatHazeWithMask_fragment.uniforms
    - base/renderprogs/glsl-1_50/heatHazeWithMask_vertex.glsl
    - base/renderprogs/glsl-1_50/heatHazeWithMask_vertex.uniforms
    - base/renderprogs/glsl-1_50/interactionAmbient_fragment.glsl
    - base/renderprogs/glsl-1_50/interactionAmbient_fragment.uniforms
    - base/renderprogs/glsl-1_50/interactionAmbient_skinned_fragment.glsl
    - base/renderprogs/glsl-1_50/interactionAmbient_skinned_fragment.uniforms
    - base/renderprogs/glsl-1_50/interactionAmbient_skinned_vertex.glsl
    - base/renderprogs/glsl-1_50/interactionAmbient_skinned_vertex.uniforms
    - base/renderprogs/glsl-1_50/interactionAmbient_vertex.glsl
    - base/renderprogs/glsl-1_50/interactionAmbient_vertex.uniforms
    - base/renderprogs/glsl-1_50/interaction_fragment.glsl
    - base/renderprogs/glsl-1_50/interaction_fragment.uniforms
    - base/renderprogs/glsl-1_50/interaction_skinned_fragment.glsl
    - base/renderprogs/glsl-1_50/interaction_skinned_fragment.uniforms
    - base/renderprogs/glsl-1_50/interaction_skinned_vertex.glsl
    - base/renderprogs/glsl-1_50/interaction_skinned_vertex.uniforms
    - base/renderprogs/glsl-1_50/interactionSM_parallel_fragment.glsl
    - base/renderprogs/glsl-1_50/interactionSM_parallel_fragment.uniforms
    - base/renderprogs/glsl-1_50/interactionSM_parallel_skinned_fragment.glsl
    - base/renderprogs/glsl-1_50/interactionSM_parallel_skinned_fragment.uniforms
    - base/renderprogs/glsl-1_50/interactionSM_parallel_skinned_vertex.glsl
    - base/renderprogs/glsl-1_50/interactionSM_parallel_skinned_vertex.uniforms
    - base/renderprogs/glsl-1_50/interactionSM_parallel_vertex.glsl
    - base/renderprogs/glsl-1_50/interactionSM_parallel_vertex.uniforms
    - base/renderprogs/glsl-1_50/interactionSM_point_fragment.glsl
    - base/renderprogs/glsl-1_50/interactionSM_point_fragment.uniforms
    - base/renderprogs/glsl-1_50/interactionSM_point_skinned_fragment.glsl
    - base/renderprogs/glsl-1_50/interactionSM_point_skinned_fragment.uniforms
    - base/renderprogs/glsl-1_50/interactionSM_point_skinned_vertex.glsl
    - base/renderprogs/glsl-1_50/interactionSM_point_skinned_vertex.uniforms
    - base/renderprogs/glsl-1_50/interactionSM_point_vertex.glsl
    - base/renderprogs/glsl-1_50/interactionSM_point_vertex.uniforms
    - base/renderprogs/glsl-1_50/interactionSM_spot_fragment.glsl
    - base/renderprogs/glsl-1_50/interactionSM_spot_fragment.uniforms
    - base/renderprogs/glsl-1_50/interactionSM_spot_skinned_fragment.glsl
    - base/renderprogs/glsl-1_50/interactionSM_spot_skinned_fragment.uniforms
    - base/renderprogs/glsl-1_50/interactionSM_spot_skinned_vertex.glsl
    - base/renderprogs/glsl-1_50/interactionSM_spot_skinned_vertex.uniforms
    - base/renderprogs/glsl-1_50/interactionSM_spot_vertex.glsl
    - base/renderprogs/glsl-1_50/interactionSM_spot_vertex.uniforms
    - base/renderprogs/glsl-1_50/interaction_vertex.glsl
    - base/renderprogs/glsl-1_50/interaction_vertex.uniforms
    - base/renderprogs/glsl-1_50/motionBlur_fragment.glsl
    - base/renderprogs/glsl-1_50/motionBlur_fragment.uniforms
    - base/renderprogs/glsl-1_50/motionBlur_vertex.glsl
    - base/renderprogs/glsl-1_50/motionBlur_vertex.uniforms
    - base/renderprogs/glsl-1_50/postprocess_fragment.glsl
    - base/renderprogs/glsl-1_50/postprocess_fragment.uniforms
    - base/renderprogs/glsl-1_50/postprocess_vertex.glsl
    - base/renderprogs/glsl-1_50/postprocess_vertex.uniforms
    - base/renderprogs/glsl-1_50/shadowDebug_fragment.glsl
    - base/renderprogs/glsl-1_50/shadowDebug_fragment.uniforms
    - base/renderprogs/glsl-1_50/shadowDebug_skinned_fragment.glsl
    - base/renderprogs/glsl-1_50/shadowDebug_skinned_fragment.uniforms
    - base/renderprogs/glsl-1_50/shadowDebug_skinned_vertex.glsl
    - base/renderprogs/glsl-1_50/shadowDebug_skinned_vertex.uniforms
    - base/renderprogs/glsl-1_50/shadowDebug_vertex.glsl
    - base/renderprogs/glsl-1_50/shadowDebug_vertex.uniforms
    - base/renderprogs/glsl-1_50/shadow_fragment.glsl
    - base/renderprogs/glsl-1_50/shadow_fragment.uniforms
    - base/renderprogs/glsl-1_50/shadow_skinned_fragment.glsl
    - base/renderprogs/glsl-1_50/shadow_skinned_fragment.uniforms
    - base/renderprogs/glsl-1_50/shadow_skinned_vertex.glsl
    - base/renderprogs/glsl-1_50/shadow_skinned_vertex.uniforms
    - base/renderprogs/glsl-1_50/shadow_vertex.glsl
    - base/renderprogs/glsl-1_50/shadow_vertex.uniforms
    - base/renderprogs/glsl-1_50/skybox_fragment.glsl
    - base/renderprogs/glsl-1_50/skybox_fragment.uniforms
    - base/renderprogs/glsl-1_50/skybox_vertex.glsl
    - base/renderprogs/glsl-1_50/skybox_vertex.uniforms
    - base/renderprogs/glsl-1_50/stereoDeGhost_fragment.glsl
    - base/renderprogs/glsl-1_50/stereoDeGhost_fragment.uniforms
    - base/renderprogs/glsl-1_50/stereoDeGhost_vertex.glsl
    - base/renderprogs/glsl-1_50/stereoDeGhost_vertex.uniforms
    - base/renderprogs/glsl-1_50/stereoInterlace_fragment.glsl
    - base/renderprogs/glsl-1_50/stereoInterlace_fragment.uniforms
    - base/renderprogs/glsl-1_50/stereoInterlace_vertex.glsl
    - base/renderprogs/glsl-1_50/stereoInterlace_vertex.uniforms
    - base/renderprogs/glsl-1_50/stereoWarp_fragment.glsl
    - base/renderprogs/glsl-1_50/stereoWarp_fragment.uniforms
    - base/renderprogs/glsl-1_50/stereoWarp_vertex.glsl
    - base/renderprogs/glsl-1_50/stereoWarp_vertex.uniforms
    - base/renderprogs/glsl-1_50/texture_color_fragment.glsl
    - base/renderprogs/glsl-1_50/texture_color_fragment.uniforms
    - base/renderprogs/glsl-1_50/texture_color_skinned_fragment.glsl
    - base/renderprogs/glsl-1_50/texture_color_skinned_fragment.uniforms
    - base/renderprogs/glsl-1_50/texture_color_skinned_vertex.glsl
    - base/renderprogs/glsl-1_50/texture_color_skinned_vertex.uniforms
    - base/renderprogs/glsl-1_50/texture_color_texgen_fragment.glsl
    - base/renderprogs/glsl-1_50/texture_color_texgen_fragment.uniforms
    - base/renderprogs/glsl-1_50/texture_color_texgen_vertex.glsl
    - base/renderprogs/glsl-1_50/texture_color_texgen_vertex.uniforms
    - base/renderprogs/glsl-1_50/texture_color_vertex.glsl
    - base/renderprogs/glsl-1_50/texture_color_vertex.uniforms
    - base/renderprogs/glsl-1_50/texture_fragment.glsl
    - base/renderprogs/glsl-1_50/texture_fragment.uniforms
    - base/renderprogs/glsl-1_50/texture_vertex.glsl
    - base/renderprogs/glsl-1_50/texture_vertex.uniforms
    - base/renderprogs/glsl-1_50/vertex_color_fragment.glsl
    - base/renderprogs/glsl-1_50/vertex_color_fragment.uniforms
    - base/renderprogs/glsl-1_50/vertex_color_vertex.glsl
    - base/renderprogs/glsl-1_50/vertex_color_vertex.uniforms
    - base/renderprogs/glsl-1_50/wobblesky_fragment.glsl
    - base/renderprogs/glsl-1_50/wobblesky_fragment.uniforms
    - base/renderprogs/glsl-1_50/wobblesky_vertex.glsl
    - base/renderprogs/glsl-1_50/wobblesky_vertex.uniforms
    - base/renderprogs/hlsl/bink_fragment.hlsl
    - base/renderprogs/hlsl/bink_gui_fragment.hlsl
    - base/renderprogs/hlsl/bink_gui_vertex.hlsl
    - base/renderprogs/hlsl/bink_vertex.hlsl
    - base/renderprogs/hlsl/blendlight_fragment.hlsl
    - base/renderprogs/hlsl/blendlight_vertex.hlsl
    - base/renderprogs/hlsl/bloodorb1_capture_fragment.hlsl
    - base/renderprogs/hlsl/bloodorb1_capture_vertex.hlsl
    - base/renderprogs/hlsl/bloodorb2_capture_fragment.hlsl
    - base/renderprogs/hlsl/bloodorb2_capture_vertex.hlsl
    - base/renderprogs/hlsl/bloodorb3_capture_fragment.hlsl
    - base/renderprogs/hlsl/bloodorb3_capture_vertex.hlsl
    - base/renderprogs/hlsl/bloodorb_draw_fragment.hlsl
    - base/renderprogs/hlsl/bloodorb_draw_vertex.hlsl
    - base/renderprogs/hlsl/bumpyenvironment_fragment.hlsl
    - base/renderprogs/hlsl/bumpyenvironment_skinned_fragment.hlsl
    - base/renderprogs/hlsl/bumpyenvironment_skinned_vertex.hlsl
    - base/renderprogs/hlsl/bumpyenvironment_vertex.hlsl
    - base/renderprogs/hlsl/color_fragment.hlsl
    - base/renderprogs/hlsl/color_skinned_fragment.hlsl
    - base/renderprogs/hlsl/color_skinned_vertex.hlsl
    - base/renderprogs/hlsl/color_vertex.hlsl
    - base/renderprogs/hlsl/debug_shadowmap_fragment.hlsl
    - base/renderprogs/hlsl/debug_shadowmap_vertex.hlsl
    - base/renderprogs/hlsl/depth_fragment.hlsl
    - base/renderprogs/hlsl/depth_skinned_fragment.hlsl
    - base/renderprogs/hlsl/depth_skinned_vertex.hlsl
    - base/renderprogs/hlsl/depth_vertex.hlsl
    - base/renderprogs/hlsl/environment_fragment.hlsl
    - base/renderprogs/hlsl/environment_skinned_fragment.hlsl
    - base/renderprogs/hlsl/environment_skinned_vertex.hlsl
    - base/renderprogs/hlsl/environment_vertex.hlsl
    - base/renderprogs/hlsl/enviroSuit_fragment.hlsl
    - base/renderprogs/hlsl/enviroSuit_vertex.hlsl
    - base/renderprogs/hlsl/fog_fragment.hlsl
    - base/renderprogs/hlsl/fog_skinned_fragment.hlsl
    - base/renderprogs/hlsl/fog_skinned_vertex.hlsl
    - base/renderprogs/hlsl/fog_vertex.hlsl
    - base/renderprogs/hlsl/gui_fragment.hlsl
    - base/renderprogs/hlsl/gui_vertex.hlsl
    - base/renderprogs/hlsl/heatHaze_fragment.hlsl
    - base/renderprogs/hlsl/heatHaze_vertex.hlsl
    - base/renderprogs/hlsl/heatHazeWithMaskAndVertex_fragment.hlsl
    - base/renderprogs/hlsl/heatHazeWithMaskAndVertex_vertex.hlsl
    - base/renderprogs/hlsl/heatHazeWithMask_fragment.hlsl
    - base/renderprogs/hlsl/heatHazeWithMask_vertex.hlsl
    - base/renderprogs/hlsl/interactionAmbient_fragment.hlsl
    - base/renderprogs/hlsl/interactionAmbient_skinned_fragment.hlsl
    - base/renderprogs/hlsl/interactionAmbient_skinned_vertex.hlsl
    - base/renderprogs/hlsl/interactionAmbient_vertex.hlsl
    - base/renderprogs/hlsl/interaction_fragment.hlsl
    - base/renderprogs/hlsl/interaction_skinned_fragment.hlsl
    - base/renderprogs/hlsl/interaction_skinned_vertex.hlsl
    - base/renderprogs/hlsl/interactionSM_parallel_fragment.hlsl
    - base/renderprogs/hlsl/interactionSM_parallel_skinned_fragment.hlsl
    - base/renderprogs/hlsl/interactionSM_parallel_skinned_vertex.hlsl
    - base/renderprogs/hlsl/interactionSM_parallel_vertex.hlsl
    - base/renderprogs/hlsl/interactionSM_point_fragment.hlsl
    - base/renderprogs/hlsl/interactionSM_point_skinned_fragment.hlsl
    - base/renderprogs/hlsl/interactionSM_point_skinned_vertex.hlsl
    - base/renderprogs/hlsl/interactionSM_point_vertex.hlsl
    - base/renderprogs/hlsl/interactionSM_spot_fragment.hlsl
    - base/renderprogs/hlsl/interactionSM_spot_skinned_fragment.hlsl
    - base/renderprogs/hlsl/interactionSM_spot_skinned_vertex.hlsl
    - base/renderprogs/hlsl/interactionSM_spot_vertex.hlsl
    - base/renderprogs/hlsl/interaction_vertex.hlsl
    - base/renderprogs/hlsl/motionBlur_fragment.hlsl
    - base/renderprogs/hlsl/motionBlur_vertex.hlsl
    - base/renderprogs/hlsl/postprocess_fragment.hlsl
    - base/renderprogs/hlsl/postprocess_vertex.hlsl
    - base/renderprogs/hlsl/shadowDebug_fragment.hlsl
    - base/renderprogs/hlsl/shadowDebug_skinned_fragment.hlsl
    - base/renderprogs/hlsl/shadowDebug_skinned_vertex.hlsl
    - base/renderprogs/hlsl/shadowDebug_vertex.hlsl
    - base/renderprogs/hlsl/shadow_fragment.hlsl
    - base/renderprogs/hlsl/shadow_skinned_fragment.hlsl
    - base/renderprogs/hlsl/shadow_skinned_vertex.hlsl
    - base/renderprogs/hlsl/shadow_vertex.hlsl
    - base/renderprogs/hlsl/skybox_fragment.hlsl
    - base/renderprogs/hlsl/skybox_vertex.hlsl
    - base/renderprogs/hlsl/stereoDeGhost_fragment.hlsl
    - base/renderprogs/hlsl/stereoDeGhost_vertex.hlsl
    - base/renderprogs/hlsl/stereoInterlace_fragment.hlsl
    - base/renderprogs/hlsl/stereoInterlace_vertex.hlsl
    - base/renderprogs/hlsl/stereoWarp_fragment.hlsl
    - base/renderprogs/hlsl/stereoWarp_vertex.hlsl
    - base/renderprogs/hlsl/texture_color_fragment.hlsl
    - base/renderprogs/hlsl/texture_color_skinned_fragment.hlsl
    - base/renderprogs/hlsl/texture_color_skinned_vertex.hlsl
    - base/renderprogs/hlsl/texture_color_texgen_fragment.hlsl
    - base/renderprogs/hlsl/texture_color_texgen_vertex.hlsl
    - base/renderprogs/hlsl/texture_color_vertex.hlsl
    - base/renderprogs/hlsl/texture_fragment.hlsl
    - base/renderprogs/hlsl/texture_vertex.hlsl
    - base/renderprogs/hlsl/vertex_color_fragment.hlsl
    - base/renderprogs/hlsl/vertex_color_vertex.hlsl
    - base/renderprogs/hlsl/wobblesky_fragment.hlsl
    - base/renderprogs/hlsl/wobblesky_vertex.hlsl
    - base/savegame/GAME-autosave/gamedata.save
    - base/savegame/GAME-autosave/gamedata.strings
    - base/savegame/GAME-autosave/game.details
    - base/savegame/profile.bin
    - base/sound/VO/video/deployment.bik
    - base/sound/VO/video/epd.bik
    - base/sound/VO/video/generator.bik
    - base/sound/VO/video/grabber.bik
    - base/sound/VO/video/hydrocon.bik
    - base/sound/VO/video/mfs.bik
    - base/sound/VO/video/video_alphalabs_intro.bik
    - base/sound/VO/video/video_ancient_civ.bik
    - base/sound/VO/video/video_bfg.bik
    - base/sound/VO/video/video_chaingun.bik
    - base/sound/VO/video/video_demon_museum.bik
    - base/sound/VO/video/video_ian_report.bik
    - base/sound/VO/video/video_ipn_news.bik
    - base/sound/VO/video/video_marine_sops.bik
    - base/sound/VO/video/video_meyers_report.bik
    - base/sound/VO/video/video_plasmagun.bik
    - base/sound/VO/video/video_recycling.bik
    - base/sound/VO/video/video_soulcube.bik
    - base/sound/VO/video/video_tablets.bik
    - base/sound/VO/video/video_uac_welcome.bik
    - base/strings/english.lang
    - base/video/admin/betruger.bik
    - base/video/comm1/swann_vidphone1.bik
    - base/video/comm1/swann_vidphone2.bik
    - base/video/comm1/swann_vidphone3.bik
    - base/video/data.bik
    - base/video/delta1/sarge_video1.bik
    - base/video/enpro1/lm_meyers_enpro.bik
    - base/video/erebusteam.bik
    - base/video/fireball.bik
    - base/video/hellhole/rescue.bik
    - base/video/intro/introloop.bik
    - base/video/loadvideo.bik
    - base/video/mars1.bik
    - base/video/marscity/decom.bik
    - base/video/marscity/dropship.bik
    - base/video/marscity/monoflyby.bik
    - base/video/marscity/sarge_mission_brief.bik
    - base/video/marscity/sci_team_request.bik
    - base/video/marscity/ship.bik
    - base/video/mars_rotation.bik
    - base/video/mcneil.bik
    - base/video/mc_underground/inv1sm.bik
    - base/video/mc_underground/inv2sm.bik
    - base/video/mc_underground/inv3.bik
    - base/video/mc_underground/inv4sm.bik
    - base/video/mc_underground/inv5sm.bik
    - base/video/mc_underground/inv6sm.bik
    - base/video/mc_underground/inv7sm.bik
    - base/video/radar.bik
    - base/video/recycling2/cs_bert01_composite.bik
    - base/video/recycling2/cs_bert02_composite.bik
    - base/wads/NERVE.WAD
    - base/wads/DOOM2.WAD
    - base/wads/DOOM.WAD
<<<<<<< HEAD
files:
  cdoom/docs/License.txt:
    install_to: $docdir
    install_as: license.txt
    distinctive_name: false
  cdoom/docs/Readme.txt:
    install_to: $docdir
    install_as: readme.txt
    distinctive_name: false
  cdoom/Classic Doom 3.url:
    install_to: $docdir
    install_as: classic_doom3.url
  cdoom/fan_extras/cdoomsource_131/readme.txt:
    distinctive_name: false

  DOOM3-1.3.1.exe:
    size: 19653399
    md5: 48330b83d08298826992da9a348c1620
    sha1sum: a619eb0c6dd2cc384e5ba2c8b444ab56db43897d
    sha256sum: a3215349ecfbb6d6b4d3411d1ed5c60394a8c072c74c6214609c78e556f1fb5b
    unpack:
      format: 7z
    provides:
    - base/pak005.pk4
    - base/pak006.pk4
    - base/pak007.pk4
    - base/pak008.pk4
    - d3xp/pak001.pk4
    # ???
    - base/game01.pk4
    - base/game02.pk4
    - base/game03.pk4
    - d3xp/game01.pk4
    - d3xp/game02.pk4
    - d3xp/game03.pk4
    - base/zpak003.pk4
    - d3xp/zpak101.pk4

  classic_doom_3_1.3.1.exe:
    size: 212439198
    md5: 2cea594e8e0638e94bcada63b977d02e
    sha1sum: 5402b4edf1dbff8fff242d999325fc2be51e4b72
    sha256sum: 2eacb9fce4447c22b8f7a24741534df952116b6efa9e6cdc807651b184432935
    unpack:
      format: 7z
    provides:
    - cdoom/Classic Doom 3.url
    - cdoom/autoexec.cfg
    - cdoom/cdoom.ico
    - cdoom/cdoom_dll.pk4
    - cdoom/cdoom_linux.pk4
    - cdoom/cdoom_mac.pk4
    - cdoom/cdoom_main.pk4
    - cdoom/cdoom_maps.pk4
    - cdoom/cdoom_models.pk4
    - cdoom/cdoom_sounds.pk4
    - cdoom/cdoom_textures.pk4
    - cdoom/description.txt
    - cdoom/docs/License.txt
    - cdoom/docs/Readme.txt
    - cdoom/docs/shot00002.jpg
    - cdoom/fan_extras/cdoomsource_131/readme.txt
    - cdoom/fan_extras/cdoomsource_131/framework/UsercmdGen.h
    - cdoom/fan_extras/cdoomsource_131/game/Entity.cpp
    - cdoom/fan_extras/cdoomsource_131/game/Entity.h
    - cdoom/fan_extras/cdoomsource_131/game/Game_local.cpp
    - cdoom/fan_extras/cdoomsource_131/game/Game_local.h
    - cdoom/fan_extras/cdoomsource_131/game/Item.cpp
    - cdoom/fan_extras/cdoomsource_131/game/Item.h
    - cdoom/fan_extras/cdoomsource_131/game/Misc.cpp
    - cdoom/fan_extras/cdoomsource_131/game/Misc.h
    - cdoom/fan_extras/cdoomsource_131/game/MultiplayerGame.cpp
    - cdoom/fan_extras/cdoomsource_131/game/Player.cpp
    - cdoom/fan_extras/cdoomsource_131/game/Player.h
    - cdoom/fan_extras/cdoomsource_131/game/PlayerView.cpp
    - cdoom/fan_extras/cdoomsource_131/game/Sound.cpp
    - cdoom/fan_extras/cdoomsource_131/game/Target.cpp
    - cdoom/fan_extras/cdoomsource_131/game/Target.h
    - cdoom/fan_extras/cdoomsource_131/game/ai/AI.cpp
    - cdoom/fan_extras/cdoomsource_131/game/gamesys/SysCmds.cpp
    - cdoom/fan_extras/cdoomsource_131/game/gamesys/SysCvar.cpp
    - cdoom/fan_extras/cdoomsource_131/game/gamesys/SysCvar.h
    - cdoom/fan_extras/classicdoom_001_1280x1024.jpg
    - cdoom/fan_extras/wallpaper1.jpg
    - cdoom/fan_extras/wallpaper2.jpg
    - cdoom/fan_extras/wallpaper3.jpg
=======
>>>>>>> da3a7731

cksums: |
  3020409499 353159257 base/pak000.pk4
  1437100813 229649726 base/pak001.pk4
  2513550240 416937674 base/pak002.pk4
  1287221965 317590154 base/pak003.pk4
  1029570683 237752384 base/pak004.pk4
  3302722352 552334    base/pak005.pk4
  2130247405 218751    base/pak006.pk4
  1446435975 192031    base/pak007.pk4
  3955608439 12243     base/pak008.pk4

  _ 50        cdoom/Classic Doom 3.url
  _ 89        cdoom/autoexec.cfg
  _ 22486     cdoom/cdoom.ico
  _ 1037189   cdoom/cdoom_dll.pk4
  _ 15435202  cdoom/cdoom_linux.pk4
  _ 3703491   cdoom/cdoom_mac.pk4
  _ 20610219  cdoom/cdoom_main.pk4
  _ 29532860  cdoom/cdoom_maps.pk4
  _ 72481549  cdoom/cdoom_models.pk4
  _ 52829162  cdoom/cdoom_sounds.pk4
  _ 15633643  cdoom/cdoom_textures.pk4
  _ 23        cdoom/description.txt
  _ 954       cdoom/docs/License.txt
  _ 13502     cdoom/docs/Readme.txt
  _ 45969     cdoom/docs/shot00002.jpg
  _ 4938      cdoom/fan_extras/cdoomsource_131/framework/UsercmdGen.h
  _ 137567    cdoom/fan_extras/cdoomsource_131/game/Entity.cpp
  _ 22440     cdoom/fan_extras/cdoomsource_131/game/Entity.h
  _ 116116    cdoom/fan_extras/cdoomsource_131/game/Game_local.cpp
  _ 28038     cdoom/fan_extras/cdoomsource_131/game/Game_local.h
  _ 32962     cdoom/fan_extras/cdoomsource_131/game/Item.cpp
  _ 5033      cdoom/fan_extras/cdoomsource_131/game/Item.h
  _ 77425     cdoom/fan_extras/cdoomsource_131/game/Misc.cpp
  _ 17302     cdoom/fan_extras/cdoomsource_131/game/Misc.h
  _ 104346    cdoom/fan_extras/cdoomsource_131/game/MultiplayerGame.cpp
  _ 238594    cdoom/fan_extras/cdoomsource_131/game/Player.cpp
  _ 24420     cdoom/fan_extras/cdoomsource_131/game/Player.h
  _ 19831     cdoom/fan_extras/cdoomsource_131/game/PlayerView.cpp

  _ 4587      base/D3BFGConfig.cfg
  _ 9064      base/_common.crc
  _ 80383351  base/_common.resources
  _ 5360      base/_ordered.crc
  _ 11311441  base/_ordered.resources
  _ 19052     base/_sound_pc.crc
  _ 545924092 base/_sound_pc.resources
  _ 3376      base/_sound_pc_en.crc
  _ 133979908 base/_sound_pc_en.resources
  _ 3316      base/_sound_pc_fr.crc
  _ 3336      base/_sound_pc_gr.crc
  _ 3336      base/_sound_pc_it.crc
  _ 3340      base/_sound_pc_jp.crc
  _ 3316      base/_sound_pc_sp.crc
  _ 2973      base/classicmusic/gravis.cfg
  _ 10829     base/classicmusic/instruments/ACBASS.PAT
  _ 19623     base/classicmusic/instruments/ACCORDN.PAT
  _ 52581     base/classicmusic/instruments/ACGUITAR.PAT
  _ 65259     base/classicmusic/instruments/ACPIANO.PAT
  _ 27727     base/classicmusic/instruments/AGOGO.PAT
  _ 7283      base/classicmusic/instruments/AGOGOHI.PAT
  _ 7283      base/classicmusic/instruments/AGOGOLO.PAT
  _ 11711     base/classicmusic/instruments/ALTOSAX.PAT
  _ 60449     base/classicmusic/instruments/APPLAUSE.PAT
  _ 63035     base/classicmusic/instruments/ATMOSPHR.PAT
  _ 62503     base/classicmusic/instruments/AURORA.PAT
  _ 16057     base/classicmusic/instruments/BAGPIPES.PAT
  _ 64523     base/classicmusic/instruments/BANJO.PAT
  _ 21739     base/classicmusic/instruments/BARISAX.PAT
  _ 53389     base/classicmusic/instruments/BASSLEAD.PAT
  _ 16723     base/classicmusic/instruments/BASSOON.PAT
  _ 64103     base/classicmusic/instruments/BELLTREE.PAT
  _ 3367      base/classicmusic/instruments/BLANK.PAT
  _ 7233      base/classicmusic/instruments/BONGOHI.PAT
  _ 9201      base/classicmusic/instruments/BONGOLO.PAT
  _ 25063     base/classicmusic/instruments/BOTTLE.PAT
  _ 49691     base/classicmusic/instruments/BOWGLASS.PAT
  _ 72739     base/classicmusic/instruments/BRITEPNO.PAT
  _ 17203     base/classicmusic/instruments/CABASA.PAT
  _ 46303     base/classicmusic/instruments/CALLIOPE.PAT
  _ 12089     base/classicmusic/instruments/CARILLON.PAT
  _ 12349     base/classicmusic/instruments/CASTINET.PAT
  _ 20207     base/classicmusic/instruments/CELESTE.PAT
  _ 18741     base/classicmusic/instruments/CELLO.PAT
  _ 90661     base/classicmusic/instruments/CHARANG.PAT
  _ 63381     base/classicmusic/instruments/CHIFLEAD.PAT
  _ 45353     base/classicmusic/instruments/CHOIR.PAT
  _ 4609      base/classicmusic/instruments/CHURCH.PAT
  _ 11719     base/classicmusic/instruments/CLAPS.PAT
  _ 19161     base/classicmusic/instruments/CLARINET.PAT
  _ 5035      base/classicmusic/instruments/CLAVE.PAT
  _ 3443      base/classicmusic/instruments/CLAVINET.PAT
  _ 46027     base/classicmusic/instruments/CLEANGTR.PAT
  _ 17981     base/classicmusic/instruments/CONCRTNA.PAT
  _ 8753      base/classicmusic/instruments/CONGAHI1.PAT
  _ 9713      base/classicmusic/instruments/CONGAHI2.PAT
  _ 9713      base/classicmusic/instruments/CONGALO.PAT
  _ 9723      base/classicmusic/instruments/CONTRABA.PAT
  _ 6645      base/classicmusic/instruments/COWBELL.PAT
  _ 60783     base/classicmusic/instruments/CRYSTAL.PAT
  _ 18995     base/classicmusic/instruments/CUICA1.PAT
  _ 26017     base/classicmusic/instruments/CUICA2.PAT
  _ 34815     base/classicmusic/instruments/CYMBELL.PAT
  _ 48545     base/classicmusic/instruments/CYMCHINA.PAT
  _ 63353     base/classicmusic/instruments/CYMCRSH1.PAT
  _ 62411     base/classicmusic/instruments/CYMCRSH2.PAT
  _ 35655     base/classicmusic/instruments/CYMRIDE1.PAT
  _ 35655     base/classicmusic/instruments/CYMRIDE2.PAT
  _ 63353     base/classicmusic/instruments/CYMSPLSH.PAT
  _ 38249     base/classicmusic/instruments/DISTGTR.PAT
  _ 17333     base/classicmusic/instruments/DOO.PAT
  _ 30287     base/classicmusic/instruments/ECHOVOX.PAT
  _ 24675     base/classicmusic/instruments/ENGLHORN.PAT
  _ 15005     base/classicmusic/instruments/EPIANO1.PAT
  _ 44191     base/classicmusic/instruments/EPIANO2.PAT
  _ 47229     base/classicmusic/instruments/FANTASIA.PAT
  _ 12309     base/classicmusic/instruments/FIDDLE.PAT
  _ 12383     base/classicmusic/instruments/FLUTE.PAT
  _ 19797     base/classicmusic/instruments/FNGRBASS.PAT
  _ 28635     base/classicmusic/instruments/FRENCHRN.PAT
  _ 58307     base/classicmusic/instruments/FRESHAIR.PAT
  _ 5605      base/classicmusic/instruments/FRETLESS.PAT
  _ 57693     base/classicmusic/instruments/FX-BLOW.PAT
  _ 27631     base/classicmusic/instruments/FX-FRET.PAT
  _ 63301     base/classicmusic/instruments/GHOSTIE.PAT
  _ 10695     base/classicmusic/instruments/GLOCKEN.PAT
  _ 10173     base/classicmusic/instruments/GTRHARM.PAT
  _ 8561      base/classicmusic/instruments/GUIRO1.PAT
  _ 18821     base/classicmusic/instruments/GUIRO2.PAT
  _ 60291     base/classicmusic/instruments/HALOPAD.PAT
  _ 15301     base/classicmusic/instruments/HARMONCA.PAT
  _ 23927     base/classicmusic/instruments/HARP.PAT
  _ 50327     base/classicmusic/instruments/HELICPTR.PAT
  _ 3945      base/classicmusic/instruments/HIGHQ.PAT
  _ 9453      base/classicmusic/instruments/HIHATCL.PAT
  _ 40417     base/classicmusic/instruments/HIHATOP.PAT
  _ 3925      base/classicmusic/instruments/HIHATPD.PAT
  _ 63369     base/classicmusic/instruments/HITBRASS.PAT
  _ 2301      base/classicmusic/instruments/HOMEORG.PAT
  _ 131905    base/classicmusic/instruments/HONKY.PAT
  _ 7709      base/classicmusic/instruments/HRPSCHRD.PAT
  _ 55923     base/classicmusic/instruments/JAZZGTR.PAT
  _ 34219     base/classicmusic/instruments/JINGLES.PAT
  _ 27541     base/classicmusic/instruments/JUNGLE.PAT
  _ 4739      base/classicmusic/instruments/KALIMBA.PAT
  _ 9411      base/classicmusic/instruments/KICK1.PAT
  _ 10377     base/classicmusic/instruments/KICK2.PAT
  _ 42079     base/classicmusic/instruments/KOTO.PAT
  _ 13233     base/classicmusic/instruments/LEAD5TH.PAT
  _ 9433      base/classicmusic/instruments/MARACAS.PAT
  _ 122881    base/classicmusic/instruments/MARCATO.PAT
  _ 4447      base/classicmusic/instruments/MARIMBA.PAT
  _ 60905     base/classicmusic/instruments/METALPAD.PAT
  _ 539       base/classicmusic/instruments/METBELL.PAT
  _ 539       base/classicmusic/instruments/METCLICK.PAT
  _ 30947     base/classicmusic/instruments/MUSICBOX.PAT
  _ 34577     base/classicmusic/instruments/MUTEGTR.PAT
  _ 19019     base/classicmusic/instruments/MUTETRUM.PAT
  _ 39211     base/classicmusic/instruments/NYGUITAR.PAT
  _ 9269      base/classicmusic/instruments/OBOE.PAT
  _ 3537      base/classicmusic/instruments/OCARINA.PAT
  _ 25845     base/classicmusic/instruments/ODGUITAR.PAT
  _ 28751     base/classicmusic/instruments/ORCHHIT.PAT
  _ 15435     base/classicmusic/instruments/PERCORG.PAT
  _ 8945      base/classicmusic/instruments/PICCOLO.PAT
  _ 33213     base/classicmusic/instruments/PICKBASS.PAT
  _ 36595     base/classicmusic/instruments/PISTOL.PAT
  _ 40173     base/classicmusic/instruments/PIZZCATO.PAT
  _ 60759     base/classicmusic/instruments/POLYSYN.PAT
  _ 5647      base/classicmusic/instruments/RECORDER.PAT
  _ 3471      base/classicmusic/instruments/REEDORG.PAT
  _ 27391     base/classicmusic/instruments/REVCYM.PAT
  _ 60887     base/classicmusic/instruments/ROCKORG.PAT
  _ 43833     base/classicmusic/instruments/SANTUR.PAT
  _ 54485     base/classicmusic/instruments/SAWWAVE.PAT
  _ 9091      base/classicmusic/instruments/SCRATCH1.PAT
  _ 4883      base/classicmusic/instruments/SCRATCH2.PAT
  _ 62407     base/classicmusic/instruments/SEASHORE.PAT
  _ 62589     base/classicmusic/instruments/SHAKAZUL.PAT
  _ 6527      base/classicmusic/instruments/SHAKER.PAT
  _ 26667     base/classicmusic/instruments/SHAMISEN.PAT
  _ 20151     base/classicmusic/instruments/SHANNAI.PAT
  _ 36979     base/classicmusic/instruments/SITAR.PAT
  _ 12031     base/classicmusic/instruments/SLAP.PAT
  _ 56133     base/classicmusic/instruments/SLAPBAS1.PAT
  _ 41581     base/classicmusic/instruments/SLAPBAS2.PAT
  _ 36717     base/classicmusic/instruments/SLOWSTR.PAT
  _ 17417     base/classicmusic/instruments/SNARE1.PAT
  _ 8503      base/classicmusic/instruments/SNARE2.PAT
  _ 40091     base/classicmusic/instruments/SOUNDTRK.PAT
  _ 14713     base/classicmusic/instruments/SPRNOSAX.PAT
  _ 539       base/classicmusic/instruments/SQRCLICK.PAT
  _ 30439     base/classicmusic/instruments/SQRWAVE.PAT
  _ 55085     base/classicmusic/instruments/STARTRAK.PAT
  _ 24229     base/classicmusic/instruments/STEELDRM.PAT
  _ 6005      base/classicmusic/instruments/STICKRIM.PAT
  _ 8757      base/classicmusic/instruments/STICKS.PAT
  _ 19527     base/classicmusic/instruments/SURDO1.PAT
  _ 19527     base/classicmusic/instruments/SURDO2.PAT
  _ 62745     base/classicmusic/instruments/SWEEPER.PAT
  _ 12627     base/classicmusic/instruments/SYNBASS1.PAT
  _ 6191      base/classicmusic/instruments/SYNBASS2.PAT
  _ 61735     base/classicmusic/instruments/SYNBRAS1.PAT
  _ 60641     base/classicmusic/instruments/SYNBRAS2.PAT
  _ 11543     base/classicmusic/instruments/SYNPIANO.PAT
  _ 62763     base/classicmusic/instruments/SYNSTR1.PAT
  _ 33165     base/classicmusic/instruments/SYNSTR2.PAT
  _ 61331     base/classicmusic/instruments/SYNTOM.PAT
  _ 37671     base/classicmusic/instruments/TAIKO.PAT
  _ 18219     base/classicmusic/instruments/TAMBORIN.PAT
  _ 9157      base/classicmusic/instruments/TELEPHON.PAT
  _ 17367     base/classicmusic/instruments/TENORSAX.PAT
  _ 10839     base/classicmusic/instruments/TIMBALEH.PAT
  _ 19787     base/classicmusic/instruments/TIMBALEL.PAT
  _ 14473     base/classicmusic/instruments/TIMPANI.PAT
  _ 13467     base/classicmusic/instruments/TOMHI1.PAT
  _ 13455     base/classicmusic/instruments/TOMHI2.PAT
  _ 13455     base/classicmusic/instruments/TOMLO1.PAT
  _ 19527     base/classicmusic/instruments/TOMLO2.PAT
  _ 13455     base/classicmusic/instruments/TOMMID1.PAT
  _ 13455     base/classicmusic/instruments/TOMMID2.PAT
  _ 13467     base/classicmusic/instruments/TOMS.PAT
  _ 122881    base/classicmusic/instruments/TREMSTR.PAT
  _ 4781      base/classicmusic/instruments/TRIANGL1.PAT
  _ 31901     base/classicmusic/instruments/TRIANGL2.PAT
  _ 26187     base/classicmusic/instruments/TROMBONE.PAT
  _ 13621     base/classicmusic/instruments/TRUMPET.PAT
  _ 11847     base/classicmusic/instruments/TUBA.PAT
  _ 18637     base/classicmusic/instruments/TUBEBELL.PAT
  _ 60505     base/classicmusic/instruments/UNICORN.PAT
  _ 21597     base/classicmusic/instruments/VIBES.PAT
  _ 19247     base/classicmusic/instruments/VIBSLAP.PAT
  _ 56465     base/classicmusic/instruments/VIOLA.PAT
  _ 25061     base/classicmusic/instruments/VIOLIN.PAT
  _ 30287     base/classicmusic/instruments/VOICES.PAT
  _ 30289     base/classicmusic/instruments/VOXLEAD.PAT
  _ 36491     base/classicmusic/instruments/WARMPAD.PAT
  _ 12053     base/classicmusic/instruments/WHISTLE.PAT
  _ 4315      base/classicmusic/instruments/WHISTLE1.PAT
  _ 2173      base/classicmusic/instruments/WHISTLE2.PAT
  _ 7685      base/classicmusic/instruments/WOODBLK.PAT
  _ 5035      base/classicmusic/instruments/WOODBLK1.PAT
  _ 7685      base/classicmusic/instruments/WOODBLK2.PAT
  _ 4191      base/classicmusic/instruments/WOODFLUT.PAT
  _ 19085     base/classicmusic/instruments/XYLOPHON.PAT
  _ 1413      base/default.cfg
  _ 621       base/joy_360_0.cfg
  _ 621       base/joy_360_1.cfg
  _ 382       base/joy_lefty.cfg
  _ 382       base/joy_righty.cfg
  _ 8608      base/maps/admin.crc
  _ 101795344 base/maps/admin.resources
  _ 9352      base/maps/alphalabs1.crc
  _ 126566915 base/maps/alphalabs1.resources
  _ 9324      base/maps/alphalabs2.crc
  _ 128148914 base/maps/alphalabs2.resources
  _ 6820      base/maps/alphalabs3.crc
  _ 78831805  base/maps/alphalabs3.resources
  _ 8644      base/maps/alphalabs4.crc
  _ 117490100 base/maps/alphalabs4.resources
  _ 6396      base/maps/caverns1.crc
  _ 98084232  base/maps/caverns1.resources
  _ 4324      base/maps/caverns2.crc
  _ 66722108  base/maps/caverns2.resources
  _ 9988      base/maps/comm1.crc
  _ 139019479 base/maps/comm1.resources
  _ 8836      base/maps/commoutside.crc
  _ 123959035 base/maps/commoutside.resources
  _ 7464      base/maps/cpu.crc
  _ 84589252  base/maps/cpu.resources
  _ 7108      base/maps/cpuboss.crc
  _ 90619051  base/maps/cpuboss.resources
  _ 2776      base/maps/d3ctf1.crc
  _ 46790625  base/maps/d3ctf1.resources
  _ 4412      base/maps/d3ctf2.crc
  _ 59934268  base/maps/d3ctf2.resources
  _ 4332      base/maps/d3ctf3.crc
  _ 71580181  base/maps/d3ctf3.resources
  _ 4124      base/maps/d3ctf4.crc
  _ 62686388  base/maps/d3ctf4.resources
  _ 4876      base/maps/d3dm1.crc
  _ 66062799  base/maps/d3dm1.resources
  _ 3860      base/maps/d3dm2.crc
  _ 43977226  base/maps/d3dm2.resources
  _ 3964      base/maps/d3dm3.crc
  _ 47869084  base/maps/d3dm3.resources
  _ 4624      base/maps/d3dm4.crc
  _ 57478892  base/maps/d3dm4.resources
  _ 3844      base/maps/d3dm5.crc
  _ 42230897  base/maps/d3dm5.resources
  _ 1920      base/maps/d3xpdm1.crc
  _ 42876278  base/maps/d3xpdm1.resources
  _ 1372      base/maps/d3xpdm2.crc
  _ 27607886  base/maps/d3xpdm2.resources
  _ 1176      base/maps/d3xpdm3.crc
  _ 34264539  base/maps/d3xpdm3.resources
  _ 1228      base/maps/d3xpdm4.crc
  _ 39515105  base/maps/d3xpdm4.resources
  _ 9212      base/maps/delta1.crc
  _ 118713861 base/maps/delta1.resources
  _ 9744      base/maps/delta2a.crc
  _ 124225762 base/maps/delta2a.resources
  _ 9348      base/maps/delta2b.crc
  _ 127242652 base/maps/delta2b.resources
  _ 9320      base/maps/delta3.crc
  _ 110709700 base/maps/delta3.resources
  _ 4320      base/maps/delta4.crc
  _ 57849193  base/maps/delta4.resources
  _ 8608      base/maps/delta5.crc
  _ 110982739 base/maps/delta5.resources
  _ 9980      base/maps/deltax.crc
  _ 144038712 base/maps/deltax.resources
  _ 8512      base/maps/enpro.crc
  _ 139460400 base/maps/enpro.resources
  _ 6832      base/maps/erebus1.crc
  _ 135606275 base/maps/erebus1.resources
  _ 8476      base/maps/erebus2.crc
  _ 129155025 base/maps/erebus2.resources
  _ 11580     base/maps/erebus3.crc
  _ 151219132 base/maps/erebus3.resources
  _ 10652     base/maps/erebus4.crc
  _ 147794309 base/maps/erebus4.resources
  _ 7960      base/maps/erebus5.crc
  _ 142505713 base/maps/erebus5.resources
  _ 7288      base/maps/erebus6.crc
  _ 128093344 base/maps/erebus6.resources
  _ 4516      base/maps/hell.crc
  _ 113253451 base/maps/hell.resources
  _ 4816      base/maps/hell1.crc
  _ 119990825 base/maps/hell1.resources
  _ 5264      base/maps/hellhole.crc
  _ 93810831  base/maps/hellhole.resources
  _ 9136      base/maps/le_enpro1.crc
  _ 145248407 base/maps/le_enpro1.resources
  _ 7936      base/maps/le_enpro2.crc
  _ 142053617 base/maps/le_enpro2.resources
  _ 10332     base/maps/le_exis1.crc
  _ 128735507 base/maps/le_exis1.resources
  _ 10712     base/maps/le_exis2.crc
  _ 155636000 base/maps/le_exis2.resources
  _ 4244      base/maps/le_hell.crc
  _ 116540602 base/maps/le_hell.resources
  _ 4696      base/maps/le_hell_post.crc
  _ 103851549 base/maps/le_hell_post.resources
  _ 7688      base/maps/le_underground.crc
  _ 98514027  base/maps/le_underground.resources
  _ 9316      base/maps/le_underground2.crc
  _ 143316101 base/maps/le_underground2.resources
  _ 10900     base/maps/mars_city1.crc
  _ 133277663 base/maps/mars_city1.resources
  _ 10572     base/maps/mars_city2.crc
  _ 126988683 base/maps/mars_city2.resources
  _ 9476      base/maps/mc_underground.crc
  _ 142847095 base/maps/mc_underground.resources
  _ 8776      base/maps/monorail.crc
  _ 118063477 base/maps/monorail.resources
  _ 11016     base/maps/phobos1.crc
  _ 165455360 base/maps/phobos1.resources
  _ 11184     base/maps/phobos2.crc
  _ 153669125 base/maps/phobos2.resources
  _ 10220     base/maps/phobos3.crc
  _ 175448889 base/maps/phobos3.resources
  _ 8688      base/maps/phobos4.crc
  _ 109809009 base/maps/phobos4.resources
  _ 6644      base/maps/recycling1.crc
  _ 109775573 base/maps/recycling1.resources
  _ 6128      base/maps/recycling2.crc
  _ 88706900  base/maps/recycling2.resources
  _ 6916      base/maps/site3.crc
  _ 106716157 base/maps/site3.resources
  _ 3107      base/renderprogs/glsl-1_50/bink_fragment.glsl
  _ 9         base/renderprogs/glsl-1_50/bink_fragment.uniforms
  _ 3233      base/renderprogs/glsl-1_50/bink_gui_fragment.glsl
  _ 1         base/renderprogs/glsl-1_50/bink_gui_fragment.uniforms
  _ 1198      base/renderprogs/glsl-1_50/bink_gui_vertex.glsl
  _ 53        base/renderprogs/glsl-1_50/bink_gui_vertex.uniforms
  _ 976       base/renderprogs/glsl-1_50/bink_vertex.glsl
  _ 53        base/renderprogs/glsl-1_50/bink_vertex.uniforms
  _ 2752      base/renderprogs/glsl-1_50/blendlight_fragment.glsl
  _ 9         base/renderprogs/glsl-1_50/blendlight_fragment.uniforms
  _ 1331      base/renderprogs/glsl-1_50/blendlight_vertex.glsl
  _ 97        base/renderprogs/glsl-1_50/blendlight_vertex.uniforms
  _ 2785      base/renderprogs/glsl-1_50/bloodorb1_capture_fragment.glsl
  _ 1         base/renderprogs/glsl-1_50/bloodorb1_capture_fragment.uniforms
  _ 1462      base/renderprogs/glsl-1_50/bloodorb1_capture_vertex.glsl
  _ 61        base/renderprogs/glsl-1_50/bloodorb1_capture_vertex.uniforms
  _ 2917      base/renderprogs/glsl-1_50/bloodorb2_capture_fragment.glsl
  _ 1         base/renderprogs/glsl-1_50/bloodorb2_capture_fragment.uniforms
  _ 2101      base/renderprogs/glsl-1_50/bloodorb2_capture_vertex.glsl
  _ 77        base/renderprogs/glsl-1_50/bloodorb2_capture_vertex.uniforms
  _ 3404      base/renderprogs/glsl-1_50/bloodorb3_capture_fragment.glsl
  _ 1         base/renderprogs/glsl-1_50/bloodorb3_capture_fragment.uniforms
  _ 2240      base/renderprogs/glsl-1_50/bloodorb3_capture_vertex.glsl
  _ 77        base/renderprogs/glsl-1_50/bloodorb3_capture_vertex.uniforms
  _ 2761      base/renderprogs/glsl-1_50/bloodorb_draw_fragment.glsl
  _ 1         base/renderprogs/glsl-1_50/bloodorb_draw_fragment.uniforms
  _ 976       base/renderprogs/glsl-1_50/bloodorb_draw_vertex.glsl
  _ 53        base/renderprogs/glsl-1_50/bloodorb_draw_vertex.uniforms
  _ 3537      base/renderprogs/glsl-1_50/bumpyenvironment_fragment.glsl
  _ 1         base/renderprogs/glsl-1_50/bumpyenvironment_fragment.uniforms
  _ 3537      base/renderprogs/glsl-1_50/bumpyenvironment_skinned_fragment.glsl
  _ 1         base/renderprogs/glsl-1_50/bumpyenvironment_skinned_fragment.uniforms
  _ 4146      base/renderprogs/glsl-1_50/bumpyenvironment_skinned_vertex.glsl
  _ 124       base/renderprogs/glsl-1_50/bumpyenvironment_skinned_vertex.uniforms
  _ 2453      base/renderprogs/glsl-1_50/bumpyenvironment_vertex.glsl
  _ 124       base/renderprogs/glsl-1_50/bumpyenvironment_vertex.uniforms
  _ 2476      base/renderprogs/glsl-1_50/color_fragment.glsl
  _ 9         base/renderprogs/glsl-1_50/color_fragment.uniforms
  _ 2476      base/renderprogs/glsl-1_50/color_skinned_fragment.glsl
  _ 9         base/renderprogs/glsl-1_50/color_skinned_fragment.uniforms
  _ 2082      base/renderprogs/glsl-1_50/color_skinned_vertex.glsl
  _ 53        base/renderprogs/glsl-1_50/color_skinned_vertex.uniforms
  _ 938       base/renderprogs/glsl-1_50/color_vertex.glsl
  _ 53        base/renderprogs/glsl-1_50/color_vertex.uniforms
  _ 2630      base/renderprogs/glsl-1_50/debug_shadowmap_fragment.glsl
  _ 26        base/renderprogs/glsl-1_50/debug_shadowmap_fragment.uniforms
  _ 1321      base/renderprogs/glsl-1_50/debug_shadowmap_vertex.glsl
  _ 126       base/renderprogs/glsl-1_50/debug_shadowmap_vertex.uniforms
  _ 2462      base/renderprogs/glsl-1_50/depth_fragment.glsl
  _ 1         base/renderprogs/glsl-1_50/depth_fragment.uniforms
  _ 2462      base/renderprogs/glsl-1_50/depth_skinned_fragment.glsl
  _ 1         base/renderprogs/glsl-1_50/depth_skinned_fragment.uniforms
  _ 2022      base/renderprogs/glsl-1_50/depth_skinned_vertex.glsl
  _ 53        base/renderprogs/glsl-1_50/depth_skinned_vertex.uniforms
  _ 841       base/renderprogs/glsl-1_50/depth_vertex.glsl
  _ 53        base/renderprogs/glsl-1_50/depth_vertex.uniforms
  _ 2796      base/renderprogs/glsl-1_50/enviroSuit_fragment.glsl
  _ 1         base/renderprogs/glsl-1_50/enviroSuit_fragment.uniforms
  _ 1082      base/renderprogs/glsl-1_50/enviroSuit_vertex.glsl
  _ 61        base/renderprogs/glsl-1_50/enviroSuit_vertex.uniforms
  _ 3133      base/renderprogs/glsl-1_50/environment_fragment.glsl
  _ 1         base/renderprogs/glsl-1_50/environment_fragment.uniforms
  _ 3133      base/renderprogs/glsl-1_50/environment_skinned_fragment.glsl
  _ 1         base/renderprogs/glsl-1_50/environment_skinned_fragment.uniforms
  _ 2803      base/renderprogs/glsl-1_50/environment_skinned_vertex.glsl
  _ 79        base/renderprogs/glsl-1_50/environment_skinned_vertex.uniforms
  _ 1153      base/renderprogs/glsl-1_50/environment_vertex.glsl
  _ 79        base/renderprogs/glsl-1_50/environment_vertex.uniforms
  _ 2646      base/renderprogs/glsl-1_50/fog_fragment.glsl
  _ 9         base/renderprogs/glsl-1_50/fog_fragment.uniforms
  _ 2646      base/renderprogs/glsl-1_50/fog_skinned_fragment.glsl
  _ 9         base/renderprogs/glsl-1_50/fog_skinned_fragment.uniforms
  _ 2389      base/renderprogs/glsl-1_50/fog_skinned_vertex.glsl
  _ 97        base/renderprogs/glsl-1_50/fog_skinned_vertex.uniforms
  _ 1257      base/renderprogs/glsl-1_50/fog_vertex.glsl
  _ 97        base/renderprogs/glsl-1_50/fog_vertex.uniforms
  _ 2667      base/renderprogs/glsl-1_50/gui_fragment.glsl
  _ 1         base/renderprogs/glsl-1_50/gui_fragment.uniforms
  _ 1198      base/renderprogs/glsl-1_50/gui_vertex.glsl
  _ 53        base/renderprogs/glsl-1_50/gui_vertex.uniforms
  _ 3186      base/renderprogs/glsl-1_50/heatHazeWithMaskAndVertex_fragment.glsl
  _ 15        base/renderprogs/glsl-1_50/heatHazeWithMaskAndVertex_fragment.uniforms
  _ 2953      base/renderprogs/glsl-1_50/heatHazeWithMaskAndVertex_vertex.glsl
  _ 145       base/renderprogs/glsl-1_50/heatHazeWithMaskAndVertex_vertex.uniforms
  _ 3135      base/renderprogs/glsl-1_50/heatHazeWithMask_fragment.glsl
  _ 15        base/renderprogs/glsl-1_50/heatHazeWithMask_fragment.uniforms
  _ 2858      base/renderprogs/glsl-1_50/heatHazeWithMask_vertex.glsl
  _ 145       base/renderprogs/glsl-1_50/heatHazeWithMask_vertex.uniforms
  _ 2973      base/renderprogs/glsl-1_50/heatHaze_fragment.glsl
  _ 15        base/renderprogs/glsl-1_50/heatHaze_fragment.uniforms
  _ 2779      base/renderprogs/glsl-1_50/heatHaze_vertex.glsl
  _ 145       base/renderprogs/glsl-1_50/heatHaze_vertex.uniforms
  _ 4909      base/renderprogs/glsl-1_50/interactionAmbient_fragment.glsl
  _ 38        base/renderprogs/glsl-1_50/interactionAmbient_fragment.uniforms
  _ 4901      base/renderprogs/glsl-1_50/interactionAmbient_skinned_fragment.glsl
  _ 38        base/renderprogs/glsl-1_50/interactionAmbient_skinned_fragment.uniforms
  _ 4819      base/renderprogs/glsl-1_50/interactionAmbient_skinned_vertex.glsl
  _ 300       base/renderprogs/glsl-1_50/interactionAmbient_skinned_vertex.uniforms
  _ 3116      base/renderprogs/glsl-1_50/interactionAmbient_vertex.glsl
  _ 300       base/renderprogs/glsl-1_50/interactionAmbient_vertex.uniforms
  _ 7803      base/renderprogs/glsl-1_50/interactionSM_parallel_fragment.glsl
  _ 134       base/renderprogs/glsl-1_50/interactionSM_parallel_fragment.uniforms
  _ 7803      base/renderprogs/glsl-1_50/interactionSM_parallel_skinned_fragment.glsl
  _ 134       base/renderprogs/glsl-1_50/interactionSM_parallel_skinned_fragment.uniforms
  _ 5842      base/renderprogs/glsl-1_50/interactionSM_parallel_skinned_vertex.glsl
  _ 417       base/renderprogs/glsl-1_50/interactionSM_parallel_skinned_vertex.uniforms
  _ 4461      base/renderprogs/glsl-1_50/interactionSM_parallel_vertex.glsl
  _ 456       base/renderprogs/glsl-1_50/interactionSM_parallel_vertex.uniforms
  _ 8005      base/renderprogs/glsl-1_50/interactionSM_point_fragment.glsl
  _ 115       base/renderprogs/glsl-1_50/interactionSM_point_fragment.uniforms
  _ 8005      base/renderprogs/glsl-1_50/interactionSM_point_skinned_fragment.glsl
  _ 115       base/renderprogs/glsl-1_50/interactionSM_point_skinned_fragment.uniforms
  _ 5842      base/renderprogs/glsl-1_50/interactionSM_point_skinned_vertex.glsl
  _ 417       base/renderprogs/glsl-1_50/interactionSM_point_skinned_vertex.uniforms
  _ 4461      base/renderprogs/glsl-1_50/interactionSM_point_vertex.glsl
  _ 456       base/renderprogs/glsl-1_50/interactionSM_point_vertex.uniforms
  _ 7610      base/renderprogs/glsl-1_50/interactionSM_spot_fragment.glsl
  _ 115       base/renderprogs/glsl-1_50/interactionSM_spot_fragment.uniforms
  _ 7610      base/renderprogs/glsl-1_50/interactionSM_spot_skinned_fragment.glsl
  _ 115       base/renderprogs/glsl-1_50/interactionSM_spot_skinned_fragment.uniforms
  _ 5842      base/renderprogs/glsl-1_50/interactionSM_spot_skinned_vertex.glsl
  _ 417       base/renderprogs/glsl-1_50/interactionSM_spot_skinned_vertex.uniforms
  _ 4461      base/renderprogs/glsl-1_50/interactionSM_spot_vertex.glsl
  _ 456       base/renderprogs/glsl-1_50/interactionSM_spot_vertex.uniforms
  _ 5239      base/renderprogs/glsl-1_50/interaction_fragment.glsl
  _ 38        base/renderprogs/glsl-1_50/interaction_fragment.uniforms
  _ 5239      base/renderprogs/glsl-1_50/interaction_skinned_fragment.glsl
  _ 38        base/renderprogs/glsl-1_50/interaction_skinned_fragment.uniforms
  _ 4923      base/renderprogs/glsl-1_50/interaction_skinned_vertex.glsl
  _ 261       base/renderprogs/glsl-1_50/interaction_skinned_vertex.uniforms
  _ 3504      base/renderprogs/glsl-1_50/interaction_vertex.glsl
  _ 300       base/renderprogs/glsl-1_50/interaction_vertex.uniforms
  _ 3749      base/renderprogs/glsl-1_50/motionBlur_fragment.glsl
  _ 86        base/renderprogs/glsl-1_50/motionBlur_fragment.uniforms
  _ 512       base/renderprogs/glsl-1_50/motionBlur_vertex.glsl
  _ 1         base/renderprogs/glsl-1_50/motionBlur_vertex.uniforms
  _ 2540      base/renderprogs/glsl-1_50/postprocess_fragment.glsl
  _ 1         base/renderprogs/glsl-1_50/postprocess_fragment.uniforms
  _ 569       base/renderprogs/glsl-1_50/postprocess_vertex.glsl
  _ 1         base/renderprogs/glsl-1_50/postprocess_vertex.uniforms
  _ 2476      base/renderprogs/glsl-1_50/shadowDebug_fragment.glsl
  _ 9         base/renderprogs/glsl-1_50/shadowDebug_fragment.uniforms
  _ 2476      base/renderprogs/glsl-1_50/shadowDebug_skinned_fragment.glsl
  _ 9         base/renderprogs/glsl-1_50/shadowDebug_skinned_fragment.uniforms
  _ 2202      base/renderprogs/glsl-1_50/shadowDebug_skinned_vertex.glsl
  _ 72        base/renderprogs/glsl-1_50/shadowDebug_skinned_vertex.uniforms
  _ 942       base/renderprogs/glsl-1_50/shadowDebug_vertex.glsl
  _ 72        base/renderprogs/glsl-1_50/shadowDebug_vertex.uniforms
  _ 2476      base/renderprogs/glsl-1_50/shadow_fragment.glsl
  _ 9         base/renderprogs/glsl-1_50/shadow_fragment.uniforms
  _ 2476      base/renderprogs/glsl-1_50/shadow_skinned_fragment.glsl
  _ 9         base/renderprogs/glsl-1_50/shadow_skinned_fragment.uniforms
  _ 2202      base/renderprogs/glsl-1_50/shadow_skinned_vertex.glsl
  _ 72        base/renderprogs/glsl-1_50/shadow_skinned_vertex.uniforms
  _ 942       base/renderprogs/glsl-1_50/shadow_vertex.glsl
  _ 72        base/renderprogs/glsl-1_50/shadow_vertex.uniforms
  _ 2551      base/renderprogs/glsl-1_50/skybox_fragment.glsl
  _ 1         base/renderprogs/glsl-1_50/skybox_fragment.uniforms
  _ 1202      base/renderprogs/glsl-1_50/skybox_vertex.glsl
  _ 110       base/renderprogs/glsl-1_50/skybox_vertex.uniforms
  _ 2476      base/renderprogs/glsl-1_50/stereoDeGhost_fragment.glsl
  _ 9         base/renderprogs/glsl-1_50/stereoDeGhost_fragment.uniforms
  _ 919       base/renderprogs/glsl-1_50/stereoDeGhost_vertex.glsl
  _ 53        base/renderprogs/glsl-1_50/stereoDeGhost_vertex.uniforms
  _ 2672      base/renderprogs/glsl-1_50/stereoInterlace_fragment.glsl
  _ 1         base/renderprogs/glsl-1_50/stereoInterlace_fragment.uniforms
  _ 919       base/renderprogs/glsl-1_50/stereoInterlace_vertex.glsl
  _ 53        base/renderprogs/glsl-1_50/stereoInterlace_vertex.uniforms
  _ 3036      base/renderprogs/glsl-1_50/stereoWarp_fragment.glsl
  _ 1         base/renderprogs/glsl-1_50/stereoWarp_fragment.uniforms
  _ 919       base/renderprogs/glsl-1_50/stereoWarp_vertex.glsl
  _ 53        base/renderprogs/glsl-1_50/stereoWarp_vertex.uniforms
  _ 2646      base/renderprogs/glsl-1_50/texture_color_fragment.glsl
  _ 13        base/renderprogs/glsl-1_50/texture_color_fragment.uniforms
  _ 2646      base/renderprogs/glsl-1_50/texture_color_skinned_fragment.glsl
  _ 13        base/renderprogs/glsl-1_50/texture_color_skinned_fragment.uniforms
  _ 2690      base/renderprogs/glsl-1_50/texture_color_skinned_vertex.glsl
  _ 173       base/renderprogs/glsl-1_50/texture_color_skinned_vertex.uniforms
  _ 2683      base/renderprogs/glsl-1_50/texture_color_texgen_fragment.glsl
  _ 1         base/renderprogs/glsl-1_50/texture_color_texgen_fragment.uniforms
  _ 1566      base/renderprogs/glsl-1_50/texture_color_texgen_vertex.glsl
  _ 167       base/renderprogs/glsl-1_50/texture_color_texgen_vertex.uniforms
  _ 1562      base/renderprogs/glsl-1_50/texture_color_vertex.glsl
  _ 173       base/renderprogs/glsl-1_50/texture_color_vertex.uniforms
  _ 2562      base/renderprogs/glsl-1_50/texture_fragment.glsl
  _ 9         base/renderprogs/glsl-1_50/texture_fragment.uniforms
  _ 1321      base/renderprogs/glsl-1_50/texture_vertex.glsl
  _ 126       base/renderprogs/glsl-1_50/texture_vertex.uniforms
  _ 2464      base/renderprogs/glsl-1_50/vertex_color_fragment.glsl
  _ 1         base/renderprogs/glsl-1_50/vertex_color_fragment.uniforms
  _ 1024      base/renderprogs/glsl-1_50/vertex_color_vertex.glsl
  _ 53        base/renderprogs/glsl-1_50/vertex_color_vertex.uniforms
  _ 2551      base/renderprogs/glsl-1_50/wobblesky_fragment.glsl
  _ 1         base/renderprogs/glsl-1_50/wobblesky_fragment.uniforms
  _ 1635      base/renderprogs/glsl-1_50/wobblesky_vertex.glsl
  _ 149       base/renderprogs/glsl-1_50/wobblesky_vertex.uniforms
  _ 993       base/renderprogs/hlsl/bink_fragment.hlsl
  _ 1165      base/renderprogs/hlsl/bink_gui_fragment.hlsl
  _ 1243      base/renderprogs/hlsl/bink_gui_vertex.hlsl
  _ 965       base/renderprogs/hlsl/bink_vertex.hlsl
  _ 583       base/renderprogs/hlsl/blendlight_fragment.hlsl
  _ 1502      base/renderprogs/hlsl/blendlight_vertex.hlsl
  _ 636       base/renderprogs/hlsl/bloodorb1_capture_fragment.hlsl
  _ 1555      base/renderprogs/hlsl/bloodorb1_capture_vertex.hlsl
  _ 802       base/renderprogs/hlsl/bloodorb2_capture_fragment.hlsl
  _ 2342      base/renderprogs/hlsl/bloodorb2_capture_vertex.hlsl
  _ 1361      base/renderprogs/hlsl/bloodorb3_capture_fragment.hlsl
  _ 2512      base/renderprogs/hlsl/bloodorb3_capture_vertex.hlsl
  _ 594       base/renderprogs/hlsl/bloodorb_draw_fragment.hlsl
  _ 967       base/renderprogs/hlsl/bloodorb_draw_vertex.hlsl
  _ 1542      base/renderprogs/hlsl/bumpyenvironment_fragment.hlsl
  _ 1544      base/renderprogs/hlsl/bumpyenvironment_skinned_fragment.hlsl
  _ 4534      base/renderprogs/hlsl/bumpyenvironment_skinned_vertex.hlsl
  _ 2681      base/renderprogs/hlsl/bumpyenvironment_vertex.hlsl
  _ 153       base/renderprogs/hlsl/color_fragment.hlsl
  _ 153       base/renderprogs/hlsl/color_skinned_fragment.hlsl
  _ 2182      base/renderprogs/hlsl/color_skinned_vertex.hlsl
  _ 914       base/renderprogs/hlsl/color_vertex.hlsl
  _ 433       base/renderprogs/hlsl/debug_shadowmap_fragment.hlsl
  _ 1502      base/renderprogs/hlsl/debug_shadowmap_vertex.hlsl
  _ 138       base/renderprogs/hlsl/depth_fragment.hlsl
  _ 138       base/renderprogs/hlsl/depth_skinned_fragment.hlsl
  _ 2094      base/renderprogs/hlsl/depth_skinned_vertex.hlsl
  _ 773       base/renderprogs/hlsl/depth_vertex.hlsl
  _ 624       base/renderprogs/hlsl/enviroSuit_fragment.hlsl
  _ 1118      base/renderprogs/hlsl/enviroSuit_vertex.hlsl
  _ 1028      base/renderprogs/hlsl/environment_fragment.hlsl
  _ 1028      base/renderprogs/hlsl/environment_skinned_fragment.hlsl
  _ 3081      base/renderprogs/hlsl/environment_skinned_vertex.hlsl
  _ 1228      base/renderprogs/hlsl/environment_vertex.hlsl
  _ 463       base/renderprogs/hlsl/fog_fragment.hlsl
  _ 463       base/renderprogs/hlsl/fog_skinned_fragment.hlsl
  _ 2632      base/renderprogs/hlsl/fog_skinned_vertex.hlsl
  _ 1405      base/renderprogs/hlsl/fog_vertex.hlsl
  _ 488       base/renderprogs/hlsl/gui_fragment.hlsl
  _ 1243      base/renderprogs/hlsl/gui_vertex.hlsl
  _ 1120      base/renderprogs/hlsl/heatHazeWithMaskAndVertex_fragment.hlsl
  _ 3447      base/renderprogs/hlsl/heatHazeWithMaskAndVertex_vertex.hlsl
  _ 1055      base/renderprogs/hlsl/heatHazeWithMask_fragment.hlsl
  _ 3323      base/renderprogs/hlsl/heatHazeWithMask_vertex.hlsl
  _ 841       base/renderprogs/hlsl/heatHaze_fragment.hlsl
  _ 3219      base/renderprogs/hlsl/heatHaze_vertex.hlsl
  _ 3140      base/renderprogs/hlsl/interactionAmbient_fragment.hlsl
  _ 3130      base/renderprogs/hlsl/interactionAmbient_skinned_fragment.hlsl
  _ 5802      base/renderprogs/hlsl/interactionAmbient_skinned_vertex.hlsl
  _ 3967      base/renderprogs/hlsl/interactionAmbient_vertex.hlsl
  _ 6483      base/renderprogs/hlsl/interactionSM_parallel_fragment.hlsl
  _ 6483      base/renderprogs/hlsl/interactionSM_parallel_skinned_fragment.hlsl
  _ 7150      base/renderprogs/hlsl/interactionSM_parallel_skinned_vertex.hlsl
  _ 5700      base/renderprogs/hlsl/interactionSM_parallel_vertex.hlsl
  _ 6663      base/renderprogs/hlsl/interactionSM_point_fragment.hlsl
  _ 6663      base/renderprogs/hlsl/interactionSM_point_skinned_fragment.hlsl
  _ 7150      base/renderprogs/hlsl/interactionSM_point_skinned_vertex.hlsl
  _ 5700      base/renderprogs/hlsl/interactionSM_point_vertex.hlsl
  _ 6240      base/renderprogs/hlsl/interactionSM_spot_fragment.hlsl
  _ 6240      base/renderprogs/hlsl/interactionSM_spot_skinned_fragment.hlsl
  _ 7150      base/renderprogs/hlsl/interactionSM_spot_skinned_vertex.hlsl
  _ 5700      base/renderprogs/hlsl/interactionSM_spot_vertex.hlsl
  _ 3505      base/renderprogs/hlsl/interaction_fragment.hlsl
  _ 3505      base/renderprogs/hlsl/interaction_skinned_fragment.hlsl
  _ 5846      base/renderprogs/hlsl/interaction_skinned_vertex.hlsl
  _ 4358      base/renderprogs/hlsl/interaction_vertex.hlsl
  _ 1786      base/renderprogs/hlsl/motionBlur_fragment.hlsl
  _ 306       base/renderprogs/hlsl/motionBlur_vertex.hlsl
  _ 319       base/renderprogs/hlsl/postprocess_fragment.hlsl
  _ 398       base/renderprogs/hlsl/postprocess_vertex.hlsl
  _ 153       base/renderprogs/hlsl/shadowDebug_fragment.hlsl
  _ 153       base/renderprogs/hlsl/shadowDebug_skinned_fragment.hlsl
  _ 2304      base/renderprogs/hlsl/shadowDebug_skinned_vertex.hlsl
  _ 885       base/renderprogs/hlsl/shadowDebug_vertex.hlsl
  _ 153       base/renderprogs/hlsl/shadow_fragment.hlsl
  _ 153       base/renderprogs/hlsl/shadow_skinned_fragment.hlsl
  _ 2304      base/renderprogs/hlsl/shadow_skinned_vertex.hlsl
  _ 885       base/renderprogs/hlsl/shadow_vertex.hlsl
  _ 339       base/renderprogs/hlsl/skybox_fragment.hlsl
  _ 1332      base/renderprogs/hlsl/skybox_vertex.hlsl
  _ 153       base/renderprogs/hlsl/stereoDeGhost_fragment.hlsl
  _ 887       base/renderprogs/hlsl/stereoDeGhost_vertex.hlsl
  _ 455       base/renderprogs/hlsl/stereoInterlace_fragment.hlsl
  _ 883       base/renderprogs/hlsl/stereoInterlace_vertex.hlsl
  _ 828       base/renderprogs/hlsl/stereoWarp_fragment.hlsl
  _ 881       base/renderprogs/hlsl/stereoWarp_vertex.hlsl
  _ 445       base/renderprogs/hlsl/texture_color_fragment.hlsl
  _ 445       base/renderprogs/hlsl/texture_color_skinned_fragment.hlsl
  _ 3106      base/renderprogs/hlsl/texture_color_skinned_vertex.hlsl
  _ 500       base/renderprogs/hlsl/texture_color_texgen_fragment.hlsl
  _ 1886      base/renderprogs/hlsl/texture_color_texgen_vertex.hlsl
  _ 1875      base/renderprogs/hlsl/texture_color_vertex.hlsl
  _ 340       base/renderprogs/hlsl/texture_fragment.hlsl
  _ 1502      base/renderprogs/hlsl/texture_vertex.hlsl
  _ 185       base/renderprogs/hlsl/vertex_color_fragment.hlsl
  _ 1023      base/renderprogs/hlsl/vertex_color_vertex.hlsl
  _ 339       base/renderprogs/hlsl/wobblesky_fragment.hlsl
  _ 1926      base/renderprogs/hlsl/wobblesky_vertex.hlsl
  _ 155       base/savegame/GAME-autosave/game.details
  _ 1228405   base/savegame/GAME-autosave/gamedata.save
  _ 257549    base/savegame/GAME-autosave/gamedata.strings
  _ 3683      base/savegame/profile.bin
  _ 7094560   base/sound/VO/video/deployment.bik
  _ 8433256   base/sound/VO/video/epd.bik
  _ 5113228   base/sound/VO/video/generator.bik
  _ 5380928   base/sound/VO/video/grabber.bik
  _ 8305516   base/sound/VO/video/hydrocon.bik
  _ 8149436   base/sound/VO/video/mfs.bik
  _ 6237592   base/sound/VO/video/video_alphalabs_intro.bik
  _ 13289632  base/sound/VO/video/video_ancient_civ.bik
  _ 7363368   base/sound/VO/video/video_bfg.bik
  _ 4872792   base/sound/VO/video/video_chaingun.bik
  _ 6626196   base/sound/VO/video/video_demon_museum.bik
  _ 16843008  base/sound/VO/video/video_ian_report.bik
  _ 16438520  base/sound/VO/video/video_ipn_news.bik
  _ 7068072   base/sound/VO/video/video_marine_sops.bik
  _ 29663272  base/sound/VO/video/video_meyers_report.bik
  _ 4449736   base/sound/VO/video/video_plasmagun.bik
  _ 7742276   base/sound/VO/video/video_recycling.bik
  _ 8923828   base/sound/VO/video/video_soulcube.bik
  _ 10925312  base/sound/VO/video/video_tablets.bik
  _ 7563896   base/sound/VO/video/video_uac_welcome.bik
  _ 564165    base/strings/english.lang
  _ 353912    base/video/admin/betruger.bik
  _ 1393180   base/video/comm1/swann_vidphone1.bik
  _ 1398308   base/video/comm1/swann_vidphone2.bik
  _ 1431740   base/video/comm1/swann_vidphone3.bik
  _ 1620328   base/video/data.bik
  _ 2386144   base/video/delta1/sarge_video1.bik
  _ 10111424  base/video/enpro1/lm_meyers_enpro.bik
  _ 333916    base/video/erebusteam.bik
  _ 121164    base/video/fireball.bik
  _ 2690568   base/video/hellhole/rescue.bik
  _ 2401492   base/video/intro/introloop.bik
  _ 5003796   base/video/loadvideo.bik
  _ 5138764   base/video/mars1.bik
  _ 25011168  base/video/mars_rotation.bik
  _ 427296    base/video/marscity/decom.bik
  _ 675408    base/video/marscity/dropship.bik
  _ 269232    base/video/marscity/monoflyby.bik
  _ 3160712   base/video/marscity/sarge_mission_brief.bik
  _ 884456    base/video/marscity/sci_team_request.bik
  _ 470092    base/video/marscity/ship.bik
  _ 594128    base/video/mc_underground/inv1sm.bik
  _ 333880    base/video/mc_underground/inv2sm.bik
  _ 1426136   base/video/mc_underground/inv3.bik
  _ 171052    base/video/mc_underground/inv4sm.bik
  _ 457372    base/video/mc_underground/inv5sm.bik
  _ 675204    base/video/mc_underground/inv6sm.bik
  _ 477304    base/video/mc_underground/inv7sm.bik
  _ 7142608   base/video/mcneil.bik
  _ 1538884   base/video/radar.bik
  _ 4665364   base/video/recycling2/cs_bert01_composite.bik
  _ 3811088   base/video/recycling2/cs_bert02_composite.bik
  _ 12487824  base/wads/DOOM.WAD
  _ 14691821  base/wads/DOOM2.WAD
  _ 3819855   base/wads/NERVE.WAD

md5sums: |
  71b8d37b2444d3d86a36fd61783844fe  base/pak000.pk4
  4bc4f3ba04ec2b4f4837be40e840a3c1  base/pak001.pk4
  fa84069e9642ad9aa4b49624150cc345  base/pak002.pk4
  f22d8464997924e4913e467e7d62d5fe  base/pak003.pk4
  38561a3c73f93f2e6fd31abf1d4e9102  base/pak004.pk4
  2afd4ece27d36393b7538d55a345b90d  base/pak005.pk4
  a6e7003fa9dcc75073dc02b56399b370  base/pak006.pk4
  6319f086f930ec1618ab09b4c20c268c  base/pak007.pk4
  28750b7841de9453eb335bad6841a2a5  base/pak008.pk4
  a883fef0fd10aadeb73d34c462ff865d  d3xp/pak000.pk4
  06fc9be965e345587064056bf22236d2  d3xp/pak001.pk4

  50f7eea4e35dc518cda28c54c7b3316c  cdoom/Classic Doom 3.url
  8e4117000ed0d0c288be3f38a1f07cb1  cdoom/autoexec.cfg
  f9a08966390b10bc234adb7202e40d27  cdoom/cdoom.ico
  ebf2d22046d0c1e968c10d4e2fd61fc4  cdoom/cdoom_dll.pk4
  8eccfaad75ac3554b01918bb0bfdb01d  cdoom/cdoom_linux.pk4
  877c8d6428b492ac2e002f2d94a12d8e  cdoom/cdoom_mac.pk4
  204b9f7ffe12073f8458f7b12728bb36  cdoom/cdoom_main.pk4
  59025199c33249925657602ce7f1bac9  cdoom/cdoom_maps.pk4
  4946368d3060001909dd2107c6f863c8  cdoom/cdoom_models.pk4
  3c513546626c58321363130269e04077  cdoom/cdoom_sounds.pk4
  b83d1225b8cdcf38a428f4cf24335fc4  cdoom/cdoom_textures.pk4
  84c7bdf8a7210b617fe77497d5db6164  cdoom/description.txt
  9db62a73aea3db208194bb4a2c1944b1  cdoom/docs/License.txt
  d727b20e4a99c3855f34455c133671b1  cdoom/docs/Readme.txt
  c39a3658c4d4addd7e04154843bc083d  cdoom/docs/shot00002.jpg
  509b22ad5b18bbb04d6d5fb7bcd426b7  cdoom/fan_extras/cdoomsource_131/framework/UsercmdGen.h
  61faa696fa033aa23e3b29e4500c70be  cdoom/fan_extras/cdoomsource_131/game/Entity.cpp
  ea5d2ab9438dd564725d76742f01d8bc  cdoom/fan_extras/cdoomsource_131/game/Entity.h
  75e196b09da3d4fbe8f937c3df703a32  cdoom/fan_extras/cdoomsource_131/game/Game_local.cpp
  17672596922cfc8b791293fbfc64da21  cdoom/fan_extras/cdoomsource_131/game/Game_local.h
  a72d5273bd485011087b836aae5d456c  cdoom/fan_extras/cdoomsource_131/game/Item.cpp
  ae6761508628b436b5604ea5d43a6333  cdoom/fan_extras/cdoomsource_131/game/Item.h
  5ce340cde019bc17a269165a595aa858  cdoom/fan_extras/cdoomsource_131/game/Misc.cpp
  1555bbf2d03198d5c7253d59aa7bb7c3  cdoom/fan_extras/cdoomsource_131/game/Misc.h
  46d0d22c607d941841cd84d2ad22a431  cdoom/fan_extras/cdoomsource_131/game/MultiplayerGame.cpp
  8fccfffae00a720cfdba73850bf99fc9  cdoom/fan_extras/cdoomsource_131/game/Player.cpp
  a74ffcebc8081be2d914c7517cd79194  cdoom/fan_extras/cdoomsource_131/game/Player.h
  4122bccf922b9ae0d8873cba4ae583be  cdoom/fan_extras/cdoomsource_131/game/PlayerView.cpp
  9728bf226b15d1c97d4f911eb88bdc00  cdoom/fan_extras/cdoomsource_131/game/Sound.cpp
  69ecf2b841c7d0583b30f2c91bd9043c  cdoom/fan_extras/cdoomsource_131/game/Target.cpp
  e4e045c0288d684283f76a1eb6ae0e47  cdoom/fan_extras/cdoomsource_131/game/Target.h
  24d05f54b4b8a30e2ef06122a66cd7ba  cdoom/fan_extras/cdoomsource_131/game/ai/AI.cpp
  ce926e087af0187d94be7ea223b2e411  cdoom/fan_extras/cdoomsource_131/game/gamesys/SysCmds.cpp
  f216a04b5451826a7f2be58ca3e7dc5c  cdoom/fan_extras/cdoomsource_131/game/gamesys/SysCvar.cpp
  d4a799d5949e6e15236a3c71d408e7b5  cdoom/fan_extras/cdoomsource_131/game/gamesys/SysCvar.h
  4575ebd83cfd178caed42d433ae84698  cdoom/fan_extras/cdoomsource_131/readme.txt
  834b5ad600a9e6a8e88276a186cae9f9  cdoom/fan_extras/classicdoom_001_1280x1024.jpg
  6ea13fe278a85ae4a1a92b4f61ab9eb3  cdoom/fan_extras/wallpaper1.jpg
  36879001ab7ebeb08221a5254f789e22  cdoom/fan_extras/wallpaper2.jpg
  6954ef3418f244bf35f2f00a9d65d95a  cdoom/fan_extras/wallpaper3.jpg

  74730e3ed58d1a50bff218095d9dd8e7  base/D3BFGConfig.cfg
  00f89dc77d79f015d834019114f5fe74  base/_common.crc
  6eea23da08930c4f91415ee005d417ff  base/_common.resources
  c6017691bc059f4c460a5df0f6ab5a5a  base/_ordered.crc
  cedb159596cacb5a8f22bda251475b6a  base/_ordered.resources
  0645725e0c5d03cadffc4695e663c233  base/_sound_pc.crc
  98ce8ddb7aa83b7f2b39ff9cc6a5064e  base/_sound_pc.resources
  27bf2ef54ff3743f8c52e296ad97c037  base/_sound_pc_en.crc
  d30d68a061b8771e9730c2a0dd07edbb  base/_sound_pc_en.resources
  c13acbb298d4deadfcd06db10cba0d43  base/_sound_pc_fr.crc
  4277451b4cfbcb7b060dedbdaf93b0fd  base/_sound_pc_gr.crc
  e8e977b1b58069354da2b05e7e9a54a2  base/_sound_pc_it.crc
  6df877b53293348cb360fe7215d0b18c  base/_sound_pc_jp.crc
  4b82286cec8f8ce00f20f35566dc5049  base/_sound_pc_sp.crc
  d6dab5e941e5090e99951e521336daeb  base/classicmusic/gravis.cfg
  08a0918d039ca1cfb418feaca1fe8983  base/classicmusic/instruments/ACBASS.PAT
  ee71868661463ac9f8bb6b2eede1dbef  base/classicmusic/instruments/ACCORDN.PAT
  755dabe1a645820f0c96fa5cf1dc8a2a  base/classicmusic/instruments/ACGUITAR.PAT
  f79fa41fdc1e2916c93f94dfb92526e0  base/classicmusic/instruments/ACPIANO.PAT
  272763736cab67ec659788c1c69b2b95  base/classicmusic/instruments/AGOGO.PAT
  0818f0d4f1314c04009f5b0551182a30  base/classicmusic/instruments/AGOGOHI.PAT
  a9591b9372d89cf805881afc39fef5f3  base/classicmusic/instruments/AGOGOLO.PAT
  6cc3fb0e79aa4b77830851ed01c52a49  base/classicmusic/instruments/ALTOSAX.PAT
  ea36c2e74a19a34fcfb957326989537f  base/classicmusic/instruments/APPLAUSE.PAT
  d72b0950b013cc52e01ff6748f6e221a  base/classicmusic/instruments/ATMOSPHR.PAT
  ccc316461e499102c7eed64d7dfad330  base/classicmusic/instruments/AURORA.PAT
  2ae148dd3236ab01e512e6f4e03d5708  base/classicmusic/instruments/BAGPIPES.PAT
  91376a6a81ad1136846d41f17a82f89c  base/classicmusic/instruments/BANJO.PAT
  af7f6916b179766d578b4f7960a6feca  base/classicmusic/instruments/BARISAX.PAT
  7830b813e24b337aeeb188f698fb70d1  base/classicmusic/instruments/BASSLEAD.PAT
  fe96a48f6bf6cf5a0301b469a3dd6645  base/classicmusic/instruments/BASSOON.PAT
  9ee77f3c3dbff0bb8e218cc60ef9ef3c  base/classicmusic/instruments/BELLTREE.PAT
  09655a4dca92c12b769f1290f684c172  base/classicmusic/instruments/BLANK.PAT
  bfe5e0ceee5e5cbae4033d6125424ed5  base/classicmusic/instruments/BONGOHI.PAT
  49261077b29782ebc82ca5ecc9e28213  base/classicmusic/instruments/BONGOLO.PAT
  623c4cd3758834337a026e4edd4e7c56  base/classicmusic/instruments/BOTTLE.PAT
  3d5ee64c6366240a7743508c245a4ffe  base/classicmusic/instruments/BOWGLASS.PAT
  381d9db3552ab1e3a4e10baa12fe1a11  base/classicmusic/instruments/BRITEPNO.PAT
  121fd2256b5c53a021b9229f15c2a43b  base/classicmusic/instruments/CABASA.PAT
  cc4f8fbf084bc5dd3087758e7a2084a2  base/classicmusic/instruments/CALLIOPE.PAT
  b239e3fae8d7754975420464313f7057  base/classicmusic/instruments/CARILLON.PAT
  3055f331dd75e04d2863d68865d69dc5  base/classicmusic/instruments/CASTINET.PAT
  5ea85c7747ed3ef5310ea17f39251baa  base/classicmusic/instruments/CELESTE.PAT
  c64484edc6389a59676bd2bc2125bfbb  base/classicmusic/instruments/CELLO.PAT
  f6d7516d4f864cfadcfe594249861fcd  base/classicmusic/instruments/CHARANG.PAT
  1f7e8cfb28c0137338bc234a30cf1387  base/classicmusic/instruments/CHIFLEAD.PAT
  21012953d4f5009ba92171c7008a326f  base/classicmusic/instruments/CHOIR.PAT
  a940c2d0935254de87432ab49a146f03  base/classicmusic/instruments/CHURCH.PAT
  07df2480991307667885624fa494edcf  base/classicmusic/instruments/CLAPS.PAT
  6a686100010311756f8cdf9ec00f9d96  base/classicmusic/instruments/CLARINET.PAT
  772881799199742c66ee7f5fa4ccb0fc  base/classicmusic/instruments/CLAVE.PAT
  12dfc9d40d85e8856412532fe3d155f1  base/classicmusic/instruments/CLAVINET.PAT
  fec3fb42c126e18a3a9d7c02a734b2ce  base/classicmusic/instruments/CLEANGTR.PAT
  2b3dd9b420b4c3ec9162c7c5faee5951  base/classicmusic/instruments/CONCRTNA.PAT
  a835066fb20b92137a1656c81f034f01  base/classicmusic/instruments/CONGAHI1.PAT
  4eb1e50b72e79c46187a791affc9e692  base/classicmusic/instruments/CONGAHI2.PAT
  03cdf416c641a3d55c47d096907263e3  base/classicmusic/instruments/CONGALO.PAT
  e5e6d96900a570c01cf7fabefaf1dbd9  base/classicmusic/instruments/CONTRABA.PAT
  c34bb86bbcae74f575271e36ed170554  base/classicmusic/instruments/COWBELL.PAT
  10da2d6bebbba8390d0c86c5546815c7  base/classicmusic/instruments/CRYSTAL.PAT
  ed79f6b512f5d0ab6a96d963edbbcaae  base/classicmusic/instruments/CUICA1.PAT
  db457f2f93ea6d8e591288cbc86f03df  base/classicmusic/instruments/CUICA2.PAT
  59768d88925d72dab9deb3990247322f  base/classicmusic/instruments/CYMBELL.PAT
  792521e4fd5ead35a093e94186393e44  base/classicmusic/instruments/CYMCHINA.PAT
  2598e06670eba72cd4cfa9d45c543336  base/classicmusic/instruments/CYMCRSH1.PAT
  011f618d30b6a604ff6564030cb468fd  base/classicmusic/instruments/CYMCRSH2.PAT
  bb014b007a3b730398b34603f9626574  base/classicmusic/instruments/CYMRIDE1.PAT
  2b7e10fe54e2efbc9a886b968abbf84f  base/classicmusic/instruments/CYMRIDE2.PAT
  6bcf17228b9ee20fecd8baf79c32108e  base/classicmusic/instruments/CYMSPLSH.PAT
  fd3c1b8d959b85d1564f236a42638443  base/classicmusic/instruments/DISTGTR.PAT
  752516b6b8755b8a9b43653ac8debe4b  base/classicmusic/instruments/DOO.PAT
  f36704bd746cbce9ea9c68a7ae42da3d  base/classicmusic/instruments/ECHOVOX.PAT
  86fd731092111c447672cc42fb661521  base/classicmusic/instruments/ENGLHORN.PAT
  d64659adfd078970d459f1b54eb0fe82  base/classicmusic/instruments/EPIANO1.PAT
  df57162d53abb01b9ba09582c75b76c6  base/classicmusic/instruments/EPIANO2.PAT
  c97b1e94eb20fcac7c6c9b3ddf24271b  base/classicmusic/instruments/FANTASIA.PAT
  16d0486475bde0fa4c8fa39b1c6eafda  base/classicmusic/instruments/FIDDLE.PAT
  6675402f37fdc88724514c7a7c530c12  base/classicmusic/instruments/FLUTE.PAT
  0f42b9f56daf77d955ddd3011c0da144  base/classicmusic/instruments/FNGRBASS.PAT
  35da5afae4202b69e223d4a37589d2f7  base/classicmusic/instruments/FRENCHRN.PAT
  b8f71092a142aa30f5c005b1d2a83037  base/classicmusic/instruments/FRESHAIR.PAT
  c526525e7d94071677442d06994a3dbe  base/classicmusic/instruments/FRETLESS.PAT
  b0fe2195303525e3e613064b373cb424  base/classicmusic/instruments/FX-BLOW.PAT
  92c4a811a5c8dfa365fb77f865afac4f  base/classicmusic/instruments/FX-FRET.PAT
  7370ae5964c2712a6a6af60e83dfd7fb  base/classicmusic/instruments/GHOSTIE.PAT
  13e7c2dae8d24f5e4d6af0f0b99efbe6  base/classicmusic/instruments/GLOCKEN.PAT
  a744038719d53cbe3c28aa6e8611c447  base/classicmusic/instruments/GTRHARM.PAT
  94f16f9deafa0d3346923e7c061511d9  base/classicmusic/instruments/GUIRO1.PAT
  d6b2b262d634964bbb403344f5aad6a9  base/classicmusic/instruments/GUIRO2.PAT
  a324502b03aa8f9a958f13a643693a06  base/classicmusic/instruments/HALOPAD.PAT
  26fc9e3e9bb60535e9e0f2b241c23aac  base/classicmusic/instruments/HARMONCA.PAT
  3d96f9d2a12e0d05f9a1435e88501aba  base/classicmusic/instruments/HARP.PAT
  44515f7fe59bd30b3b98ee86beebd953  base/classicmusic/instruments/HELICPTR.PAT
  56b92ed6febae6fe63ca510049c0d45f  base/classicmusic/instruments/HIGHQ.PAT
  3e21dd3d95925f7e7b94f7bed7e5f47f  base/classicmusic/instruments/HIHATCL.PAT
  0079f2bb33ff962f6542b334c2b5bc55  base/classicmusic/instruments/HIHATOP.PAT
  925df5b8f460a0ba9520a8c8452db729  base/classicmusic/instruments/HIHATPD.PAT
  871f29ce5beb2537d8d6ee1b99271a5e  base/classicmusic/instruments/HITBRASS.PAT
  ae48658fa5486f23abdf951d9302e976  base/classicmusic/instruments/HOMEORG.PAT
  615fb972f898ca531ce4fdec04d0eb6e  base/classicmusic/instruments/HONKY.PAT
  8a6f07001d4569af771f32e932e73738  base/classicmusic/instruments/HRPSCHRD.PAT
  68fd50d9cfed898f96a4c161bc3352e5  base/classicmusic/instruments/JAZZGTR.PAT
  a2bb9d1516bc407b0f60508be7236c8f  base/classicmusic/instruments/JINGLES.PAT
  99a22cfb0ced2fd9a9b8faa88ff835ff  base/classicmusic/instruments/JUNGLE.PAT
  07aef92295767e67f7c7c57464f898c1  base/classicmusic/instruments/KALIMBA.PAT
  3d9cb546a01c993d09807b9513484466  base/classicmusic/instruments/KICK1.PAT
  8d0e3077e0651d573c6ad21ec7ca4e31  base/classicmusic/instruments/KICK2.PAT
  253283581dbae8563f0ba875eb5cd357  base/classicmusic/instruments/KOTO.PAT
  80f2bc2010f9ec7d7fed71034bacd724  base/classicmusic/instruments/LEAD5TH.PAT
  c20fddf0d708917109ebebd9e3c9279d  base/classicmusic/instruments/MARACAS.PAT
  d2f361dd0e6f31310188de5ecd937bb4  base/classicmusic/instruments/MARCATO.PAT
  47c3dbe7196dfee0fa9925dedc720ff6  base/classicmusic/instruments/MARIMBA.PAT
  ed0f0556971acc0783c8b2061b308306  base/classicmusic/instruments/METALPAD.PAT
  d53324ccf52c88c4928e324cca87093d  base/classicmusic/instruments/METBELL.PAT
  a3dc7a3b86d34ff8a8f59296d0b4f4a0  base/classicmusic/instruments/METCLICK.PAT
  c4614885a9287a4dd905fdde97126bad  base/classicmusic/instruments/MUSICBOX.PAT
  0512952794aec23a679c0a43b741f0d6  base/classicmusic/instruments/MUTEGTR.PAT
  451bd80af84ebceaa534d4d5512fb4a0  base/classicmusic/instruments/MUTETRUM.PAT
  476d7262f7699b4d37cb930a6f2e7832  base/classicmusic/instruments/NYGUITAR.PAT
  3ee62c16e96ea4998f46d9b704823c88  base/classicmusic/instruments/OBOE.PAT
  90ae9f25e00a53090e6ea1c921216c28  base/classicmusic/instruments/OCARINA.PAT
  3a394df719af2ea3d7f03965402a5fbb  base/classicmusic/instruments/ODGUITAR.PAT
  44720380ea8c449c637cf106508894e2  base/classicmusic/instruments/ORCHHIT.PAT
  70739dfdc05f15134e8e39b41ddef914  base/classicmusic/instruments/PERCORG.PAT
  b00dada605ee318779759bb77345be67  base/classicmusic/instruments/PICCOLO.PAT
  2b08f4ed47567b2e2c3cf75934fd6a12  base/classicmusic/instruments/PICKBASS.PAT
  aba0f0341fd76440619b42295a670b0d  base/classicmusic/instruments/PISTOL.PAT
  68d36cd69bfcd7c22487747b1e2c6aa2  base/classicmusic/instruments/PIZZCATO.PAT
  7ed1d40c84318cb010de3a0eb719df9b  base/classicmusic/instruments/POLYSYN.PAT
  5098194490c5861a5c91bb81a151ad57  base/classicmusic/instruments/RECORDER.PAT
  ce1ecec4327380bfa50514f38dec8654  base/classicmusic/instruments/REEDORG.PAT
  0d889d530f1896eef577799dc74d9ee2  base/classicmusic/instruments/REVCYM.PAT
  d5397ea3d2d31326d1d4ca5d404447fb  base/classicmusic/instruments/ROCKORG.PAT
  111c7940dc7613209e7d114f59dcc354  base/classicmusic/instruments/SANTUR.PAT
  c1edf7db70663f0aa17450931bb57d76  base/classicmusic/instruments/SAWWAVE.PAT
  a9e0f1f049fafaaf4e5fc0f44e556e8c  base/classicmusic/instruments/SCRATCH1.PAT
  432b7f0b16954a03fd84578cf1a2e90a  base/classicmusic/instruments/SCRATCH2.PAT
  8d0e1e6576a7ea28c501d8349fd8f478  base/classicmusic/instruments/SEASHORE.PAT
  83f58d66f19e3480904229085370c159  base/classicmusic/instruments/SHAKAZUL.PAT
  629207f107b5b19268b06930f19c96c4  base/classicmusic/instruments/SHAKER.PAT
  053cfa2cbe020d342e2aa86d6145dcf4  base/classicmusic/instruments/SHAMISEN.PAT
  cda799949350716440f0d72b026f184c  base/classicmusic/instruments/SHANNAI.PAT
  d647c81792bda594e2f16a2305089b56  base/classicmusic/instruments/SITAR.PAT
  b9482a886dad694fb42d6c32318fa15a  base/classicmusic/instruments/SLAP.PAT
  b830108a3e6447511b44fcaa626ae503  base/classicmusic/instruments/SLAPBAS1.PAT
  5cebf0e3e744768fbf46b880d91af4e6  base/classicmusic/instruments/SLAPBAS2.PAT
  7162cf8dea06d05f5a7e0d66179fcbe1  base/classicmusic/instruments/SLOWSTR.PAT
  1ca9188b1900689cf061d47b601088c0  base/classicmusic/instruments/SNARE1.PAT
  ccdddedf4cc3dc9c9d95d4d757f73fa8  base/classicmusic/instruments/SNARE2.PAT
  6bb379a14ae4c17a21d37a50e3a52822  base/classicmusic/instruments/SOUNDTRK.PAT
  c4aeedb4269e140950770e0e289a57af  base/classicmusic/instruments/SPRNOSAX.PAT
  53ed3fb852a61d8aae2bec5db740bd32  base/classicmusic/instruments/SQRCLICK.PAT
  1621b67653dd7648bf6b8565d911f399  base/classicmusic/instruments/SQRWAVE.PAT
  f7a256ff0c77590f0a1dd16f7a28eacd  base/classicmusic/instruments/STARTRAK.PAT
  e81942cc8f8a2379c4621793acc24090  base/classicmusic/instruments/STEELDRM.PAT
  11496958bd66a2e8592c86466dc4a549  base/classicmusic/instruments/STICKRIM.PAT
  b97605a8eb68aa23ebbe9946c3bdcfc8  base/classicmusic/instruments/STICKS.PAT
  81aa141c160ade3bdcbc5678216c68c4  base/classicmusic/instruments/SURDO1.PAT
  b16a038ca9c4c35a2ebb48550593b89f  base/classicmusic/instruments/SURDO2.PAT
  03e76264eee9f61f0c5feb82cfb29dee  base/classicmusic/instruments/SWEEPER.PAT
  d2381706c6000580b4aa2c29ea6f26ff  base/classicmusic/instruments/SYNBASS1.PAT
  f9ddf2793f904f2d8798145c7624cc71  base/classicmusic/instruments/SYNBASS2.PAT
  8709e8f0b70479c6ad6d51f615325a5f  base/classicmusic/instruments/SYNBRAS1.PAT
  08f18a3dd2ab1691e263656080f88777  base/classicmusic/instruments/SYNBRAS2.PAT
  6804c3d96cc966c731460bdeeabb32c5  base/classicmusic/instruments/SYNPIANO.PAT
  1285df8e7ec98a205c799851063360ee  base/classicmusic/instruments/SYNSTR1.PAT
  f98e4c1081a48d3a7cbdb838e9780f99  base/classicmusic/instruments/SYNSTR2.PAT
  0197ca308eb7d6aa825356fd4bcb91a0  base/classicmusic/instruments/SYNTOM.PAT
  606ab6204b3d853851b4a3245e0b5845  base/classicmusic/instruments/TAIKO.PAT
  1718fb7fef7f1ebc91601ecf15ca078e  base/classicmusic/instruments/TAMBORIN.PAT
  c3a57bb7a415ae31e4bfea36b7cec65a  base/classicmusic/instruments/TELEPHON.PAT
  1c699f9c9a1fce54d0efbe5baf046644  base/classicmusic/instruments/TENORSAX.PAT
  0f8f64a11f19f0cef2420309200d2b7e  base/classicmusic/instruments/TIMBALEH.PAT
  d3ae41d760f783a7859e9233aaa79e84  base/classicmusic/instruments/TIMBALEL.PAT
  c5ae50faec03d2dae2b338f30d36712e  base/classicmusic/instruments/TIMPANI.PAT
  d354a2fd0fcf5faf4202a953f1d5902d  base/classicmusic/instruments/TOMHI1.PAT
  16dacdf8fa4f7a07830fc78ef8d26295  base/classicmusic/instruments/TOMHI2.PAT
  056ce10bbe52f62de6d102e402b1dc7b  base/classicmusic/instruments/TOMLO1.PAT
  7aaf6587d2f915d4df3eee55e3f8bf5f  base/classicmusic/instruments/TOMLO2.PAT
  45789a2ea894b16998f4e6f027648720  base/classicmusic/instruments/TOMMID1.PAT
  b122269bb2da503aa3b02a747791a59e  base/classicmusic/instruments/TOMMID2.PAT
  823403bdd63a2aaa8813758600ac2919  base/classicmusic/instruments/TOMS.PAT
  af1e9273df8d883d8598e2c62eec413d  base/classicmusic/instruments/TREMSTR.PAT
  2f43f3a3fc43bfe34208a8db7ef3c23e  base/classicmusic/instruments/TRIANGL1.PAT
  9639795c49cb0eb938cedac7dedf3e36  base/classicmusic/instruments/TRIANGL2.PAT
  efe2666352dcf293d1601797a42c6bdb  base/classicmusic/instruments/TROMBONE.PAT
  62265dbaf7d02ad88764b6fbb1f112c5  base/classicmusic/instruments/TRUMPET.PAT
  bcc9e1d821134bfc17074f9acc9027d9  base/classicmusic/instruments/TUBA.PAT
  f49344b82899ca0e0173bea0d054307d  base/classicmusic/instruments/TUBEBELL.PAT
  35fc66854a8778917bbeaa6802c08355  base/classicmusic/instruments/UNICORN.PAT
  3abdb279b7a9372259304cc511afe0ca  base/classicmusic/instruments/VIBES.PAT
  ef456cb88a5f69702292fc3baeb042bf  base/classicmusic/instruments/VIBSLAP.PAT
  83dd0a6dc3ffcade864a83c25e8189e8  base/classicmusic/instruments/VIOLA.PAT
  0703505e239b30723389cd510bac01f7  base/classicmusic/instruments/VIOLIN.PAT
  b0f4b3defad343e8fb9e79a6b51e9bb2  base/classicmusic/instruments/VOICES.PAT
  5675ef5e3d792e8e37c37a3250b772b2  base/classicmusic/instruments/VOXLEAD.PAT
  f86471f661e11b87ab7835c8f200edbd  base/classicmusic/instruments/WARMPAD.PAT
  9bbf7bd68b33653be3a195aff630baa4  base/classicmusic/instruments/WHISTLE.PAT
  b173c3e39d9336474469da6d01fa2c67  base/classicmusic/instruments/WHISTLE1.PAT
  a574f4f6167c1618a6ed3d2d8409c2dd  base/classicmusic/instruments/WHISTLE2.PAT
  fc3ee9c47f93f9450859b89d139bfebc  base/classicmusic/instruments/WOODBLK.PAT
  5afe18a3897b085d6aa0629abf5009db  base/classicmusic/instruments/WOODBLK1.PAT
  13a58fa04070fdc80c496dddc28e619a  base/classicmusic/instruments/WOODBLK2.PAT
  1735a5bb967002defbf8060315762e26  base/classicmusic/instruments/WOODFLUT.PAT
  75639f8686485c8de2e267950e1b4ead  base/classicmusic/instruments/XYLOPHON.PAT
  a3140d269c610f3c9c85208945e1601d  base/default.cfg
  dd19a3ecc592ec2d7ab9e9c6ae958826  base/joy_360_0.cfg
  2a51b291696dd8e8be620344226a43bd  base/joy_360_1.cfg
  bc641cdf9cc99993eb17ee63cd1e3647  base/joy_lefty.cfg
  0f68b829267b2cd4592b9729d2514798  base/joy_righty.cfg
  3f5f66774f73868a02c1160a00d52df4  base/maps/admin.crc
  12c31bf318c264fce068a9ceda33585c  base/maps/admin.resources
  72a22fd41cf2e7b825dc7f4371325125  base/maps/alphalabs1.crc
  039bf15cbfcc0d83f02dc1a7ba2aeb20  base/maps/alphalabs1.resources
  8d1fd898ecaa738005ae421102b104b8  base/maps/alphalabs2.crc
  aefbf010decff6836b2e4c64d0fe589a  base/maps/alphalabs2.resources
  ab0a33abba5e255636d4c7a74999a9ea  base/maps/alphalabs3.crc
  a120fb992178914439c0920ea6fcb39a  base/maps/alphalabs3.resources
  5b01c3f44fdcf947cbdd018879fe6e39  base/maps/alphalabs4.crc
  7b411a091c51249c3e998375d3d21c29  base/maps/alphalabs4.resources
  6f5624817f2912bba37c6a316482ae21  base/maps/caverns1.crc
  82b4803f2d591310c44a6ddc10fb97bc  base/maps/caverns1.resources
  d7a80258c02c22ba65d3677430a5b82e  base/maps/caverns2.crc
  987080e7382bf748e1362197b425ca5c  base/maps/caverns2.resources
  d0920830fea06b195c2606355637b974  base/maps/comm1.crc
  c0bde129242c68f0db11c2f642eef020  base/maps/comm1.resources
  a9dbae5ece8258ddd2ac7986fb935f91  base/maps/commoutside.crc
  1589de447088abd7262be891b6371c9f  base/maps/commoutside.resources
  391c0d33b418a609f8a01d60c2d9d73d  base/maps/cpu.crc
  af9baa752992a8e536aee7aa83ba65c6  base/maps/cpu.resources
  8681b5dec0601eeef38f41a3a6c0aa13  base/maps/cpuboss.crc
  9d30ae26f53695d6641d8311137112da  base/maps/cpuboss.resources
  a84cc88f1ddf8a187d740d4b17de91b9  base/maps/d3ctf1.crc
  dc32cc26f4f604dabe8e913b3ae6e5e3  base/maps/d3ctf1.resources
  fbeef9444fd68feb11906a59f3ed0cbb  base/maps/d3ctf2.crc
  15e8834b717c13bd1385d55386e10c95  base/maps/d3ctf2.resources
  c244e4590fb39bfc1fa9fb73cae7ad6b  base/maps/d3ctf3.crc
  b1248bfb554dc1e662e65c754da685a5  base/maps/d3ctf3.resources
  eb21be732ff0c8340ed582c4a119ad8a  base/maps/d3ctf4.crc
  89a61ad3b70adecd99dee51c4a12944e  base/maps/d3ctf4.resources
  67351fdf3b9a1412104d0a10131586e5  base/maps/d3dm1.crc
  f74158a1cb4bdd2a54d206b25761f6bb  base/maps/d3dm1.resources
  f615038324acf5862b9f14ab29293e93  base/maps/d3dm2.crc
  710f0ff38397391b99d2112a7aa3edd4  base/maps/d3dm2.resources
  d9a17cdb36f21284ddb81b173a64b063  base/maps/d3dm3.crc
  30ee1416aac035841345c5932e07b24d  base/maps/d3dm3.resources
  69be30b6a8c73f28e98d13f5228cd0b4  base/maps/d3dm4.crc
  693e00681732161401e15174d42706f6  base/maps/d3dm4.resources
  ded83da17ca52cbac1bb045764fddc25  base/maps/d3dm5.crc
  d43c038f80d34922415f9207ab3719ea  base/maps/d3dm5.resources
  e6b03f9eeaab0da7768d71d4d64db9b0  base/maps/d3xpdm1.crc
  8fb360a6ea93137608c35f105fc335e7  base/maps/d3xpdm1.resources
  2c39b0aa8bbd9195b4800304e7770fb4  base/maps/d3xpdm2.crc
  0de577a6a00dc09d4c65630c02f5609a  base/maps/d3xpdm2.resources
  d33e0e1b2eefa87f769275e3808a187a  base/maps/d3xpdm3.crc
  264e2003f260019a4bb568173067f32f  base/maps/d3xpdm3.resources
  3c2280becb6b0aa06d532fbb014a965f  base/maps/d3xpdm4.crc
  484c7c63230ab4b49e965cb23d36fbd4  base/maps/d3xpdm4.resources
  569eea4891e6a66ae8e883a2d116d86a  base/maps/delta1.crc
  d46e12279d0ded172316df797432b12b  base/maps/delta1.resources
  7b4e7d78b88a5d50cf352966d4d314d9  base/maps/delta2a.crc
  9ba9771b7577d9f4970d48c2def605d3  base/maps/delta2a.resources
  738d64062774d4d406de660880a98520  base/maps/delta2b.crc
  a8a45978eaf07b824dfcbede83caf145  base/maps/delta2b.resources
  f0eade565fa6c84f87d17d75548b9fda  base/maps/delta3.crc
  93fe4a5c82ac4a63c649cb9c7a452886  base/maps/delta3.resources
  56fadf994f014c5ac8a11dde7068c7f0  base/maps/delta4.crc
  17a8a5420c20620c6258b56e4c73f554  base/maps/delta4.resources
  9f7ef7c40f8f36a51051931d9614a796  base/maps/delta5.crc
  241e1d4656cacc80ec1109baabf05860  base/maps/delta5.resources
  60be5c90216c941238373cf09da54e55  base/maps/deltax.crc
  b05d72e67baa2c18decd14363c5986d2  base/maps/deltax.resources
  4551c0c812c9a76485408a2b66bf077e  base/maps/enpro.crc
  2b2e96284c8b40232d3fd1e37db8b98c  base/maps/enpro.resources
  6c98c714234e475dc7dc842ee0f5f08f  base/maps/erebus1.crc
  f4d48742dbaa1f458c5101e078bd585f  base/maps/erebus1.resources
  d9f0c7120ee0735c095ab03adb9f698a  base/maps/erebus2.crc
  c1078da8cdbe1130887b8b41b7d824ce  base/maps/erebus2.resources
  844b97fd57538a9939584bc705d08805  base/maps/erebus3.crc
  97fe6d46fc28e03180b034c9e1ad6ab7  base/maps/erebus3.resources
  a53e53dfc2d5779c024f4ecddedb6588  base/maps/erebus4.crc
  3021a83e2427ac4df33dc0b32a76bff2  base/maps/erebus4.resources
  7bb32d067d52cbaf25d055ff6d683e25  base/maps/erebus5.crc
  e7483cc80d82e6a9b175ff89a24def62  base/maps/erebus5.resources
  9d4f3472c333003e14a637c1330c19d8  base/maps/erebus6.crc
  7f815ccb6f752b8ef7572c0fc1242215  base/maps/erebus6.resources
  fffcc4afb32bcb00b549220dabeb8216  base/maps/hell.crc
  30afe55f1182e1e1096262ba87a1b4e5  base/maps/hell.resources
  78fa10be9b5806c9933e85c9c96aae20  base/maps/hell1.crc
  8b043f2c4b8e884dd037693f5a36e2c9  base/maps/hell1.resources
  d088b085313f6aecffa488e1ae400de9  base/maps/hellhole.crc
  9b28c38622cddb8ad9515cd9ab8f497d  base/maps/hellhole.resources
  d304acd026867697672a3ec4e4616d40  base/maps/le_enpro1.crc
  2ef7b8125b7b81df28d831404dda5477  base/maps/le_enpro1.resources
  1646dddb8da04bc055ebeb34577b808f  base/maps/le_enpro2.crc
  bb08344710a8922285d1f7413da4cd08  base/maps/le_enpro2.resources
  5ac75b4dacc8dcda3af8b77c58033b77  base/maps/le_exis1.crc
  7b9b7a3fe303abce93d5ab6206d7022d  base/maps/le_exis1.resources
  3df699eb935057d3d2d9dbe7df15a8f4  base/maps/le_exis2.crc
  c4b65e05aba3eca1459e8c340976fb31  base/maps/le_exis2.resources
  9b99b1256b85998eb1956f6434b4381e  base/maps/le_hell.crc
  454f9606bf879198216a276b81c5ce3d  base/maps/le_hell.resources
  7593651d29f22bb79b2113189f3998b5  base/maps/le_hell_post.crc
  2df21cb8eff373c06cde09a590a88b41  base/maps/le_hell_post.resources
  7b203bc3f233e4874cba4095dc02b01f  base/maps/le_underground.crc
  c73c779789da3e0f1b5bab7681e10be9  base/maps/le_underground.resources
  88ffa79dccc7f85d2b50055120bbe7db  base/maps/le_underground2.crc
  9fd4766a341b7a23e29b335bd3b2e99c  base/maps/le_underground2.resources
  d905455d800f43e562562fd37d4285b2  base/maps/mars_city1.crc
  b0d7e6d1291f1535f55a4f0c9ab0946b  base/maps/mars_city1.resources
  d2aa1ca77136fd1862eb37c7541032ff  base/maps/mars_city2.crc
  50212c6a7cc55d5203314752e4005df8  base/maps/mars_city2.resources
  dc6a769436b4da2b2f139c09d9446920  base/maps/mc_underground.crc
  a35c207ec4ef11bc87c68fb5fb60d05a  base/maps/mc_underground.resources
  5561107c4f861d05af1bae9c9f955c53  base/maps/monorail.crc
  8535bcdf5123182143eb949bd6633a54  base/maps/monorail.resources
  1d4674d59038e700b6376238be1d6bfe  base/maps/phobos1.crc
  b56da275bebd344a708d529b6988b486  base/maps/phobos1.resources
  15840dcf5e8ad891ff6a747ae6018901  base/maps/phobos2.crc
  2703b8f53f6de17e5999d12256d9422c  base/maps/phobos2.resources
  b8c04b9bb378bc4d1679abae8ad81e50  base/maps/phobos3.crc
  a3b645daab7f4ebb159df781cb849a45  base/maps/phobos3.resources
  c28202a5ceb55d8d5cb99063001da4f9  base/maps/phobos4.crc
  52cdf612ed33a7e516f1a16be89af3a8  base/maps/phobos4.resources
  f55417f3d02a98c5912498c271f9bf7e  base/maps/recycling1.crc
  d67e71f236942ef18c3519f1124c0f11  base/maps/recycling1.resources
  59357385cc90d01810b490f027c52a1b  base/maps/recycling2.crc
  3ac61a1aba62effdc00833b5b61d0269  base/maps/recycling2.resources
  f584be0b7d4a7075e2768620d45c0b72  base/maps/site3.crc
  09fbbb57a41cb9901ab52cd531130fe4  base/maps/site3.resources
  fa5bd5e2fd4154cbf15f2b528c15aade  base/renderprogs/glsl-1_50/bink_fragment.glsl
  8fc21aedb095f00c9ec04029e3a04029  base/renderprogs/glsl-1_50/bink_fragment.uniforms
  bc09a68a3cc60b8c9104b1c752da376d  base/renderprogs/glsl-1_50/bink_gui_fragment.glsl
  68b329da9893e34099c7d8ad5cb9c940  base/renderprogs/glsl-1_50/bink_gui_fragment.uniforms
  016ee44ca65816739071c33d1376fbcf  base/renderprogs/glsl-1_50/bink_gui_vertex.glsl
  2f47d93f4d1b53251e76f337d356e348  base/renderprogs/glsl-1_50/bink_gui_vertex.uniforms
  08f8ec70963a18e8010bdecc9803b900  base/renderprogs/glsl-1_50/bink_vertex.glsl
  2f47d93f4d1b53251e76f337d356e348  base/renderprogs/glsl-1_50/bink_vertex.uniforms
  d156143056151fe97f577ee50975c6fb  base/renderprogs/glsl-1_50/blendlight_fragment.glsl
  8fc21aedb095f00c9ec04029e3a04029  base/renderprogs/glsl-1_50/blendlight_fragment.uniforms
  1fbd88eca8762c0679aa56c14d45c712  base/renderprogs/glsl-1_50/blendlight_vertex.glsl
  e4e9fab5518adaf6e627443e3c5a8060  base/renderprogs/glsl-1_50/blendlight_vertex.uniforms
  82a0232128e6416d40e54b9bddf4ddde  base/renderprogs/glsl-1_50/bloodorb1_capture_fragment.glsl
  68b329da9893e34099c7d8ad5cb9c940  base/renderprogs/glsl-1_50/bloodorb1_capture_fragment.uniforms
  7cd46f611935d627ca5b52a3be4749f8  base/renderprogs/glsl-1_50/bloodorb1_capture_vertex.glsl
  e9880521679e7e31d304073f307e5031  base/renderprogs/glsl-1_50/bloodorb1_capture_vertex.uniforms
  ae222d12430f251a2de412e7f8189671  base/renderprogs/glsl-1_50/bloodorb2_capture_fragment.glsl
  68b329da9893e34099c7d8ad5cb9c940  base/renderprogs/glsl-1_50/bloodorb2_capture_fragment.uniforms
  bbcac8f836b03480bc962e89174634ef  base/renderprogs/glsl-1_50/bloodorb2_capture_vertex.glsl
  d9d09a52ac988b48f38f0f084919b25d  base/renderprogs/glsl-1_50/bloodorb2_capture_vertex.uniforms
  114a2bf7ff7b2c81b67e91f15bd1a836  base/renderprogs/glsl-1_50/bloodorb3_capture_fragment.glsl
  68b329da9893e34099c7d8ad5cb9c940  base/renderprogs/glsl-1_50/bloodorb3_capture_fragment.uniforms
  6886e35b42222f8371b91a21ae0773b5  base/renderprogs/glsl-1_50/bloodorb3_capture_vertex.glsl
  d9d09a52ac988b48f38f0f084919b25d  base/renderprogs/glsl-1_50/bloodorb3_capture_vertex.uniforms
  eff751c148f099aceec5d48b3679de6b  base/renderprogs/glsl-1_50/bloodorb_draw_fragment.glsl
  68b329da9893e34099c7d8ad5cb9c940  base/renderprogs/glsl-1_50/bloodorb_draw_fragment.uniforms
  08f8ec70963a18e8010bdecc9803b900  base/renderprogs/glsl-1_50/bloodorb_draw_vertex.glsl
  2f47d93f4d1b53251e76f337d356e348  base/renderprogs/glsl-1_50/bloodorb_draw_vertex.uniforms
  25d91bd4d2a809e6c07a88b31d2f4b9d  base/renderprogs/glsl-1_50/bumpyenvironment_fragment.glsl
  68b329da9893e34099c7d8ad5cb9c940  base/renderprogs/glsl-1_50/bumpyenvironment_fragment.uniforms
  25d91bd4d2a809e6c07a88b31d2f4b9d  base/renderprogs/glsl-1_50/bumpyenvironment_skinned_fragment.glsl
  68b329da9893e34099c7d8ad5cb9c940  base/renderprogs/glsl-1_50/bumpyenvironment_skinned_fragment.uniforms
  d91508d5cb4f97bc77601e5c028ed928  base/renderprogs/glsl-1_50/bumpyenvironment_skinned_vertex.glsl
  b30d61c5cc740f8e9ad87d01719d2822  base/renderprogs/glsl-1_50/bumpyenvironment_skinned_vertex.uniforms
  6e03324194c946d8439c85e63486376b  base/renderprogs/glsl-1_50/bumpyenvironment_vertex.glsl
  b30d61c5cc740f8e9ad87d01719d2822  base/renderprogs/glsl-1_50/bumpyenvironment_vertex.uniforms
  addf09d2f9c32e824eb5f9061eacd081  base/renderprogs/glsl-1_50/color_fragment.glsl
  8fc21aedb095f00c9ec04029e3a04029  base/renderprogs/glsl-1_50/color_fragment.uniforms
  addf09d2f9c32e824eb5f9061eacd081  base/renderprogs/glsl-1_50/color_skinned_fragment.glsl
  8fc21aedb095f00c9ec04029e3a04029  base/renderprogs/glsl-1_50/color_skinned_fragment.uniforms
  1268be4e09b87410eb701a7942c756a5  base/renderprogs/glsl-1_50/color_skinned_vertex.glsl
  2f47d93f4d1b53251e76f337d356e348  base/renderprogs/glsl-1_50/color_skinned_vertex.uniforms
  6484ac816eea417478fb3224e2a78ddc  base/renderprogs/glsl-1_50/color_vertex.glsl
  2f47d93f4d1b53251e76f337d356e348  base/renderprogs/glsl-1_50/color_vertex.uniforms
  0357ddbc586ae601d62161544aa70def  base/renderprogs/glsl-1_50/debug_shadowmap_fragment.glsl
  38955194f756aeef3a8f682b985afaf6  base/renderprogs/glsl-1_50/debug_shadowmap_fragment.uniforms
  d288fc0cbc5f87038feccce7a06b717b  base/renderprogs/glsl-1_50/debug_shadowmap_vertex.glsl
  9607191931886bf62b995528ff4218f8  base/renderprogs/glsl-1_50/debug_shadowmap_vertex.uniforms
  9a1c3bbc27950201176fa58616b97950  base/renderprogs/glsl-1_50/depth_fragment.glsl
  68b329da9893e34099c7d8ad5cb9c940  base/renderprogs/glsl-1_50/depth_fragment.uniforms
  9a1c3bbc27950201176fa58616b97950  base/renderprogs/glsl-1_50/depth_skinned_fragment.glsl
  68b329da9893e34099c7d8ad5cb9c940  base/renderprogs/glsl-1_50/depth_skinned_fragment.uniforms
  31c69ce2efb9b960886a4bc4397fb28f  base/renderprogs/glsl-1_50/depth_skinned_vertex.glsl
  2f47d93f4d1b53251e76f337d356e348  base/renderprogs/glsl-1_50/depth_skinned_vertex.uniforms
  ecd701baffa34e9c247a17c76ebe4cae  base/renderprogs/glsl-1_50/depth_vertex.glsl
  2f47d93f4d1b53251e76f337d356e348  base/renderprogs/glsl-1_50/depth_vertex.uniforms
  9d5d53fc82e0668b2a4e7170553dcb8f  base/renderprogs/glsl-1_50/enviroSuit_fragment.glsl
  68b329da9893e34099c7d8ad5cb9c940  base/renderprogs/glsl-1_50/enviroSuit_fragment.uniforms
  2b560e70225485ef38d58ce71d8d6245  base/renderprogs/glsl-1_50/enviroSuit_vertex.glsl
  d1cbab71bebb21bae5d9f8a2eca125cc  base/renderprogs/glsl-1_50/enviroSuit_vertex.uniforms
  174e03def8b03eb4a7a81084714fca04  base/renderprogs/glsl-1_50/environment_fragment.glsl
  68b329da9893e34099c7d8ad5cb9c940  base/renderprogs/glsl-1_50/environment_fragment.uniforms
  174e03def8b03eb4a7a81084714fca04  base/renderprogs/glsl-1_50/environment_skinned_fragment.glsl
  68b329da9893e34099c7d8ad5cb9c940  base/renderprogs/glsl-1_50/environment_skinned_fragment.uniforms
  01bf5f04e703c8cc7517ca968bffd4bd  base/renderprogs/glsl-1_50/environment_skinned_vertex.glsl
  8a53317bc1866bee5b37c6aeb838722f  base/renderprogs/glsl-1_50/environment_skinned_vertex.uniforms
  54334e93c61b9af533dea8876f4ae2a4  base/renderprogs/glsl-1_50/environment_vertex.glsl
  8a53317bc1866bee5b37c6aeb838722f  base/renderprogs/glsl-1_50/environment_vertex.uniforms
  3d7f276d174fe7efaf72cb656dd3a6b1  base/renderprogs/glsl-1_50/fog_fragment.glsl
  8fc21aedb095f00c9ec04029e3a04029  base/renderprogs/glsl-1_50/fog_fragment.uniforms
  3d7f276d174fe7efaf72cb656dd3a6b1  base/renderprogs/glsl-1_50/fog_skinned_fragment.glsl
  8fc21aedb095f00c9ec04029e3a04029  base/renderprogs/glsl-1_50/fog_skinned_fragment.uniforms
  0b4beddc215f182a7001823ff7219a84  base/renderprogs/glsl-1_50/fog_skinned_vertex.glsl
  566ab6e6c8b05751e83359611ad729d4  base/renderprogs/glsl-1_50/fog_skinned_vertex.uniforms
  8ff6e958b049283214ff60052d37a2e4  base/renderprogs/glsl-1_50/fog_vertex.glsl
  566ab6e6c8b05751e83359611ad729d4  base/renderprogs/glsl-1_50/fog_vertex.uniforms
  cba5c206098ac81fdf3ef12810f43faa  base/renderprogs/glsl-1_50/gui_fragment.glsl
  68b329da9893e34099c7d8ad5cb9c940  base/renderprogs/glsl-1_50/gui_fragment.uniforms
  016ee44ca65816739071c33d1376fbcf  base/renderprogs/glsl-1_50/gui_vertex.glsl
  2f47d93f4d1b53251e76f337d356e348  base/renderprogs/glsl-1_50/gui_vertex.uniforms
  e70bdc4e8cc6d72d181142f1909a2f07  base/renderprogs/glsl-1_50/heatHazeWithMaskAndVertex_fragment.glsl
  5b8d925b558d13184f8cb6b4cad562d0  base/renderprogs/glsl-1_50/heatHazeWithMaskAndVertex_fragment.uniforms
  d86aa317882ab59aebe1c955506f1f2c  base/renderprogs/glsl-1_50/heatHazeWithMaskAndVertex_vertex.glsl
  88ae7d6953f24e16dbbd87ef41cb0da3  base/renderprogs/glsl-1_50/heatHazeWithMaskAndVertex_vertex.uniforms
  b84db2a5158a34e3b7fc15ce20fb97e5  base/renderprogs/glsl-1_50/heatHazeWithMask_fragment.glsl
  5b8d925b558d13184f8cb6b4cad562d0  base/renderprogs/glsl-1_50/heatHazeWithMask_fragment.uniforms
  ac75b3d60a79bbad7cdc1a0fae9c3a6f  base/renderprogs/glsl-1_50/heatHazeWithMask_vertex.glsl
  88ae7d6953f24e16dbbd87ef41cb0da3  base/renderprogs/glsl-1_50/heatHazeWithMask_vertex.uniforms
  c140777ce6bbb7be0c934e1fffb34eb7  base/renderprogs/glsl-1_50/heatHaze_fragment.glsl
  5b8d925b558d13184f8cb6b4cad562d0  base/renderprogs/glsl-1_50/heatHaze_fragment.uniforms
  62036c52093601e8bbe2987d5fdd15a1  base/renderprogs/glsl-1_50/heatHaze_vertex.glsl
  88ae7d6953f24e16dbbd87ef41cb0da3  base/renderprogs/glsl-1_50/heatHaze_vertex.uniforms
  06e49df22c7bd6cd1172500c5656c047  base/renderprogs/glsl-1_50/interactionAmbient_fragment.glsl
  39eaf2bda457fbf2e1b82f4aecf5dce5  base/renderprogs/glsl-1_50/interactionAmbient_fragment.uniforms
  3dd236e5dac09421f8231afb675eaa16  base/renderprogs/glsl-1_50/interactionAmbient_skinned_fragment.glsl
  39eaf2bda457fbf2e1b82f4aecf5dce5  base/renderprogs/glsl-1_50/interactionAmbient_skinned_fragment.uniforms
  23bce7f555a16025f90bb79ff3f64cbf  base/renderprogs/glsl-1_50/interactionAmbient_skinned_vertex.glsl
  7f87aceb2cba8c84ec961015be09c783  base/renderprogs/glsl-1_50/interactionAmbient_skinned_vertex.uniforms
  781f7363e75317dac363776a3485c11a  base/renderprogs/glsl-1_50/interactionAmbient_vertex.glsl
  7f87aceb2cba8c84ec961015be09c783  base/renderprogs/glsl-1_50/interactionAmbient_vertex.uniforms
  99b86ea77db6f47460518021fc6fb5e9  base/renderprogs/glsl-1_50/interactionSM_parallel_fragment.glsl
  f83e8a89a9efd4d2ea8dcf4fd899ed74  base/renderprogs/glsl-1_50/interactionSM_parallel_fragment.uniforms
  99b86ea77db6f47460518021fc6fb5e9  base/renderprogs/glsl-1_50/interactionSM_parallel_skinned_fragment.glsl
  f83e8a89a9efd4d2ea8dcf4fd899ed74  base/renderprogs/glsl-1_50/interactionSM_parallel_skinned_fragment.uniforms
  a431d2e3f4bcb95fdb4d3343d3e95f1c  base/renderprogs/glsl-1_50/interactionSM_parallel_skinned_vertex.glsl
  45bb91a3fab665aba62c362e77b4acec  base/renderprogs/glsl-1_50/interactionSM_parallel_skinned_vertex.uniforms
  11bcfa02b554d680616b451db5ad9dc4  base/renderprogs/glsl-1_50/interactionSM_parallel_vertex.glsl
  c3f61e71e9b734ea305bbb653300400c  base/renderprogs/glsl-1_50/interactionSM_parallel_vertex.uniforms
  76c319a7a5f934c242560c9b5a5f8966  base/renderprogs/glsl-1_50/interactionSM_point_fragment.glsl
  bcb9b0b05b1decdda9fe2cd456070d33  base/renderprogs/glsl-1_50/interactionSM_point_fragment.uniforms
  76c319a7a5f934c242560c9b5a5f8966  base/renderprogs/glsl-1_50/interactionSM_point_skinned_fragment.glsl
  bcb9b0b05b1decdda9fe2cd456070d33  base/renderprogs/glsl-1_50/interactionSM_point_skinned_fragment.uniforms
  a431d2e3f4bcb95fdb4d3343d3e95f1c  base/renderprogs/glsl-1_50/interactionSM_point_skinned_vertex.glsl
  45bb91a3fab665aba62c362e77b4acec  base/renderprogs/glsl-1_50/interactionSM_point_skinned_vertex.uniforms
  11bcfa02b554d680616b451db5ad9dc4  base/renderprogs/glsl-1_50/interactionSM_point_vertex.glsl
  c3f61e71e9b734ea305bbb653300400c  base/renderprogs/glsl-1_50/interactionSM_point_vertex.uniforms
  2a35709fe3c39595b8e3f4ae84411fb1  base/renderprogs/glsl-1_50/interactionSM_spot_fragment.glsl
  bcb9b0b05b1decdda9fe2cd456070d33  base/renderprogs/glsl-1_50/interactionSM_spot_fragment.uniforms
  2a35709fe3c39595b8e3f4ae84411fb1  base/renderprogs/glsl-1_50/interactionSM_spot_skinned_fragment.glsl
  bcb9b0b05b1decdda9fe2cd456070d33  base/renderprogs/glsl-1_50/interactionSM_spot_skinned_fragment.uniforms
  a431d2e3f4bcb95fdb4d3343d3e95f1c  base/renderprogs/glsl-1_50/interactionSM_spot_skinned_vertex.glsl
  45bb91a3fab665aba62c362e77b4acec  base/renderprogs/glsl-1_50/interactionSM_spot_skinned_vertex.uniforms
  11bcfa02b554d680616b451db5ad9dc4  base/renderprogs/glsl-1_50/interactionSM_spot_vertex.glsl
  c3f61e71e9b734ea305bbb653300400c  base/renderprogs/glsl-1_50/interactionSM_spot_vertex.uniforms
  59fa0af9a6e05aac2b5a1de1ba477e60  base/renderprogs/glsl-1_50/interaction_fragment.glsl
  39eaf2bda457fbf2e1b82f4aecf5dce5  base/renderprogs/glsl-1_50/interaction_fragment.uniforms
  59fa0af9a6e05aac2b5a1de1ba477e60  base/renderprogs/glsl-1_50/interaction_skinned_fragment.glsl
  39eaf2bda457fbf2e1b82f4aecf5dce5  base/renderprogs/glsl-1_50/interaction_skinned_fragment.uniforms
  7e4dcc0100a2bfd8a755809985a725fb  base/renderprogs/glsl-1_50/interaction_skinned_vertex.glsl
  0115e738bcc8fa46eeabcd77f4bae6e2  base/renderprogs/glsl-1_50/interaction_skinned_vertex.uniforms
  c2feb7bbf98cb3ed7179bba115037583  base/renderprogs/glsl-1_50/interaction_vertex.glsl
  7f87aceb2cba8c84ec961015be09c783  base/renderprogs/glsl-1_50/interaction_vertex.uniforms
  8c0ec19bd18b34c2207024f41b6ce922  base/renderprogs/glsl-1_50/motionBlur_fragment.glsl
  54236400e04517f7224f93a81519e8eb  base/renderprogs/glsl-1_50/motionBlur_fragment.uniforms
  87bcd4621134c71ad637bf63412fb68b  base/renderprogs/glsl-1_50/motionBlur_vertex.glsl
  68b329da9893e34099c7d8ad5cb9c940  base/renderprogs/glsl-1_50/motionBlur_vertex.uniforms
  5bb76e077744f97154bd6301567dcec5  base/renderprogs/glsl-1_50/postprocess_fragment.glsl
  68b329da9893e34099c7d8ad5cb9c940  base/renderprogs/glsl-1_50/postprocess_fragment.uniforms
  d6e423b842817b7bd256fb5639af0c47  base/renderprogs/glsl-1_50/postprocess_vertex.glsl
  68b329da9893e34099c7d8ad5cb9c940  base/renderprogs/glsl-1_50/postprocess_vertex.uniforms
  addf09d2f9c32e824eb5f9061eacd081  base/renderprogs/glsl-1_50/shadowDebug_fragment.glsl
  8fc21aedb095f00c9ec04029e3a04029  base/renderprogs/glsl-1_50/shadowDebug_fragment.uniforms
  addf09d2f9c32e824eb5f9061eacd081  base/renderprogs/glsl-1_50/shadowDebug_skinned_fragment.glsl
  8fc21aedb095f00c9ec04029e3a04029  base/renderprogs/glsl-1_50/shadowDebug_skinned_fragment.uniforms
  ae5e8c7850fb760979073f778f6ccaf3  base/renderprogs/glsl-1_50/shadowDebug_skinned_vertex.glsl
  7f6610ad4565c4852ce41c04dea40a0c  base/renderprogs/glsl-1_50/shadowDebug_skinned_vertex.uniforms
  399d549ff623846753bc8871539e7a35  base/renderprogs/glsl-1_50/shadowDebug_vertex.glsl
  7f6610ad4565c4852ce41c04dea40a0c  base/renderprogs/glsl-1_50/shadowDebug_vertex.uniforms
  addf09d2f9c32e824eb5f9061eacd081  base/renderprogs/glsl-1_50/shadow_fragment.glsl
  8fc21aedb095f00c9ec04029e3a04029  base/renderprogs/glsl-1_50/shadow_fragment.uniforms
  addf09d2f9c32e824eb5f9061eacd081  base/renderprogs/glsl-1_50/shadow_skinned_fragment.glsl
  8fc21aedb095f00c9ec04029e3a04029  base/renderprogs/glsl-1_50/shadow_skinned_fragment.uniforms
  ae5e8c7850fb760979073f778f6ccaf3  base/renderprogs/glsl-1_50/shadow_skinned_vertex.glsl
  7f6610ad4565c4852ce41c04dea40a0c  base/renderprogs/glsl-1_50/shadow_skinned_vertex.uniforms
  399d549ff623846753bc8871539e7a35  base/renderprogs/glsl-1_50/shadow_vertex.glsl
  7f6610ad4565c4852ce41c04dea40a0c  base/renderprogs/glsl-1_50/shadow_vertex.uniforms
  6cbc17a473f2695c960200a50d492120  base/renderprogs/glsl-1_50/skybox_fragment.glsl
  68b329da9893e34099c7d8ad5cb9c940  base/renderprogs/glsl-1_50/skybox_fragment.uniforms
  2cf62d507143407e2f4fd16f3e571604  base/renderprogs/glsl-1_50/skybox_vertex.glsl
  872a17f8975d8ad2115f3f9de98b8d90  base/renderprogs/glsl-1_50/skybox_vertex.uniforms
  addf09d2f9c32e824eb5f9061eacd081  base/renderprogs/glsl-1_50/stereoDeGhost_fragment.glsl
  8fc21aedb095f00c9ec04029e3a04029  base/renderprogs/glsl-1_50/stereoDeGhost_fragment.uniforms
  78c5b2157b69f461752d013462332efe  base/renderprogs/glsl-1_50/stereoDeGhost_vertex.glsl
  2f47d93f4d1b53251e76f337d356e348  base/renderprogs/glsl-1_50/stereoDeGhost_vertex.uniforms
  8852e57838c5e583b36319b1553bd788  base/renderprogs/glsl-1_50/stereoInterlace_fragment.glsl
  68b329da9893e34099c7d8ad5cb9c940  base/renderprogs/glsl-1_50/stereoInterlace_fragment.uniforms
  cabf042e740c27b8176fdadff5ac58e9  base/renderprogs/glsl-1_50/stereoInterlace_vertex.glsl
  2f47d93f4d1b53251e76f337d356e348  base/renderprogs/glsl-1_50/stereoInterlace_vertex.uniforms
  737a532a5f317d8bf815a59e1622bad6  base/renderprogs/glsl-1_50/stereoWarp_fragment.glsl
  68b329da9893e34099c7d8ad5cb9c940  base/renderprogs/glsl-1_50/stereoWarp_fragment.uniforms
  1f41b0107ccfe1c087156cd8c6f4fb80  base/renderprogs/glsl-1_50/stereoWarp_vertex.glsl
  2f47d93f4d1b53251e76f337d356e348  base/renderprogs/glsl-1_50/stereoWarp_vertex.uniforms
  01efbecaa560545a64a3965bca745579  base/renderprogs/glsl-1_50/texture_color_fragment.glsl
  e7667107817070949927f5c45d3fdd93  base/renderprogs/glsl-1_50/texture_color_fragment.uniforms
  01efbecaa560545a64a3965bca745579  base/renderprogs/glsl-1_50/texture_color_skinned_fragment.glsl
  e7667107817070949927f5c45d3fdd93  base/renderprogs/glsl-1_50/texture_color_skinned_fragment.uniforms
  cdd01174bdbf820da6952184414d3a35  base/renderprogs/glsl-1_50/texture_color_skinned_vertex.glsl
  6da45188223cda3315c247139b01c6d7  base/renderprogs/glsl-1_50/texture_color_skinned_vertex.uniforms
  9db10be21a4d47c4e71a6f463f0164e4  base/renderprogs/glsl-1_50/texture_color_texgen_fragment.glsl
  68b329da9893e34099c7d8ad5cb9c940  base/renderprogs/glsl-1_50/texture_color_texgen_fragment.uniforms
  25c7c3d7510d9087f76810539efb5cb0  base/renderprogs/glsl-1_50/texture_color_texgen_vertex.glsl
  0ddfc93cfcb20f74637df4453b31245f  base/renderprogs/glsl-1_50/texture_color_texgen_vertex.uniforms
  687325c80fe0582741b667c361b50ec6  base/renderprogs/glsl-1_50/texture_color_vertex.glsl
  6da45188223cda3315c247139b01c6d7  base/renderprogs/glsl-1_50/texture_color_vertex.uniforms
  914ae8256f845f4a45d7d2014855e45f  base/renderprogs/glsl-1_50/texture_fragment.glsl
  8fc21aedb095f00c9ec04029e3a04029  base/renderprogs/glsl-1_50/texture_fragment.uniforms
  d288fc0cbc5f87038feccce7a06b717b  base/renderprogs/glsl-1_50/texture_vertex.glsl
  9607191931886bf62b995528ff4218f8  base/renderprogs/glsl-1_50/texture_vertex.uniforms
  c4b2dfda6eabca6d7f667db5b6683199  base/renderprogs/glsl-1_50/vertex_color_fragment.glsl
  68b329da9893e34099c7d8ad5cb9c940  base/renderprogs/glsl-1_50/vertex_color_fragment.uniforms
  fa409a9e8ec9d2da8834f18973af2131  base/renderprogs/glsl-1_50/vertex_color_vertex.glsl
  2f47d93f4d1b53251e76f337d356e348  base/renderprogs/glsl-1_50/vertex_color_vertex.uniforms
  6cbc17a473f2695c960200a50d492120  base/renderprogs/glsl-1_50/wobblesky_fragment.glsl
  68b329da9893e34099c7d8ad5cb9c940  base/renderprogs/glsl-1_50/wobblesky_fragment.uniforms
  ae0ec5ee56f3c834e10f16beb673c523  base/renderprogs/glsl-1_50/wobblesky_vertex.glsl
  6150bd8190a408d2c95af5d5e99fb6e8  base/renderprogs/glsl-1_50/wobblesky_vertex.uniforms
  b5c922747932e0f106e6876f94b82453  base/renderprogs/hlsl/bink_fragment.hlsl
  423e5452a722041ae1e0f39a9242abdb  base/renderprogs/hlsl/bink_gui_fragment.hlsl
  7f6e2bad97eac7a9182f15bace379334  base/renderprogs/hlsl/bink_gui_vertex.hlsl
  3f2c83a9862ff80f83b18eeaa14c4fd9  base/renderprogs/hlsl/bink_vertex.hlsl
  f5f9cd9b4aa50e5d87d8244373552b52  base/renderprogs/hlsl/blendlight_fragment.hlsl
  eededd844bd192de582c867b8f07da0c  base/renderprogs/hlsl/blendlight_vertex.hlsl
  fddc9d78d3cb3b33dbc4842c33204854  base/renderprogs/hlsl/bloodorb1_capture_fragment.hlsl
  1627b85c0b5cada590c56a201ae2a66f  base/renderprogs/hlsl/bloodorb1_capture_vertex.hlsl
  94fe1c897baa42e4db1dfac0a86c8bfb  base/renderprogs/hlsl/bloodorb2_capture_fragment.hlsl
  344b0a4720077d4fe2a1fe41459d070a  base/renderprogs/hlsl/bloodorb2_capture_vertex.hlsl
  4a448f1e680fb5f6e8a5357ab5619814  base/renderprogs/hlsl/bloodorb3_capture_fragment.hlsl
  726784847601275641665efab6528a88  base/renderprogs/hlsl/bloodorb3_capture_vertex.hlsl
  1fd1a2003eb8865414d05498d3dd4ff8  base/renderprogs/hlsl/bloodorb_draw_fragment.hlsl
  86b59f95a45e9a5bbdd8a578c14e056e  base/renderprogs/hlsl/bloodorb_draw_vertex.hlsl
  f41eff1118653a5b5f301a78ba005289  base/renderprogs/hlsl/bumpyenvironment_fragment.hlsl
  4ee94dec3ebd82d16023f5fd11848554  base/renderprogs/hlsl/bumpyenvironment_skinned_fragment.hlsl
  757a2b664804c52a64681eec9389d9c1  base/renderprogs/hlsl/bumpyenvironment_skinned_vertex.hlsl
  d88db1cc25787c6b2d7eb977b8e5717e  base/renderprogs/hlsl/bumpyenvironment_vertex.hlsl
  0b2cf507523cc2688273ed463c30fb9c  base/renderprogs/hlsl/color_fragment.hlsl
  0b2cf507523cc2688273ed463c30fb9c  base/renderprogs/hlsl/color_skinned_fragment.hlsl
  8ac7c82cf5a621b3e87c43750a2d509c  base/renderprogs/hlsl/color_skinned_vertex.hlsl
  2f49da4b68c9378190e936fa1d717375  base/renderprogs/hlsl/color_vertex.hlsl
  9c1d8413ceff182107d2a5ccfb233baa  base/renderprogs/hlsl/debug_shadowmap_fragment.hlsl
  5dc282e8c96fa6d6a5e110801bcffded  base/renderprogs/hlsl/debug_shadowmap_vertex.hlsl
  df102d3bdbb4344367a9b507a8f9fe77  base/renderprogs/hlsl/depth_fragment.hlsl
  df102d3bdbb4344367a9b507a8f9fe77  base/renderprogs/hlsl/depth_skinned_fragment.hlsl
  aeb173ab75c062ead88d033e81820b2e  base/renderprogs/hlsl/depth_skinned_vertex.hlsl
  2e84f4c6e790551091e0b8efe8bfb53a  base/renderprogs/hlsl/depth_vertex.hlsl
  fa838c2b8549a45de3a9089bd252b803  base/renderprogs/hlsl/enviroSuit_fragment.hlsl
  c4f29d462c9c77437b330bc053369443  base/renderprogs/hlsl/enviroSuit_vertex.hlsl
  891a580f3e8a6cdff3d68d9c9ef7f1f8  base/renderprogs/hlsl/environment_fragment.hlsl
  891a580f3e8a6cdff3d68d9c9ef7f1f8  base/renderprogs/hlsl/environment_skinned_fragment.hlsl
  a50b0b2b1c7bb205aec97288dd723e31  base/renderprogs/hlsl/environment_skinned_vertex.hlsl
  598da56773611e064b6c00575ab888a4  base/renderprogs/hlsl/environment_vertex.hlsl
  f6411c955cd35c3a5c182f4ccd278f75  base/renderprogs/hlsl/fog_fragment.hlsl
  f6411c955cd35c3a5c182f4ccd278f75  base/renderprogs/hlsl/fog_skinned_fragment.hlsl
  7b0a265342626c17423bc1cb26395c52  base/renderprogs/hlsl/fog_skinned_vertex.hlsl
  bd120100a592e01efb1cb5bb9bc8e85f  base/renderprogs/hlsl/fog_vertex.hlsl
  b93ef0e5b9503b4415dada3ea71a8e28  base/renderprogs/hlsl/gui_fragment.hlsl
  7f6e2bad97eac7a9182f15bace379334  base/renderprogs/hlsl/gui_vertex.hlsl
  b9394ac4caca95214b093c0fc806d7d6  base/renderprogs/hlsl/heatHazeWithMaskAndVertex_fragment.hlsl
  b6f3f8628357cadd0cd84dc33647a947  base/renderprogs/hlsl/heatHazeWithMaskAndVertex_vertex.hlsl
  b36a3c4e062a2141a701cb0bd4aa55a5  base/renderprogs/hlsl/heatHazeWithMask_fragment.hlsl
  962f2c5ec9efaf29d3864ca2baf9b9fa  base/renderprogs/hlsl/heatHazeWithMask_vertex.hlsl
  102eb59445a00d75db1912b63d37f52b  base/renderprogs/hlsl/heatHaze_fragment.hlsl
  55e53df8c3ddfdbae9f038a61de11325  base/renderprogs/hlsl/heatHaze_vertex.hlsl
  da5eb31ee633147ac302e5e2577befe9  base/renderprogs/hlsl/interactionAmbient_fragment.hlsl
  f948d54b1a8c9f0243623df63e2d63ea  base/renderprogs/hlsl/interactionAmbient_skinned_fragment.hlsl
  e2daf770bc891f5a9c7f5398cd278fb4  base/renderprogs/hlsl/interactionAmbient_skinned_vertex.hlsl
  5d97e487a4127ac164f21dea2a6c8fc4  base/renderprogs/hlsl/interactionAmbient_vertex.hlsl
  dea6ffc71f629f454ec39b944bbf7876  base/renderprogs/hlsl/interactionSM_parallel_fragment.hlsl
  dea6ffc71f629f454ec39b944bbf7876  base/renderprogs/hlsl/interactionSM_parallel_skinned_fragment.hlsl
  7f909a3c90ced1792d9f051d08532f84  base/renderprogs/hlsl/interactionSM_parallel_skinned_vertex.hlsl
  01f29d393207801988909b95599db166  base/renderprogs/hlsl/interactionSM_parallel_vertex.hlsl
  5bbdc08d09f6bd5c847980fb3bf683d6  base/renderprogs/hlsl/interactionSM_point_fragment.hlsl
  5bbdc08d09f6bd5c847980fb3bf683d6  base/renderprogs/hlsl/interactionSM_point_skinned_fragment.hlsl
  7f909a3c90ced1792d9f051d08532f84  base/renderprogs/hlsl/interactionSM_point_skinned_vertex.hlsl
  01f29d393207801988909b95599db166  base/renderprogs/hlsl/interactionSM_point_vertex.hlsl
  fd7238e2726962b6a9600e5c3af72a69  base/renderprogs/hlsl/interactionSM_spot_fragment.hlsl
  fd7238e2726962b6a9600e5c3af72a69  base/renderprogs/hlsl/interactionSM_spot_skinned_fragment.hlsl
  7f909a3c90ced1792d9f051d08532f84  base/renderprogs/hlsl/interactionSM_spot_skinned_vertex.hlsl
  01f29d393207801988909b95599db166  base/renderprogs/hlsl/interactionSM_spot_vertex.hlsl
  55f819f509be44f5107fc1d66c17bb5b  base/renderprogs/hlsl/interaction_fragment.hlsl
  55f819f509be44f5107fc1d66c17bb5b  base/renderprogs/hlsl/interaction_skinned_fragment.hlsl
  c70cc46730d8875be084f3772ef0af64  base/renderprogs/hlsl/interaction_skinned_vertex.hlsl
  e0cca68b7db8418b9cdc87e62098c85e  base/renderprogs/hlsl/interaction_vertex.hlsl
  e29fec682cafcec479fab0fee2c13ba7  base/renderprogs/hlsl/motionBlur_fragment.hlsl
  a952cf57ecea1f0cc8a2fcad39e16db2  base/renderprogs/hlsl/motionBlur_vertex.hlsl
  2376fc961197e9c2bf2669ac6a30e9c3  base/renderprogs/hlsl/postprocess_fragment.hlsl
  c0444be2c89c1a983af3ae75c238a4a7  base/renderprogs/hlsl/postprocess_vertex.hlsl
  0b2cf507523cc2688273ed463c30fb9c  base/renderprogs/hlsl/shadowDebug_fragment.hlsl
  0b2cf507523cc2688273ed463c30fb9c  base/renderprogs/hlsl/shadowDebug_skinned_fragment.hlsl
  38187b9f47c348458a0bd9cb4c9b4162  base/renderprogs/hlsl/shadowDebug_skinned_vertex.hlsl
  cee35d08b89849d4be075f0e68b8da8f  base/renderprogs/hlsl/shadowDebug_vertex.hlsl
  0b2cf507523cc2688273ed463c30fb9c  base/renderprogs/hlsl/shadow_fragment.hlsl
  0b2cf507523cc2688273ed463c30fb9c  base/renderprogs/hlsl/shadow_skinned_fragment.hlsl
  38187b9f47c348458a0bd9cb4c9b4162  base/renderprogs/hlsl/shadow_skinned_vertex.hlsl
  cee35d08b89849d4be075f0e68b8da8f  base/renderprogs/hlsl/shadow_vertex.hlsl
  05c58d322f931f4044bd327af2888abb  base/renderprogs/hlsl/skybox_fragment.hlsl
  b22fdc99cb5b26bc2e65c6af9221af84  base/renderprogs/hlsl/skybox_vertex.hlsl
  0b2cf507523cc2688273ed463c30fb9c  base/renderprogs/hlsl/stereoDeGhost_fragment.hlsl
  4922802ebc3fa47885332d3e22832cf7  base/renderprogs/hlsl/stereoDeGhost_vertex.hlsl
  983409147ed69bad1cee60f5cbf6ff7f  base/renderprogs/hlsl/stereoInterlace_fragment.hlsl
  86b7f1ab82d81537e31ce85a029042b9  base/renderprogs/hlsl/stereoInterlace_vertex.hlsl
  fe1c8dced24587c66c67e562d3a60d5b  base/renderprogs/hlsl/stereoWarp_fragment.hlsl
  e34fbd337a60327916c706bcdf55c9ca  base/renderprogs/hlsl/stereoWarp_vertex.hlsl
  91330f5185afad90813fd6e71b988003  base/renderprogs/hlsl/texture_color_fragment.hlsl
  91330f5185afad90813fd6e71b988003  base/renderprogs/hlsl/texture_color_skinned_fragment.hlsl
  4b11fd58d3e13bb2e99ab9ce1b53b37a  base/renderprogs/hlsl/texture_color_skinned_vertex.hlsl
  30cbde00740e4aa4a3311ee16addc087  base/renderprogs/hlsl/texture_color_texgen_fragment.hlsl
  f193abf3d12d9f217e98ab7e694738e2  base/renderprogs/hlsl/texture_color_texgen_vertex.hlsl
  b02a61a4b8971450147d4833097f4bea  base/renderprogs/hlsl/texture_color_vertex.hlsl
  6d2668be72e649f400eb51fd7099d230  base/renderprogs/hlsl/texture_fragment.hlsl
  5dc282e8c96fa6d6a5e110801bcffded  base/renderprogs/hlsl/texture_vertex.hlsl
  5b4d179e1b0fee7cec1ff067383e858e  base/renderprogs/hlsl/vertex_color_fragment.hlsl
  86e922e3f60b897b7377e911067e4b80  base/renderprogs/hlsl/vertex_color_vertex.hlsl
  05c58d322f931f4044bd327af2888abb  base/renderprogs/hlsl/wobblesky_fragment.hlsl
  169766b7efd98b8bf9076c44583d0a85  base/renderprogs/hlsl/wobblesky_vertex.hlsl
  317dd6917bf55528377f62284eb81d54  base/savegame/GAME-autosave/game.details
  4af847f3863c37b0f8184b25051d747a  base/savegame/GAME-autosave/gamedata.save
  3502b864c805604a3b9eb30463a7d9c3  base/savegame/GAME-autosave/gamedata.strings
  c46429cb3fece1de06a1388d3a664537  base/savegame/profile.bin
  f63c9e6c6cd155f8498bcfbfc5ae1317  base/sound/VO/video/deployment.bik
  5a0ceb42981d67549f229056cf6a2923  base/sound/VO/video/epd.bik
  28b3c31f0b13567a3cd957cc06c8ee7d  base/sound/VO/video/generator.bik
  75dae950961760e98dcd948ff799c0bc  base/sound/VO/video/grabber.bik
  0bb242683e6d30ad3f54949b77786ecf  base/sound/VO/video/hydrocon.bik
  0c7d21a069c4bd50495aad7d62421f31  base/sound/VO/video/mfs.bik
  086fa2c7331c2ba5640b3802dbd5cfed  base/sound/VO/video/video_alphalabs_intro.bik
  a0aa87d8e597410087ff02658d170988  base/sound/VO/video/video_ancient_civ.bik
  4ec548f317c73eb1034d36e627f6b92e  base/sound/VO/video/video_bfg.bik
  f1f7b26098b509d40ac8150096ad7c94  base/sound/VO/video/video_chaingun.bik
  497b38dd3904e7aa0657955ee9f25e98  base/sound/VO/video/video_demon_museum.bik
  f87813c18a138413591df47fb583848f  base/sound/VO/video/video_ian_report.bik
  842de633937e7009416d731a62d24069  base/sound/VO/video/video_ipn_news.bik
  90ff9d5094d827cf1007ba8a4a49dd06  base/sound/VO/video/video_marine_sops.bik
  a7cd289cfb2df374458ff2324b7e2913  base/sound/VO/video/video_meyers_report.bik
  db7c96b76a7aeec831a54c2f4b4850e3  base/sound/VO/video/video_plasmagun.bik
  77625a99d7c825fdbca29ee66797603e  base/sound/VO/video/video_recycling.bik
  2c84eeda28ab80493d2ca51bfadb4f97  base/sound/VO/video/video_soulcube.bik
  0712f07602c2ed95c5ecda40b20f877b  base/sound/VO/video/video_tablets.bik
  c551fcd420081f8542decdc03265df38  base/sound/VO/video/video_uac_welcome.bik
  97edda4321c179507708695e9505471c  base/strings/english.lang
  f5b0544be30f1c7b579c70e31073ea3f  base/video/admin/betruger.bik
  c5f6b652709d305324e35501c4b6acb5  base/video/comm1/swann_vidphone1.bik
  92a75b1d68ce944f9209191f97a7d5b8  base/video/comm1/swann_vidphone2.bik
  c4f65108e3df9d9d0221ec5b33bee479  base/video/comm1/swann_vidphone3.bik
  d158d22a064423946f5f197816728102  base/video/data.bik
  e4317ebcbbb236d77201a158e7eec70d  base/video/delta1/sarge_video1.bik
  f8f9b75f5deb496bb91a8af697872492  base/video/enpro1/lm_meyers_enpro.bik
  9aa92c2846d63ccb1922e94651b7b63a  base/video/erebusteam.bik
  9ae86edf9b8d8270d2a3b2c7e5139bd5  base/video/fireball.bik
  93db97d019aec65067614513fe5935c6  base/video/hellhole/rescue.bik
  b8acbf46d247a359007be4ecf140a1b6  base/video/intro/introloop.bik
  431d38e4fcd81df09febfad012a22412  base/video/loadvideo.bik
  2b60ec1b157d53d49123d08387c24f89  base/video/mars1.bik
  67c5bf92470b811334e0ca34172d1706  base/video/mars_rotation.bik
  308362451eb429e11be5410392aff285  base/video/marscity/decom.bik
  1632bc29f9301d42b1331a9802392888  base/video/marscity/dropship.bik
  cc841a7a09df7da8117b140a64e5b4c2  base/video/marscity/monoflyby.bik
  195084ef97470ea8571785bcd2358b7c  base/video/marscity/sarge_mission_brief.bik
  f89b54896ed8fa9d7841557386adee3e  base/video/marscity/sci_team_request.bik
  da58e3c365ca2a7d4569ac89b50a2a2b  base/video/marscity/ship.bik
  aecf9ca202d85bc8e4379e44c49c6405  base/video/mc_underground/inv1sm.bik
  a9e8a9eda088b9fd36e40ced7ad42158  base/video/mc_underground/inv2sm.bik
  76bb188cf494fc3d576aad288dd823c1  base/video/mc_underground/inv3.bik
  98e29b60073e230df374bfff6300e240  base/video/mc_underground/inv4sm.bik
  773b99bb6109aa5938b1c3115c29a655  base/video/mc_underground/inv5sm.bik
  eed7e6224c9d478afea81f5b3708651e  base/video/mc_underground/inv6sm.bik
  d6edcc803ddaedfa60250f8800292d9c  base/video/mc_underground/inv7sm.bik
  b5e2866867f1016bd21092b1028cc176  base/video/mcneil.bik
  35646f399f09cffe1cd455591fa36d52  base/video/radar.bik
  2bf9a98b9734f610407eb8e360379bb5  base/video/recycling2/cs_bert01_composite.bik
  203b2ccc8895f8a62868f753f9b95d1c  base/video/recycling2/cs_bert02_composite.bik
  fb35c4a5a9fd49ec29ab6e900572c524  base/wads/DOOM.WAD
  c3bea40570c23e511a7ed3ebcd9865f7  base/wads/DOOM2.WAD
  967d5ae23daf45196212ae1b605da3b0  base/wads/NERVE.WAD
<<<<<<< HEAD
=======

>>>>>>> da3a7731
sha1sums: |
  3b3cdd19ec394fb5c1ae271993f181097e5c6085  base/pak000.pk4
  76e477e61b0248ce5181fef582212a5332c34c20  base/pak001.pk4
  cfa56ff89255f9bd56b9e40b24f4d54b76f9caee  base/pak002.pk4
  5afb060a63ae0749ccbb0d26da4c00938b241dde  base/pak003.pk4
  d77145983d5689e2230c5b479b48a2847aa668b2  base/pak004.pk4
  4c53f56f3a784c38b1e45d4eba7a23d1d5cc3ada  base/pak005.pk4
  de543a0369dbae3d4181f2c727085adb89ef3531  base/pak006.pk4
  662a4014dabe26bcdd988877fadaff7d6a09725c  base/pak007.pk4
  c50bf2c97e989aa19ad27fe62e67c5cfc6ae2a8b  base/pak008.pk4

  7fdba41af0521cdb815cad272499b888a348acfd  cdoom/Classic Doom 3.url
  c4b63b17223ba9ec77408eac0d2bad1370ce47c2  cdoom/autoexec.cfg
  295abe683546900bdea4b73a2760545e03f6ad55  cdoom/cdoom.ico
  a2e4d30f06fa64868c59aa8805c1644c4199371b  cdoom/cdoom_dll.pk4
  05619f728c50e563c8daf1aea6b915a2a4fcc46d  cdoom/cdoom_linux.pk4
  bd9f8e158604c937b99cd02fc7dca2022745b5e2  cdoom/cdoom_mac.pk4
  e0158ab23856803b8999d16418f4bc8ba8a0274f  cdoom/cdoom_main.pk4
  6ed75bbaad262d2ce263aefe0252e68f51ee50ce  cdoom/cdoom_maps.pk4
  7c95dc757ec1dd9c8b2558efa7fede3f731cd463  cdoom/cdoom_models.pk4
  e8f650c96c58b23cca4c747fb1ef9d1fc68bceb8  cdoom/cdoom_sounds.pk4
  5d328e7dea28283515eabb6eb32f8b33d1192d07  cdoom/cdoom_textures.pk4
  5bf5c1759793319b369fc259cd556b580ad989be  cdoom/description.txt
  ff922feefc9aebd9e5acd680c18d52eeb2ec70e4  cdoom/docs/License.txt
  a0e1a98224a1e153e7de55365ebeafffbb175c2a  cdoom/docs/Readme.txt
  aad0d136bf69d16c0b4e7b286df6406c329b5d96  cdoom/docs/shot00002.jpg
  60a340ad7e8b971db61b17c4a40af227355a6469  cdoom/fan_extras/cdoomsource_131/framework/UsercmdGen.h
  e2bbe141340597cb5d5768a72ef940cce26a0d89  cdoom/fan_extras/cdoomsource_131/game/Entity.cpp
  29d84c56ad11eb394e6662e4b583c99add0420e9  cdoom/fan_extras/cdoomsource_131/game/Entity.h
  41739b7c6a8ad05cdccaa7226d1f7065c3b5f201  cdoom/fan_extras/cdoomsource_131/game/Game_local.cpp
  cfb4d297ba170c0607b5d78c59246f4eb93afea5  cdoom/fan_extras/cdoomsource_131/game/Game_local.h
  64b11793192755c8123b066b550f8efb668c064d  cdoom/fan_extras/cdoomsource_131/game/Item.cpp
  7fdc71059af7138ae102c85b821406352f398dce  cdoom/fan_extras/cdoomsource_131/game/Item.h
  5261e4e0651d4909608eaaad175b392a7ee6d0b9  cdoom/fan_extras/cdoomsource_131/game/Misc.cpp
  168b15242a08f39414c4b83b3132d0b5bb89e410  cdoom/fan_extras/cdoomsource_131/game/Misc.h
  6b74cf43cf3a24137ae6c071a4f52a2303c2ec1d  cdoom/fan_extras/cdoomsource_131/game/MultiplayerGame.cpp
  6ca1608f483385484c0f696e8c35d3dd69cbcf79  cdoom/fan_extras/cdoomsource_131/game/Player.cpp
  7756dce4a0e9b88743bda630d9c24dadee2d657b  cdoom/fan_extras/cdoomsource_131/game/Player.h
  9c66a7777725eb01f60fea95162c5b8c3f981f1c  cdoom/fan_extras/cdoomsource_131/game/PlayerView.cpp
  ab4b0e5e23eb3c7124b894567d9bd1806e5be1a3  cdoom/fan_extras/cdoomsource_131/game/Sound.cpp
  596db8c732b24012738d807a6118aec7be550487  cdoom/fan_extras/cdoomsource_131/game/Target.cpp
  6d75beaa41a9fe11590cc6e741e593f3804de576  cdoom/fan_extras/cdoomsource_131/game/Target.h
  1882ebf04e2fdc029c9dd44d83115b83f58a9f96  cdoom/fan_extras/cdoomsource_131/game/ai/AI.cpp
  76b490b874cb644ff4d29cb39c13281d628eefd9  cdoom/fan_extras/cdoomsource_131/game/gamesys/SysCmds.cpp
  8aefcab7b3e48e14db9f1108525173dba985f24c  cdoom/fan_extras/cdoomsource_131/game/gamesys/SysCvar.cpp
  423bd84e968250ff66732c714f1c508e9f4f2779  cdoom/fan_extras/cdoomsource_131/game/gamesys/SysCvar.h
  15e8e9e223d5a1d84b0bb2b42ea0fa9d620c95bf  cdoom/fan_extras/cdoomsource_131/readme.txt
  dff9e44df79295b8ac837a7d8f247e66da0e5388  cdoom/fan_extras/classicdoom_001_1280x1024.jpg
  fe8cfebbb329f90f51c08829b9491e04e5eadf13  cdoom/fan_extras/wallpaper1.jpg
  75107cead28f79d2519f007ad077fd7d56548932  cdoom/fan_extras/wallpaper2.jpg
  cf248c648914d35e0adc47e5cae9a2dbce3276ed  cdoom/fan_extras/wallpaper3.jpg

  0a9d9a9baff7eb1760214cefdb76a506c41e9f39  base/D3BFGConfig.cfg
  183b4f08dba658cd07c2ba5ef9e2ba8e1c319d2f  base/_common.crc
  d90263e4dbdb2d2efcc2ff0d25c500b3d2d5657b  base/_common.resources
  71bba11ff61a9feb2b59682f098832e3c6d04e46  base/_ordered.crc
  2e1f6b320c8443ad20084934403bcf49d7f4f85d  base/_ordered.resources
  f445e63778f46f6c92cc194682b69d911ffe89d8  base/_sound_pc.crc
  51c7dddee8c30529b760b2561e3566a4798c4039  base/_sound_pc.resources
  4699317f0a6907954eb071538495252fbbf2c633  base/_sound_pc_en.crc
  3e74307bba0c6045b1390881c542bacd18173209  base/_sound_pc_en.resources
  2bdf7a8ca8c1b594ce8d30e4a357f72188510cc3  base/_sound_pc_fr.crc
  28554f6ce44ce815d21fb3e6c0a184430e84a20d  base/_sound_pc_gr.crc
  86fd902565f721a6966fe81bab3aa7c90910548f  base/_sound_pc_it.crc
  b57414f10c29b8af42c08b5c21366f40ead74603  base/_sound_pc_jp.crc
  f1e90e8dcdf112e83f9fcab5978a5bcb5e4f68f0  base/_sound_pc_sp.crc
  792aab2c1d642614b7403c5ee0ea3e21cb54677d  base/classicmusic/gravis.cfg
  3a3d410994a8f5ad87513452a60a8de7e35e3448  base/classicmusic/instruments/ACBASS.PAT
  b109c954b23484d814249bb9a5d4ac62d7f9fb01  base/classicmusic/instruments/ACCORDN.PAT
  554192f9432c5e6015ac3eddb9cd46d167001ab3  base/classicmusic/instruments/ACGUITAR.PAT
  6adecb0e197292f874f615274440cf59e852b4f0  base/classicmusic/instruments/ACPIANO.PAT
  fb6266746d5c5de7ec42987db34a046a4567b772  base/classicmusic/instruments/AGOGO.PAT
  77025ed589cdbf7956bccda8cc50cac87487189b  base/classicmusic/instruments/AGOGOHI.PAT
  6e4826ae90ba4185e6dbfbf3de59002dd9a2e5af  base/classicmusic/instruments/AGOGOLO.PAT
  5271e3d970d55ee53f82a14d501d52667e62c958  base/classicmusic/instruments/ALTOSAX.PAT
  5e0260745da9e20d50739227693c893f1d1a99b5  base/classicmusic/instruments/APPLAUSE.PAT
  c5db8b2cc3b954164e59d55c3331a7da8eb6fbab  base/classicmusic/instruments/ATMOSPHR.PAT
  e294049be8ec7c838315d62281762b8e44ddc4a1  base/classicmusic/instruments/AURORA.PAT
  ce52f1727ebe88f140d913ec4342843f7aa87e76  base/classicmusic/instruments/BAGPIPES.PAT
  41fd4040affb64bb28e06fda9a608b628ba8aac2  base/classicmusic/instruments/BANJO.PAT
  01aac1a2c920959239d45afc59c52f314a0b3e9b  base/classicmusic/instruments/BARISAX.PAT
  6f7bee8104bc5433e46d2c559b10dc4d237872d0  base/classicmusic/instruments/BASSLEAD.PAT
  dc31283a6bc017c618b24cdea33c0973190e4219  base/classicmusic/instruments/BASSOON.PAT
  acf99ffa243c31b197dec10871dd874d1b3635df  base/classicmusic/instruments/BELLTREE.PAT
  9d936927fa71b03138d38d6eaa93858c425a4905  base/classicmusic/instruments/BLANK.PAT
  7b2722f40f57c4289fd99e75a3d699e0a7906267  base/classicmusic/instruments/BONGOHI.PAT
  670be9963c5f8ae27368c6a53b036ef11349c595  base/classicmusic/instruments/BONGOLO.PAT
  3be5edbac63e56c99b0a40d660ba981110597c57  base/classicmusic/instruments/BOTTLE.PAT
  89d773aec150317a460acd52d43af3ae6e80ce7c  base/classicmusic/instruments/BOWGLASS.PAT
  cd54968f485875ae96f1a7ccacfb873d7e0fc89b  base/classicmusic/instruments/BRITEPNO.PAT
  f1b0d2f1eeecf2a35dd883deb0cccaa8cef053a9  base/classicmusic/instruments/CABASA.PAT
  ca0ed9213d5de686382fbf8134f463bf7eeb25e7  base/classicmusic/instruments/CALLIOPE.PAT
  177d70230497141f4019dec50ad0759d6c9f79bf  base/classicmusic/instruments/CARILLON.PAT
  12e2c235394a9229ac9fe64e72258e33e7283eec  base/classicmusic/instruments/CASTINET.PAT
  470f551d0eed0d984c10043b98612ed9897bb1af  base/classicmusic/instruments/CELESTE.PAT
  478dda1dc17a38d526ac737b7870d8855d6db060  base/classicmusic/instruments/CELLO.PAT
  c28ec6e60800f8691e7fd1ba7d672886129628b6  base/classicmusic/instruments/CHARANG.PAT
  1b89f61d1b3c052f2b4aa9c8316e43d7421718b5  base/classicmusic/instruments/CHIFLEAD.PAT
  4f68eb15aae0aa1ddd306a53946dd75c1fd12934  base/classicmusic/instruments/CHOIR.PAT
  049d583860fa7208a2979c2b1cc2fe495dd11b25  base/classicmusic/instruments/CHURCH.PAT
  c93c695d96f24ec1aaa58a3541afd0933f71383d  base/classicmusic/instruments/CLAPS.PAT
  68545cba26c03843e1d0fda0cf3d137c0e6432c9  base/classicmusic/instruments/CLARINET.PAT
  6ae9a15a66dd000c91234d4f846c3633ce2ef21f  base/classicmusic/instruments/CLAVE.PAT
  f9639ad1aff8e04a6380794500900b013b172059  base/classicmusic/instruments/CLAVINET.PAT
  741846c2317f561383e6659ff93af1ebfb0f4c57  base/classicmusic/instruments/CLEANGTR.PAT
  581caa1340db4410ad094f5645c744ca337c82dc  base/classicmusic/instruments/CONCRTNA.PAT
  560a25275c08ef8a663c7bb4d73ce62d718904b4  base/classicmusic/instruments/CONGAHI1.PAT
  61273060cf7e58e76a8dec55f4c5e66866563701  base/classicmusic/instruments/CONGAHI2.PAT
  10c90d958d3981d25184fbe17501d4b7f6835ee6  base/classicmusic/instruments/CONGALO.PAT
  e54143dfd076dde13dc53cad0c5732cb07f2063b  base/classicmusic/instruments/CONTRABA.PAT
  1dde4bca39019a50537dfe2bf86bcc68de47b0d7  base/classicmusic/instruments/COWBELL.PAT
  5699beb7376ac514b696db6e1f7a52fcf67d96a8  base/classicmusic/instruments/CRYSTAL.PAT
  a4b1800638c00a37134088b0770966931d7aa16c  base/classicmusic/instruments/CUICA1.PAT
  28e2c29c16f9b78b2bb60cf9f515136dca301274  base/classicmusic/instruments/CUICA2.PAT
  5282870270cad5cf340dde8412b377154daf1f65  base/classicmusic/instruments/CYMBELL.PAT
  85d06a96391d810c589b2535d029919cef683b00  base/classicmusic/instruments/CYMCHINA.PAT
  3270af233eaa122c0a620ec0ceed492ee455526b  base/classicmusic/instruments/CYMCRSH1.PAT
  b79158d381537c249b38b52286d23ab65c072c0d  base/classicmusic/instruments/CYMCRSH2.PAT
  2485a06a21326c759b06bc15b2f54e8b20447ee6  base/classicmusic/instruments/CYMRIDE1.PAT
  b057753a6db69ed2f2aea83c466f5fb2ca4d9d1a  base/classicmusic/instruments/CYMRIDE2.PAT
  55785c0128f7228ba09b91c704d3835a796f3ca4  base/classicmusic/instruments/CYMSPLSH.PAT
  c0eb07f570c238f422480ec2d3138aa0fae5ea12  base/classicmusic/instruments/DISTGTR.PAT
  5f1bc02088c5690cfa5933f2d72f14b7f51844fc  base/classicmusic/instruments/DOO.PAT
  7c27fbb7f1cdfd746de8be9c9c42d33742e401f4  base/classicmusic/instruments/ECHOVOX.PAT
  6f5bfb03c97376603c7f8c8ed5d41acdadda2607  base/classicmusic/instruments/ENGLHORN.PAT
  5b683491c01fb08111b5429b2707a69bc8d7068f  base/classicmusic/instruments/EPIANO1.PAT
  18ce07b7e8dc7f729d438cc912c2e5a91d5edb7e  base/classicmusic/instruments/EPIANO2.PAT
  e6ffdad6ad970cae748fcea794e6fffc3359c16c  base/classicmusic/instruments/FANTASIA.PAT
  116e2b10f5905264f605300b866dd36a5f369205  base/classicmusic/instruments/FIDDLE.PAT
  049770c1f1386d6f7801bce08f8646f6a8c9879f  base/classicmusic/instruments/FLUTE.PAT
  2a70b5d7d1bedca7acb93e3d38e9bc67118204dc  base/classicmusic/instruments/FNGRBASS.PAT
  510bc1f4eb1d6b2722c9fa6be707d7ffbb02d68f  base/classicmusic/instruments/FRENCHRN.PAT
  d1252946888719487f73dde2ee371854b84ee2f8  base/classicmusic/instruments/FRESHAIR.PAT
  9ae6d1f02f63660f5852b5e2c5b2e05a5f9abe2d  base/classicmusic/instruments/FRETLESS.PAT
  d1aa1c828562033bdc041686598c071db7fa8ee2  base/classicmusic/instruments/FX-BLOW.PAT
  681e2680b21d379b0552f68d72c4744aa2db382d  base/classicmusic/instruments/FX-FRET.PAT
  f495893ff1ba5a6253fcd34177ac23c4138f6ebb  base/classicmusic/instruments/GHOSTIE.PAT
  834a71a00e87662047c05f95278fc83838a5b7c7  base/classicmusic/instruments/GLOCKEN.PAT
  ea01dbd7d9d6a2d0a48c41e360f3b978836123e3  base/classicmusic/instruments/GTRHARM.PAT
  8c98b6fe162dbddb2c95c4e6ee17bbfd44d760c1  base/classicmusic/instruments/GUIRO1.PAT
  52d85d9adfbd02920e0f6231f2178c2731a22688  base/classicmusic/instruments/GUIRO2.PAT
  61902f921752bced56a7745b7d18ed1c8ceb557c  base/classicmusic/instruments/HALOPAD.PAT
  510a144014939503952bd3886fb8a6b7995dc44e  base/classicmusic/instruments/HARMONCA.PAT
  d8b7af55518c2d2b8eb1da316ca83ec77c3f267c  base/classicmusic/instruments/HARP.PAT
  ce59e6795552caeca7e82f641ff72ebcdb329af8  base/classicmusic/instruments/HELICPTR.PAT
  3ac8c0ce8840f6d27f863b46e48654bc98e5bc19  base/classicmusic/instruments/HIGHQ.PAT
  a2e9974b5ab73b8b0cab0e7f5ffbcdf94bf1e3c7  base/classicmusic/instruments/HIHATCL.PAT
  851ef0f440b73137b80fdc7a9e10b6007215c84f  base/classicmusic/instruments/HIHATOP.PAT
  e1aed5141213f4c1ec86ccfa2c0d1d85bb276e32  base/classicmusic/instruments/HIHATPD.PAT
  d2a61342f6cb2f68160ef6009e13294412fb1609  base/classicmusic/instruments/HITBRASS.PAT
  8f1f748112f2e160084e48a9fa2b3352622d43ee  base/classicmusic/instruments/HOMEORG.PAT
  ccd08dd6b8b307066d53c975baac8248a3e911bc  base/classicmusic/instruments/HONKY.PAT
  6d7e861c1122abe02f93cf61597a5eb89a97e504  base/classicmusic/instruments/HRPSCHRD.PAT
  9c5d751860c4ba0557346a07e3791e18a5fb530e  base/classicmusic/instruments/JAZZGTR.PAT
  956a972c9a8bd2bde150d1ae2ff4d3c654dd92f3  base/classicmusic/instruments/JINGLES.PAT
  66de007e1ac45b72f399c297a7f4a2d984184914  base/classicmusic/instruments/JUNGLE.PAT
  549068f369fd35d5ff6c001972b606fa1e33657d  base/classicmusic/instruments/KALIMBA.PAT
  39cfd935d0033037e4dcd2aa337eee56dcd604b7  base/classicmusic/instruments/KICK1.PAT
  8a367138449a51260df344490ddd3b12a0e05bcc  base/classicmusic/instruments/KICK2.PAT
  ecc266aa77f89c1566e7195400304e9df8bd0211  base/classicmusic/instruments/KOTO.PAT
  4c8ddbe40943c28f6161101c9916448062c37868  base/classicmusic/instruments/LEAD5TH.PAT
  ad75dc5fedd12d7f12b6ea692f0faaa945696d18  base/classicmusic/instruments/MARACAS.PAT
  de7aacbe767255ea28b2fc806ea1fed91344c90e  base/classicmusic/instruments/MARCATO.PAT
  beaa24fe6d964a6fbd3f750ec463d4b3e9b50431  base/classicmusic/instruments/MARIMBA.PAT
  f131094c142c4a0d5be94062ebd8457165af87db  base/classicmusic/instruments/METALPAD.PAT
  0bee2b0d92c7765083a3491837ee091faa17868f  base/classicmusic/instruments/METBELL.PAT
  9c9aad57d265c352916f0c3e8595593e022445f9  base/classicmusic/instruments/METCLICK.PAT
  771e5fb1c0ed8c07baebef2914eed6b265f47780  base/classicmusic/instruments/MUSICBOX.PAT
  fc0a03d48b4f9bcd19c732b3ffd983678d464157  base/classicmusic/instruments/MUTEGTR.PAT
  304c011c61d33814f81a553842181ce064f5e454  base/classicmusic/instruments/MUTETRUM.PAT
  0eee8beb632e14f6c2ba6a5314dd94b5f0d2a87f  base/classicmusic/instruments/NYGUITAR.PAT
  5730a4f28143c3192f025da1b49dd6d716b534fd  base/classicmusic/instruments/OBOE.PAT
  1f3670510f8d5aebb789b592487bbd71a911e391  base/classicmusic/instruments/OCARINA.PAT
  69a3cf5f6da88eaf6731a6c0d0602f68f5cf57e2  base/classicmusic/instruments/ODGUITAR.PAT
  4d4619cc201805507ace1245fc003bfc7429e550  base/classicmusic/instruments/ORCHHIT.PAT
  b6f1fe2215acc8b896ee6bf35c3bdcdbf9f149be  base/classicmusic/instruments/PERCORG.PAT
  2514af3c4f7e7e03a5fdc9d1a9ea81bec88ba327  base/classicmusic/instruments/PICCOLO.PAT
  16ba461edcc65eed3481940cf8ea104527cdb315  base/classicmusic/instruments/PICKBASS.PAT
  0082946fad44949dbab280ebbb9ff850ea34e109  base/classicmusic/instruments/PISTOL.PAT
  5363210f7f4704533914b1838bd373cc959aa96e  base/classicmusic/instruments/PIZZCATO.PAT
  c56c6f3e2d103d0cf2626c263baf0bf73b3e78a7  base/classicmusic/instruments/POLYSYN.PAT
  fa3423a34af6bb945502aef025c2820113afcafa  base/classicmusic/instruments/RECORDER.PAT
  f4485575fe24dd9d29e2a568a354b18cf0f2cbb5  base/classicmusic/instruments/REEDORG.PAT
  d8834add60d5554c12c29d06ee37ddafe9c1acc2  base/classicmusic/instruments/REVCYM.PAT
  54dc4cea2a88b80c1e93a222c8f6be7d9aafde7b  base/classicmusic/instruments/ROCKORG.PAT
  5011787bbd6af7bc44561d63b3fa860af2c8d1c5  base/classicmusic/instruments/SANTUR.PAT
  a08a75530119cb0108b71626c33491015bad47cd  base/classicmusic/instruments/SAWWAVE.PAT
  363f565a4458bf4a1ab5cbdb9abed6ebd0489382  base/classicmusic/instruments/SCRATCH1.PAT
  e80258dcd2abe79d2d57e9b34ae7a34f8f258c3b  base/classicmusic/instruments/SCRATCH2.PAT
  d37bd36981aff2093146aaf330c02c745505e491  base/classicmusic/instruments/SEASHORE.PAT
  c851497b1d3e8dbaebeeb550a3e10ec24c9786e3  base/classicmusic/instruments/SHAKAZUL.PAT
  dd1c95855416eaa7cb8366e4e01e22d3521b9d19  base/classicmusic/instruments/SHAKER.PAT
  d8d2569241ab25eaef51969fe18b30344e0d58a2  base/classicmusic/instruments/SHAMISEN.PAT
  e71fdfb8bd121ed762fed8911b778c9683a02d5d  base/classicmusic/instruments/SHANNAI.PAT
  e2388e4b7b83e2b7ae2dae328b8a48c16e86a0b1  base/classicmusic/instruments/SITAR.PAT
  e4d4c4d0736577b72f1853eddedbc97ac336b3ba  base/classicmusic/instruments/SLAP.PAT
  ac69ff76390d10da665fad1372fd8a385557dced  base/classicmusic/instruments/SLAPBAS1.PAT
  dc2810ae7a134ff9c425f6ac3ec8c70c970fa411  base/classicmusic/instruments/SLAPBAS2.PAT
  732d1dbfe272410a2f50cc3e040c72e339537bf3  base/classicmusic/instruments/SLOWSTR.PAT
  82befb3cae2e8fd213effd385739032e828ea149  base/classicmusic/instruments/SNARE1.PAT
  beae44b8765b11088b71e7f12aef8141a6c60934  base/classicmusic/instruments/SNARE2.PAT
  a787dd7464fac333972883ea2b870892e102bca0  base/classicmusic/instruments/SOUNDTRK.PAT
  21533e3825b60b99e98b30c68a63aa6e49d2e2b5  base/classicmusic/instruments/SPRNOSAX.PAT
  76b16cbae923aafab25c1a75ac79b4edcbae8b6f  base/classicmusic/instruments/SQRCLICK.PAT
  2506a676adc6653cf9b82efd32207ef520aeb9f4  base/classicmusic/instruments/SQRWAVE.PAT
  66150f90f96f18774264a178b0aff209b2fd6fb6  base/classicmusic/instruments/STARTRAK.PAT
  3fea4fc8e957880a748d6ffa0943cc5214b153dd  base/classicmusic/instruments/STEELDRM.PAT
  8e2561b2194538db1840ae3fece0f66669e53af4  base/classicmusic/instruments/STICKRIM.PAT
  6e91405b1b366ed7943280eba208204427baa032  base/classicmusic/instruments/STICKS.PAT
  fc783183fdccec6dccb3108027cb9401d5f23ee1  base/classicmusic/instruments/SURDO1.PAT
  d22a7a76649cdef065bd10bf3b9a28a199985de1  base/classicmusic/instruments/SURDO2.PAT
  5f1154c78315bd5ca9da1fc06a894b6f8e867bce  base/classicmusic/instruments/SWEEPER.PAT
  107f60e75d2a0a14445a5e6426cae43fee38c700  base/classicmusic/instruments/SYNBASS1.PAT
  b7bacc1ce42fa21383794d9775f98e2a923e1435  base/classicmusic/instruments/SYNBASS2.PAT
  a22b96ab91dd5f6cbe877a581c41bac7cfecfb33  base/classicmusic/instruments/SYNBRAS1.PAT
  4301cadca3f026853fa55377c8ac90eb4500c62b  base/classicmusic/instruments/SYNBRAS2.PAT
  969247158d94e8b207a8ba54c66484d07679ab0e  base/classicmusic/instruments/SYNPIANO.PAT
  c6604de7bb000acb405d23a7136cf1016b9b21ae  base/classicmusic/instruments/SYNSTR1.PAT
  df88de44019971bc581ab2d8f032799fd31d0072  base/classicmusic/instruments/SYNSTR2.PAT
  e575a428ce070015f1254db97752b680e92057cf  base/classicmusic/instruments/SYNTOM.PAT
  1a6bf9d7b996a4635fb3bfbea5f3eac4523d9705  base/classicmusic/instruments/TAIKO.PAT
  3ca7648552333b17f0d210f6d570e3c7ce9516e7  base/classicmusic/instruments/TAMBORIN.PAT
  e2e4be17ac588275eee69fece80804fef443befa  base/classicmusic/instruments/TELEPHON.PAT
  004e3f54afa647760650a9edad8d1839c43fdf62  base/classicmusic/instruments/TENORSAX.PAT
  cc17b2e0a3d1ba2355744dfca4cb9f1052ea9357  base/classicmusic/instruments/TIMBALEH.PAT
  65975d0b13c5b1e0c56fec2eae0765cb67dbe128  base/classicmusic/instruments/TIMBALEL.PAT
  8acc4c7a22dc998adeab134a71ea4fded6e1c9fe  base/classicmusic/instruments/TIMPANI.PAT
  e978d094ec181c353789dfa2cc69a915bc198d86  base/classicmusic/instruments/TOMHI1.PAT
  51f0f255b62788f68ff022482e8dcd55bebf6f97  base/classicmusic/instruments/TOMHI2.PAT
  395caeae70764ba68698729113cb6e8863c999d6  base/classicmusic/instruments/TOMLO1.PAT
  de98321b332c1adf0e0a32bcc456e1bf3b3b286f  base/classicmusic/instruments/TOMLO2.PAT
  4edc78a5f6c0620988305aa3208dbb5580277824  base/classicmusic/instruments/TOMMID1.PAT
  a3ea99d1f48d5f9f0489886fa39dd7b23fc9fd3e  base/classicmusic/instruments/TOMMID2.PAT
  f69c34425646285e10dd9839d4208a189c4670c1  base/classicmusic/instruments/TOMS.PAT
  eb2769b906d11a4c00ac417eb160b227ec73485d  base/classicmusic/instruments/TREMSTR.PAT
  53aa891980d6e681ffaf8799565464c679c9d338  base/classicmusic/instruments/TRIANGL1.PAT
  db5a6e9bc82ae1ed072cf75523ccf83c2df07959  base/classicmusic/instruments/TRIANGL2.PAT
  da991e98e5b563d9faa6c106c88f06f4e37d4583  base/classicmusic/instruments/TROMBONE.PAT
  2e0050dbeffb3d270aa19541b370fe1170a84f78  base/classicmusic/instruments/TRUMPET.PAT
  87cb586502c029994fca77cb75694dc928dd0838  base/classicmusic/instruments/TUBA.PAT
  1d6cdbd910ce0b89412cc3ea7b33268739c71e92  base/classicmusic/instruments/TUBEBELL.PAT
  8b92b7d30ca964082d39f293257165a47302d671  base/classicmusic/instruments/UNICORN.PAT
  7c2dad7ce895cf5b5814a353ed2e0b53d9dbd5bf  base/classicmusic/instruments/VIBES.PAT
  a1be074aa37bdc6b89e2311dd59f90b33d2c039c  base/classicmusic/instruments/VIBSLAP.PAT
  be32079f9d7e0563c1c3bd75ffd1a7fe18a1b2c0  base/classicmusic/instruments/VIOLA.PAT
  713b1a692a47a63cb4e45e2c0dde1f185447621f  base/classicmusic/instruments/VIOLIN.PAT
  2b5737a2b6eade7434c7bbfb8732847649c74f95  base/classicmusic/instruments/VOICES.PAT
  5813e315990edbaa199670c16055835af059bdb7  base/classicmusic/instruments/VOXLEAD.PAT
  b1a92f1c50bebcc7ee539cce29f157fea6406be9  base/classicmusic/instruments/WARMPAD.PAT
  c0e9835d8d1e842e9eaa442d28b265deafa29ced  base/classicmusic/instruments/WHISTLE.PAT
  fbec52a4e191c8861017b52e6901737a2711d746  base/classicmusic/instruments/WHISTLE1.PAT
  6a5fd2642ddd11b085032917e977b35ae8da4643  base/classicmusic/instruments/WHISTLE2.PAT
  f76bab5f8c8c50ee993b093298056ca2a52d19c8  base/classicmusic/instruments/WOODBLK.PAT
  9ea7c160865a568dbee3162345ddb992a71a227b  base/classicmusic/instruments/WOODBLK1.PAT
  747087a4d1c0288f5f34e23be7d8c40480f12068  base/classicmusic/instruments/WOODBLK2.PAT
  af7d7c32e66d3f4f629cc23ff4d95a288b36bce9  base/classicmusic/instruments/WOODFLUT.PAT
  58bb74166843b0a000c9f1d43b674064edf8bc7d  base/classicmusic/instruments/XYLOPHON.PAT
  175b963023865e7a603dd57403de60f81b6c9321  base/default.cfg
  d40d8a38f2a4a40451802f263c0749e78b1d507c  base/joy_360_0.cfg
  60e8eea1844c9c8d87b66ba6a748b683f88d8e19  base/joy_360_1.cfg
  1b5d93ad8ddf5626afc46fc301d0f7ad2eb2194a  base/joy_lefty.cfg
  bfad4cfdb805462ab06a76de7d6710b4eedae7fa  base/joy_righty.cfg
  b7266266621270695f3dbd96638ccec88d8afdd9  base/maps/admin.crc
  28fe074fa9bf8455535c54029901dbe08f9a5471  base/maps/admin.resources
  f9f42703fe241bf1d60c60f552e4a7e3eb675a81  base/maps/alphalabs1.crc
  7627099606090157e0ceb1d7ecaf9391e43ac964  base/maps/alphalabs1.resources
  57037ba56ede41fa0471530e9bfa124a78778712  base/maps/alphalabs2.crc
  f0ceedc7bc08ec3f97a287cbc679733643379a5e  base/maps/alphalabs2.resources
  0cc36160341df9183525d2980de6b5e62bd00ec1  base/maps/alphalabs3.crc
  f38b075e28050dc02db261db95677f81b2f7785f  base/maps/alphalabs3.resources
  ea6ce466652aaf5f4e461917b454e893a0e53c90  base/maps/alphalabs4.crc
  06851e214dc365fb682c185d37eb335352340321  base/maps/alphalabs4.resources
  43db175236888689b0010284f5dda4085c2ee35f  base/maps/caverns1.crc
  69b577fb53afbda5f711aa7162b0c4db249c8db3  base/maps/caverns1.resources
  1ef8a5f7634a8756eba8fbc6cfb07ba5f0f810c4  base/maps/caverns2.crc
  5a9b70c1389fe2f9ae35444d5e716fec8e3bc81a  base/maps/caverns2.resources
  db747d626ac0cd58b7b0a25187689e81571e1f18  base/maps/comm1.crc
  07b420a280f067917a1ac531c159edefac1bb629  base/maps/comm1.resources
  e6d5bccb28935db74d08d936dc2aa2de7a5dc331  base/maps/commoutside.crc
  4c81ea9dee7f72389371cc00a9aae6d6d2d0d87c  base/maps/commoutside.resources
  52130a5d837481e4780a4c4d97de4fd05545fe42  base/maps/cpu.crc
  f63503e17aed33077b05d130e878154737391c21  base/maps/cpu.resources
  bc81cd918d9b9b4423b4ca53283b549e9fd98438  base/maps/cpuboss.crc
  5b95e1942ef9359bb282f21029a49b8612a57ec0  base/maps/cpuboss.resources
  7ffc48c8bee1e737df595891246ac086bf54d2a5  base/maps/d3ctf1.crc
  aa9ac8de166900c14795ed3f361afad5102f55bc  base/maps/d3ctf1.resources
  8cf13448a59bb228f53d80c75cbe29cc8b66e4c8  base/maps/d3ctf2.crc
  df585a89fc17a07a568cf78c7642f9c5395ebcc7  base/maps/d3ctf2.resources
  b7fdab26a633d844f5e742d32d3490d6b71ecd40  base/maps/d3ctf3.crc
  895a1b765a2b1ffa9dc29f1a02b6fa58535f6f9d  base/maps/d3ctf3.resources
  b3a2cd07addff6275b1341203c174a828ad2765b  base/maps/d3ctf4.crc
  94fc5997a3a7a4de1df8ce4594f4762964fa4411  base/maps/d3ctf4.resources
  1ff4fc691fb6a650266e5334b08ba2ede688c330  base/maps/d3dm1.crc
  e07793758ee9fdc9f48ea4b23dec09559f2da4d2  base/maps/d3dm1.resources
  17e6653ea8c6d904e4446f1e4c0783339e025557  base/maps/d3dm2.crc
  2e97add2520e0ae385b06a1966cb57533363ac61  base/maps/d3dm2.resources
  ee091981e13a9771b0ba57aa277518c8f01f3b0d  base/maps/d3dm3.crc
  6cda20df879379500c6b32cf73dbfb70b5e34fe2  base/maps/d3dm3.resources
  e5f78fee76515e2bbefa4f18f6a92d73d87b101e  base/maps/d3dm4.crc
  6715536eb855be4bd917dbe7ddd4cf22d4675acd  base/maps/d3dm4.resources
  33ede1323604249f8321921d67e49967488c2cf8  base/maps/d3dm5.crc
  e8c86443ef9be14849eeddbf721074fa26b7419c  base/maps/d3dm5.resources
  8e5d31fbcefd6f355eb2ab43ecbc97b00482868f  base/maps/d3xpdm1.crc
  be97638c288545727f25f7ddc0207e36cd59aa6f  base/maps/d3xpdm1.resources
  e4e6a0c0a689b1d3af50e7fa2e1498e773799595  base/maps/d3xpdm2.crc
  2e4818db182c5582db778cefd6f3ccad6d7867f3  base/maps/d3xpdm2.resources
  cf86c0b58edd67ecb8298fe5c66107778a61b6c9  base/maps/d3xpdm3.crc
  ec0d0be7bf343942af3a1bf60d1e27789d1ec6b9  base/maps/d3xpdm3.resources
  bdfb4f10f8efb3b9d6c1b4b86dcd112b07d568b7  base/maps/d3xpdm4.crc
  c17174ed3fc1ddd71e4d65ee52b99e56d8f94fcd  base/maps/d3xpdm4.resources
  0840a7a2a1d88d2158d7c84490c842ce54016106  base/maps/delta1.crc
  8b180a2f4003de8f4d39af1fc459a16e2d1e9ce9  base/maps/delta1.resources
  8fc6434a13d0ee2d3c5775c69d71aeb6ef46b247  base/maps/delta2a.crc
  18c8dace9c5333a6a922a5d106c498935bd0ba2d  base/maps/delta2a.resources
  7fad43c9ebd8106d36f56f50b1af383645ac18bd  base/maps/delta2b.crc
  1cd150276c2b71c83dacc8c7cdffde878c9c643c  base/maps/delta2b.resources
  a161673b6b814f6478fa5bc3d3fb28743781d56d  base/maps/delta3.crc
  adb1e5b7738c7137aca017fe0d995264a6355a4e  base/maps/delta3.resources
  5c1d27346ed9db5c2726cba08080c6d3978729fb  base/maps/delta4.crc
  e566b0add6352db9c997fdd0caad0f7f24b82ec4  base/maps/delta4.resources
  aedfb98a90466ccd37e5675e2f660ed763b2d8a7  base/maps/delta5.crc
  73f8addc47bf6ee257dfb182883b465c6d8f5054  base/maps/delta5.resources
  d42864ae037d3c415c8563333b5bc3ea081f2207  base/maps/deltax.crc
  dedd701cd1078e44140d3d9a1f515baf181ab7c2  base/maps/deltax.resources
  76dd71dd8e54d42fa700bfecec5119ea062490a3  base/maps/enpro.crc
  936a2a8a3b22adb990c33e11ce4061cd58a1d6ef  base/maps/enpro.resources
  1e21be6538fc6a26bd74730608c02ef60b0cbb7b  base/maps/erebus1.crc
  40c0c39fa00bbdbf753974cd926c5b310f01074f  base/maps/erebus1.resources
  4fd355d250592941ee7c6cd604300f82358f6ad4  base/maps/erebus2.crc
  28843adad2b281ce59890da3a37dcbcea55e2210  base/maps/erebus2.resources
  4d831a2a112059cf484be7cd3158acd2f2649db8  base/maps/erebus3.crc
  0614c11eff3c6eb9fcfef8b585d8fe4094057cf5  base/maps/erebus3.resources
  e49c007c27150b4ac42f297e6669a964d9b6d428  base/maps/erebus4.crc
  ff50a4558d44e72c9de753beff645cda80fd8348  base/maps/erebus4.resources
  cd9541c2c95fbf257f81f7c7a99d07f42b686624  base/maps/erebus5.crc
  768a6a9ce280234c897e4cea04f03f34693ac9ac  base/maps/erebus5.resources
  59ced910eb883a2d88d9b5f625d946db874a79e9  base/maps/erebus6.crc
  d3325281aa557a8b1fff68a871161db07616a108  base/maps/erebus6.resources
  7d3e01c56bd063644591eb2d3dfc10a306138b86  base/maps/hell.crc
  3c7c026a4bdf2d0c3a68c0455231477d2f87497e  base/maps/hell.resources
  0b5a6c52a95198fee376378faac368aa7666085b  base/maps/hell1.crc
  211679a1b397f8da3140ac8f7e44169268a26f54  base/maps/hell1.resources
  7f21d1f4891c88b1a277409c5e7c3511d235966f  base/maps/hellhole.crc
  1342e433f0c8b258258189e488b56b96881bea78  base/maps/hellhole.resources
  8b7958e9a92c70c4a096e00632de5f8138402f5f  base/maps/le_enpro1.crc
  1ca6ed11e473c70f1632efd46718da09b917cc8f  base/maps/le_enpro1.resources
  385657157e58c18159409010651d88ecf985da3c  base/maps/le_enpro2.crc
  059ddbe90dd05e0410c9c76ae6337c3ca01abdcc  base/maps/le_enpro2.resources
  2898a78ed2d4374b94514f8f910125448a64bedb  base/maps/le_exis1.crc
  73dc956ccc45197f939164f53e55abec7d78c4e3  base/maps/le_exis1.resources
  a7d223ecb41102b86bb4064bedc0458eb779d101  base/maps/le_exis2.crc
  95e0ff79a90bc0d81539d901fbb56fe6428319b7  base/maps/le_exis2.resources
  47bde6a10f22be6e9898479f11e40c679756e656  base/maps/le_hell.crc
  c8254bdbde922a85d174757433cc218f1dcee04b  base/maps/le_hell.resources
  185df147d1032302c8466b55ff9f23e5cf6a561a  base/maps/le_hell_post.crc
  82e3562c2f3a05cf524a347580d70fb47c6141bf  base/maps/le_hell_post.resources
  1f215fc9d3a6f26f3e2345a2517e88d82fdc1121  base/maps/le_underground.crc
  9cbd4d27b69957e89e86ca7fbfb8f2602b34efca  base/maps/le_underground.resources
  2608af72f2bc0a85bd0bcb7b4e8eeb5bf10da965  base/maps/le_underground2.crc
  ef138768de02fbf0bd5656b4c5ab3007e48414af  base/maps/le_underground2.resources
  904ea715429bc40d6e12324a3a0619483cb14883  base/maps/mars_city1.crc
  2f733327e7133cff9193c3a6a096c72f6f2f2636  base/maps/mars_city1.resources
  3da7d5ae29ed0ee6ee202cc1cead2fb3914ac935  base/maps/mars_city2.crc
  87dd6fb0d17695d1cd72c5971cd25259f8d6bfd1  base/maps/mars_city2.resources
  cfa41dd88d74f1107508d85184036f3b8e91a13d  base/maps/mc_underground.crc
  0a577221d29753b42d0b67feb5896bcd05c0a3f1  base/maps/mc_underground.resources
  76c76d3942b935bc1985a0fe9fd212b6c7cddead  base/maps/monorail.crc
  7567c25d164f134e76cab96d886ce254a2d453e2  base/maps/monorail.resources
  e4c81c18338b53b44b84cd358123faf013181488  base/maps/phobos1.crc
  2537c7f49464e74c9f08cdbc7e88dfd4ff3a9c4b  base/maps/phobos1.resources
  38ce87cc198a69de38c498b923093dbf68f6eba6  base/maps/phobos2.crc
  ed418859566721256a30c6febbc80aa6c9fbe730  base/maps/phobos2.resources
  68c148a01d4824494a58105bfebd8ba4d3ad0133  base/maps/phobos3.crc
  d149e2d9fb375521b30e92033ef1174c718962ba  base/maps/phobos3.resources
  a815049af895f79607c83949c2c8fccbb8b039b2  base/maps/phobos4.crc
  a3d3997196cf978dc81b99ce8d483036cf0c9bf9  base/maps/phobos4.resources
  9fa45ce601c9af979d33e1e8a40d6c4078510f95  base/maps/recycling1.crc
  ab31c981256025873fef8afa997eb0b1902760b0  base/maps/recycling1.resources
  ac693667de63f8056d2e89698ef322a3de930bf8  base/maps/recycling2.crc
  177296d80e102b95985d3d137fbc1f9868f4d0dc  base/maps/recycling2.resources
  1c9c65797cfcdb46c9209f04854cc4514dc95dd7  base/maps/site3.crc
  477f870c7c4d354a46702d9b5d125c3e05b4349a  base/maps/site3.resources
  cb108004192ac391b4e4f35b653fb323ec88afc6  base/renderprogs/glsl-1_50/bink_fragment.glsl
  46f4e1658c4c68f03ddbb1b06c49a917efde8c5f  base/renderprogs/glsl-1_50/bink_fragment.uniforms
  ed8d08cfed160448cff2681ae223e72ee1c57e0b  base/renderprogs/glsl-1_50/bink_gui_fragment.glsl
  adc83b19e793491b1c6ea0fd8b46cd9f32e592fc  base/renderprogs/glsl-1_50/bink_gui_fragment.uniforms
  cce9bc1dab012f4fb105a33c78df3a17f87a5ae2  base/renderprogs/glsl-1_50/bink_gui_vertex.glsl
  02bdf76882e2a9b8e68cdf33cb050478258d805e  base/renderprogs/glsl-1_50/bink_gui_vertex.uniforms
  cd691efc6f0895dc73f4e14d98d3a39cafc3a770  base/renderprogs/glsl-1_50/bink_vertex.glsl
  02bdf76882e2a9b8e68cdf33cb050478258d805e  base/renderprogs/glsl-1_50/bink_vertex.uniforms
  e92759b859d6d821ddb185fdf1d553842c32f761  base/renderprogs/glsl-1_50/blendlight_fragment.glsl
  46f4e1658c4c68f03ddbb1b06c49a917efde8c5f  base/renderprogs/glsl-1_50/blendlight_fragment.uniforms
  9a500b585352ccf2b8b90dd56901e1eb76953dbe  base/renderprogs/glsl-1_50/blendlight_vertex.glsl
  c4ffd52ab31446b5d55a712dd9ec01f825e81710  base/renderprogs/glsl-1_50/blendlight_vertex.uniforms
  d5886f9155d2746ebb66f9bee86cb788c483cd4b  base/renderprogs/glsl-1_50/bloodorb1_capture_fragment.glsl
  adc83b19e793491b1c6ea0fd8b46cd9f32e592fc  base/renderprogs/glsl-1_50/bloodorb1_capture_fragment.uniforms
  fd849615be979f16ba7b6283c27f1d123ef4d52f  base/renderprogs/glsl-1_50/bloodorb1_capture_vertex.glsl
  7f40dfb425df5f0eb7b678c87b546e310cf4c426  base/renderprogs/glsl-1_50/bloodorb1_capture_vertex.uniforms
  f572dbb8c2f36a26b8bfeb8cdaba8de13c768022  base/renderprogs/glsl-1_50/bloodorb2_capture_fragment.glsl
  adc83b19e793491b1c6ea0fd8b46cd9f32e592fc  base/renderprogs/glsl-1_50/bloodorb2_capture_fragment.uniforms
  8baf2f94c79f592b9facb9ac241edb1523f5d023  base/renderprogs/glsl-1_50/bloodorb2_capture_vertex.glsl
  4ba688afe4713ea1d5ff5967813d8169ad530664  base/renderprogs/glsl-1_50/bloodorb2_capture_vertex.uniforms
  fcc6595f7b12ca1aac73e814f72ad96a741e3ff3  base/renderprogs/glsl-1_50/bloodorb3_capture_fragment.glsl
  adc83b19e793491b1c6ea0fd8b46cd9f32e592fc  base/renderprogs/glsl-1_50/bloodorb3_capture_fragment.uniforms
  6380a09fea08ccd7e6fd1fd6699864ab6fa75f40  base/renderprogs/glsl-1_50/bloodorb3_capture_vertex.glsl
  4ba688afe4713ea1d5ff5967813d8169ad530664  base/renderprogs/glsl-1_50/bloodorb3_capture_vertex.uniforms
  827ec5db5329a1e67a22d67b2c1f2add43dbdeb9  base/renderprogs/glsl-1_50/bloodorb_draw_fragment.glsl
  adc83b19e793491b1c6ea0fd8b46cd9f32e592fc  base/renderprogs/glsl-1_50/bloodorb_draw_fragment.uniforms
  cd691efc6f0895dc73f4e14d98d3a39cafc3a770  base/renderprogs/glsl-1_50/bloodorb_draw_vertex.glsl
  02bdf76882e2a9b8e68cdf33cb050478258d805e  base/renderprogs/glsl-1_50/bloodorb_draw_vertex.uniforms
  34dcfba56dabffbb877a2b696417b600d5124da3  base/renderprogs/glsl-1_50/bumpyenvironment_fragment.glsl
  adc83b19e793491b1c6ea0fd8b46cd9f32e592fc  base/renderprogs/glsl-1_50/bumpyenvironment_fragment.uniforms
  34dcfba56dabffbb877a2b696417b600d5124da3  base/renderprogs/glsl-1_50/bumpyenvironment_skinned_fragment.glsl
  adc83b19e793491b1c6ea0fd8b46cd9f32e592fc  base/renderprogs/glsl-1_50/bumpyenvironment_skinned_fragment.uniforms
  0679ffb1ace068579454f56b9a25508a10d5f879  base/renderprogs/glsl-1_50/bumpyenvironment_skinned_vertex.glsl
  e9bbe270c768d79a94ad354479752282a41c4635  base/renderprogs/glsl-1_50/bumpyenvironment_skinned_vertex.uniforms
  b9dae32303efc7e24f22f9a86f5fa1f57b67db19  base/renderprogs/glsl-1_50/bumpyenvironment_vertex.glsl
  e9bbe270c768d79a94ad354479752282a41c4635  base/renderprogs/glsl-1_50/bumpyenvironment_vertex.uniforms
  4ad7878d7d2e2d1a8f579c77611c739f1a5b43c3  base/renderprogs/glsl-1_50/color_fragment.glsl
  46f4e1658c4c68f03ddbb1b06c49a917efde8c5f  base/renderprogs/glsl-1_50/color_fragment.uniforms
  4ad7878d7d2e2d1a8f579c77611c739f1a5b43c3  base/renderprogs/glsl-1_50/color_skinned_fragment.glsl
  46f4e1658c4c68f03ddbb1b06c49a917efde8c5f  base/renderprogs/glsl-1_50/color_skinned_fragment.uniforms
  e234d53ffd64be268fb218608285a6fe734d45c5  base/renderprogs/glsl-1_50/color_skinned_vertex.glsl
  02bdf76882e2a9b8e68cdf33cb050478258d805e  base/renderprogs/glsl-1_50/color_skinned_vertex.uniforms
  c41094bfcf9ac8746a46b5f5141078f804691d83  base/renderprogs/glsl-1_50/color_vertex.glsl
  02bdf76882e2a9b8e68cdf33cb050478258d805e  base/renderprogs/glsl-1_50/color_vertex.uniforms
  17dc2b46817a4c2dbdbe3434c98c40b77ad6454e  base/renderprogs/glsl-1_50/debug_shadowmap_fragment.glsl
  0987a71b3626ac7b9c4faa709bd52b82f74daa31  base/renderprogs/glsl-1_50/debug_shadowmap_fragment.uniforms
  a95a1d46a55195068ec2cf54def6125f2287c9c5  base/renderprogs/glsl-1_50/debug_shadowmap_vertex.glsl
  2f0b3d0f1261a102a26ca43824106e52f1b987b1  base/renderprogs/glsl-1_50/debug_shadowmap_vertex.uniforms
  421e2dae03fd5039b6b687d1a4ccbea470432565  base/renderprogs/glsl-1_50/depth_fragment.glsl
  adc83b19e793491b1c6ea0fd8b46cd9f32e592fc  base/renderprogs/glsl-1_50/depth_fragment.uniforms
  421e2dae03fd5039b6b687d1a4ccbea470432565  base/renderprogs/glsl-1_50/depth_skinned_fragment.glsl
  adc83b19e793491b1c6ea0fd8b46cd9f32e592fc  base/renderprogs/glsl-1_50/depth_skinned_fragment.uniforms
  5680563afc17a6c7b177463f748882274672d4c8  base/renderprogs/glsl-1_50/depth_skinned_vertex.glsl
  02bdf76882e2a9b8e68cdf33cb050478258d805e  base/renderprogs/glsl-1_50/depth_skinned_vertex.uniforms
  4cf669fcfef03c2178e5382e14c2be6b23c98e63  base/renderprogs/glsl-1_50/depth_vertex.glsl
  02bdf76882e2a9b8e68cdf33cb050478258d805e  base/renderprogs/glsl-1_50/depth_vertex.uniforms
  95033de3d4838824f9eedb74d4ecfd75c727f8c9  base/renderprogs/glsl-1_50/enviroSuit_fragment.glsl
  adc83b19e793491b1c6ea0fd8b46cd9f32e592fc  base/renderprogs/glsl-1_50/enviroSuit_fragment.uniforms
  6f4cbc2c65242b859491ec22e30177a68986fd49  base/renderprogs/glsl-1_50/enviroSuit_vertex.glsl
  3c2196916f23afb3ddd1427ba101ad05b2b2b996  base/renderprogs/glsl-1_50/enviroSuit_vertex.uniforms
  04c920fe84b3feb6859815d9431bbda7d6449c41  base/renderprogs/glsl-1_50/environment_fragment.glsl
  adc83b19e793491b1c6ea0fd8b46cd9f32e592fc  base/renderprogs/glsl-1_50/environment_fragment.uniforms
  04c920fe84b3feb6859815d9431bbda7d6449c41  base/renderprogs/glsl-1_50/environment_skinned_fragment.glsl
  adc83b19e793491b1c6ea0fd8b46cd9f32e592fc  base/renderprogs/glsl-1_50/environment_skinned_fragment.uniforms
  47c9bbde30249e6253146ef17863ad03648f5faa  base/renderprogs/glsl-1_50/environment_skinned_vertex.glsl
  2c8d0dd5e12a2af064412cbd5ff997a783041fde  base/renderprogs/glsl-1_50/environment_skinned_vertex.uniforms
  74c69f55cf54653f34f0467f3ad17820efa4e49b  base/renderprogs/glsl-1_50/environment_vertex.glsl
  2c8d0dd5e12a2af064412cbd5ff997a783041fde  base/renderprogs/glsl-1_50/environment_vertex.uniforms
  bcba85699a478224390e98a23d6a4d09bd704798  base/renderprogs/glsl-1_50/fog_fragment.glsl
  46f4e1658c4c68f03ddbb1b06c49a917efde8c5f  base/renderprogs/glsl-1_50/fog_fragment.uniforms
  bcba85699a478224390e98a23d6a4d09bd704798  base/renderprogs/glsl-1_50/fog_skinned_fragment.glsl
  46f4e1658c4c68f03ddbb1b06c49a917efde8c5f  base/renderprogs/glsl-1_50/fog_skinned_fragment.uniforms
  ba91e370cd1146f1999310471b30e6b0881582b6  base/renderprogs/glsl-1_50/fog_skinned_vertex.glsl
  d3bfd02aaa4f9be06c3c1d42d8aa36ec207b97b5  base/renderprogs/glsl-1_50/fog_skinned_vertex.uniforms
  d4db984406ab1310ffa6de69cbfaa77888041e59  base/renderprogs/glsl-1_50/fog_vertex.glsl
  d3bfd02aaa4f9be06c3c1d42d8aa36ec207b97b5  base/renderprogs/glsl-1_50/fog_vertex.uniforms
  a6c6449877f19c039e0360884ccb6eba17bac8bc  base/renderprogs/glsl-1_50/gui_fragment.glsl
  adc83b19e793491b1c6ea0fd8b46cd9f32e592fc  base/renderprogs/glsl-1_50/gui_fragment.uniforms
  cce9bc1dab012f4fb105a33c78df3a17f87a5ae2  base/renderprogs/glsl-1_50/gui_vertex.glsl
  02bdf76882e2a9b8e68cdf33cb050478258d805e  base/renderprogs/glsl-1_50/gui_vertex.uniforms
  acfab4a91c0fedf6742b1ac7072b8e8d1b13a4cb  base/renderprogs/glsl-1_50/heatHazeWithMaskAndVertex_fragment.glsl
  c9db6bb9f6eb2c63defb364967233c7d2a1da16d  base/renderprogs/glsl-1_50/heatHazeWithMaskAndVertex_fragment.uniforms
  19c5c105beb7d64d91183554343a7a09ed4e34b7  base/renderprogs/glsl-1_50/heatHazeWithMaskAndVertex_vertex.glsl
  7c347cecb015608f0e1391ec6caefdddbc97205e  base/renderprogs/glsl-1_50/heatHazeWithMaskAndVertex_vertex.uniforms
  65fa28fefb183b922db37083baaffc52f5537d81  base/renderprogs/glsl-1_50/heatHazeWithMask_fragment.glsl
  c9db6bb9f6eb2c63defb364967233c7d2a1da16d  base/renderprogs/glsl-1_50/heatHazeWithMask_fragment.uniforms
  6a7acf97b376b7a2867a1fec1055cc9cbf0f6a42  base/renderprogs/glsl-1_50/heatHazeWithMask_vertex.glsl
  7c347cecb015608f0e1391ec6caefdddbc97205e  base/renderprogs/glsl-1_50/heatHazeWithMask_vertex.uniforms
  f3341f4b3678c61816966fae634842892f3752fb  base/renderprogs/glsl-1_50/heatHaze_fragment.glsl
  c9db6bb9f6eb2c63defb364967233c7d2a1da16d  base/renderprogs/glsl-1_50/heatHaze_fragment.uniforms
  08dac7e8dfa7895bbf1dd563530a1a62ef9364e8  base/renderprogs/glsl-1_50/heatHaze_vertex.glsl
  7c347cecb015608f0e1391ec6caefdddbc97205e  base/renderprogs/glsl-1_50/heatHaze_vertex.uniforms
  40ca74d1241b8a204bfbd61506c41d9fdefc273b  base/renderprogs/glsl-1_50/interactionAmbient_fragment.glsl
  7db4b2f0baed1fd97f5b766b8725be3eba217920  base/renderprogs/glsl-1_50/interactionAmbient_fragment.uniforms
  6324d7c9d5347cf032a75e9b35dff6296b72cf5b  base/renderprogs/glsl-1_50/interactionAmbient_skinned_fragment.glsl
  7db4b2f0baed1fd97f5b766b8725be3eba217920  base/renderprogs/glsl-1_50/interactionAmbient_skinned_fragment.uniforms
  c483354d3bb4e5a95f5909fa752925d4953cc3d3  base/renderprogs/glsl-1_50/interactionAmbient_skinned_vertex.glsl
  3624f81f336ddd1ee4537584b8af170ac0820de7  base/renderprogs/glsl-1_50/interactionAmbient_skinned_vertex.uniforms
  0764f11e5ce136c866ddd7d15b69210b5b283c6a  base/renderprogs/glsl-1_50/interactionAmbient_vertex.glsl
  3624f81f336ddd1ee4537584b8af170ac0820de7  base/renderprogs/glsl-1_50/interactionAmbient_vertex.uniforms
  dde8b6bc7085b006ef19007a2a5c6b2cd5b2e540  base/renderprogs/glsl-1_50/interactionSM_parallel_fragment.glsl
  23769eedbb469450e44a1889a5d51ae993c7dabc  base/renderprogs/glsl-1_50/interactionSM_parallel_fragment.uniforms
  dde8b6bc7085b006ef19007a2a5c6b2cd5b2e540  base/renderprogs/glsl-1_50/interactionSM_parallel_skinned_fragment.glsl
  23769eedbb469450e44a1889a5d51ae993c7dabc  base/renderprogs/glsl-1_50/interactionSM_parallel_skinned_fragment.uniforms
  adeac7e75c178949419d6122d6ef1119dc741457  base/renderprogs/glsl-1_50/interactionSM_parallel_skinned_vertex.glsl
  f072113d60c1c6953581373d20ad0df38ca2b91d  base/renderprogs/glsl-1_50/interactionSM_parallel_skinned_vertex.uniforms
  50491bd111486c65d05364b7bc6a0908174dcbd3  base/renderprogs/glsl-1_50/interactionSM_parallel_vertex.glsl
  c1a76bbb9e6c92abe341aa6a918d796f125ecb0a  base/renderprogs/glsl-1_50/interactionSM_parallel_vertex.uniforms
  1b192870bf706023a9fbb72bb110e00c413abd62  base/renderprogs/glsl-1_50/interactionSM_point_fragment.glsl
  f94d2ff0a9b162d9618d032847a48af1d49c2ed0  base/renderprogs/glsl-1_50/interactionSM_point_fragment.uniforms
  1b192870bf706023a9fbb72bb110e00c413abd62  base/renderprogs/glsl-1_50/interactionSM_point_skinned_fragment.glsl
  f94d2ff0a9b162d9618d032847a48af1d49c2ed0  base/renderprogs/glsl-1_50/interactionSM_point_skinned_fragment.uniforms
  adeac7e75c178949419d6122d6ef1119dc741457  base/renderprogs/glsl-1_50/interactionSM_point_skinned_vertex.glsl
  f072113d60c1c6953581373d20ad0df38ca2b91d  base/renderprogs/glsl-1_50/interactionSM_point_skinned_vertex.uniforms
  50491bd111486c65d05364b7bc6a0908174dcbd3  base/renderprogs/glsl-1_50/interactionSM_point_vertex.glsl
  c1a76bbb9e6c92abe341aa6a918d796f125ecb0a  base/renderprogs/glsl-1_50/interactionSM_point_vertex.uniforms
  9cac8f3534fe08d020e8c4d4ee18d2851f76036e  base/renderprogs/glsl-1_50/interactionSM_spot_fragment.glsl
  f94d2ff0a9b162d9618d032847a48af1d49c2ed0  base/renderprogs/glsl-1_50/interactionSM_spot_fragment.uniforms
  9cac8f3534fe08d020e8c4d4ee18d2851f76036e  base/renderprogs/glsl-1_50/interactionSM_spot_skinned_fragment.glsl
  f94d2ff0a9b162d9618d032847a48af1d49c2ed0  base/renderprogs/glsl-1_50/interactionSM_spot_skinned_fragment.uniforms
  adeac7e75c178949419d6122d6ef1119dc741457  base/renderprogs/glsl-1_50/interactionSM_spot_skinned_vertex.glsl
  f072113d60c1c6953581373d20ad0df38ca2b91d  base/renderprogs/glsl-1_50/interactionSM_spot_skinned_vertex.uniforms
  50491bd111486c65d05364b7bc6a0908174dcbd3  base/renderprogs/glsl-1_50/interactionSM_spot_vertex.glsl
  c1a76bbb9e6c92abe341aa6a918d796f125ecb0a  base/renderprogs/glsl-1_50/interactionSM_spot_vertex.uniforms
  a3eff64059aef8a8dc8e5a30a43781d7af6ecece  base/renderprogs/glsl-1_50/interaction_fragment.glsl
  7db4b2f0baed1fd97f5b766b8725be3eba217920  base/renderprogs/glsl-1_50/interaction_fragment.uniforms
  a3eff64059aef8a8dc8e5a30a43781d7af6ecece  base/renderprogs/glsl-1_50/interaction_skinned_fragment.glsl
  7db4b2f0baed1fd97f5b766b8725be3eba217920  base/renderprogs/glsl-1_50/interaction_skinned_fragment.uniforms
  0ae50363e1851acdd27327e9d2337e0d6654a76a  base/renderprogs/glsl-1_50/interaction_skinned_vertex.glsl
  dd66833b182236a3bc7515108a131e00da1d5bd4  base/renderprogs/glsl-1_50/interaction_skinned_vertex.uniforms
  57d36887663d0b6e526e44ed41f848f2b1dbfc96  base/renderprogs/glsl-1_50/interaction_vertex.glsl
  3624f81f336ddd1ee4537584b8af170ac0820de7  base/renderprogs/glsl-1_50/interaction_vertex.uniforms
  ded98f78b9909327ba1bcbef3eb52c5af2b4b1eb  base/renderprogs/glsl-1_50/motionBlur_fragment.glsl
  7f7558de0f7ee81b0360e34e37cd854d60097248  base/renderprogs/glsl-1_50/motionBlur_fragment.uniforms
  1a4d3f0996d05fb50b859add97b00e747c34285a  base/renderprogs/glsl-1_50/motionBlur_vertex.glsl
  adc83b19e793491b1c6ea0fd8b46cd9f32e592fc  base/renderprogs/glsl-1_50/motionBlur_vertex.uniforms
  6727bc11519bb6e74f2b172d683c968ca4a62212  base/renderprogs/glsl-1_50/postprocess_fragment.glsl
  adc83b19e793491b1c6ea0fd8b46cd9f32e592fc  base/renderprogs/glsl-1_50/postprocess_fragment.uniforms
  95befa4160c32dea2a9d49d1365dfd8dc751aa82  base/renderprogs/glsl-1_50/postprocess_vertex.glsl
  adc83b19e793491b1c6ea0fd8b46cd9f32e592fc  base/renderprogs/glsl-1_50/postprocess_vertex.uniforms
  4ad7878d7d2e2d1a8f579c77611c739f1a5b43c3  base/renderprogs/glsl-1_50/shadowDebug_fragment.glsl
  46f4e1658c4c68f03ddbb1b06c49a917efde8c5f  base/renderprogs/glsl-1_50/shadowDebug_fragment.uniforms
  4ad7878d7d2e2d1a8f579c77611c739f1a5b43c3  base/renderprogs/glsl-1_50/shadowDebug_skinned_fragment.glsl
  46f4e1658c4c68f03ddbb1b06c49a917efde8c5f  base/renderprogs/glsl-1_50/shadowDebug_skinned_fragment.uniforms
  3e319ab67613cc8cf669221811e8bedf87361157  base/renderprogs/glsl-1_50/shadowDebug_skinned_vertex.glsl
  9759bbd48b283de5afa109178fcdc1a2761ae553  base/renderprogs/glsl-1_50/shadowDebug_skinned_vertex.uniforms
  79a52a448fc2eab8f670acc33f534a38db89cccc  base/renderprogs/glsl-1_50/shadowDebug_vertex.glsl
  9759bbd48b283de5afa109178fcdc1a2761ae553  base/renderprogs/glsl-1_50/shadowDebug_vertex.uniforms
  4ad7878d7d2e2d1a8f579c77611c739f1a5b43c3  base/renderprogs/glsl-1_50/shadow_fragment.glsl
  46f4e1658c4c68f03ddbb1b06c49a917efde8c5f  base/renderprogs/glsl-1_50/shadow_fragment.uniforms
  4ad7878d7d2e2d1a8f579c77611c739f1a5b43c3  base/renderprogs/glsl-1_50/shadow_skinned_fragment.glsl
  46f4e1658c4c68f03ddbb1b06c49a917efde8c5f  base/renderprogs/glsl-1_50/shadow_skinned_fragment.uniforms
  3e319ab67613cc8cf669221811e8bedf87361157  base/renderprogs/glsl-1_50/shadow_skinned_vertex.glsl
  9759bbd48b283de5afa109178fcdc1a2761ae553  base/renderprogs/glsl-1_50/shadow_skinned_vertex.uniforms
  79a52a448fc2eab8f670acc33f534a38db89cccc  base/renderprogs/glsl-1_50/shadow_vertex.glsl
  9759bbd48b283de5afa109178fcdc1a2761ae553  base/renderprogs/glsl-1_50/shadow_vertex.uniforms
  a832fef0f4cb277bb5030f2aec859922bc241cdc  base/renderprogs/glsl-1_50/skybox_fragment.glsl
  adc83b19e793491b1c6ea0fd8b46cd9f32e592fc  base/renderprogs/glsl-1_50/skybox_fragment.uniforms
  27b04b5982e69a2a7dd83c2a39ef8b3deee0982e  base/renderprogs/glsl-1_50/skybox_vertex.glsl
  b5aa935653205ca606ec77f5f6ea01bce5029545  base/renderprogs/glsl-1_50/skybox_vertex.uniforms
  4ad7878d7d2e2d1a8f579c77611c739f1a5b43c3  base/renderprogs/glsl-1_50/stereoDeGhost_fragment.glsl
  46f4e1658c4c68f03ddbb1b06c49a917efde8c5f  base/renderprogs/glsl-1_50/stereoDeGhost_fragment.uniforms
  8ecde38e76c0cf75a6473598e9252908332ed8ef  base/renderprogs/glsl-1_50/stereoDeGhost_vertex.glsl
  02bdf76882e2a9b8e68cdf33cb050478258d805e  base/renderprogs/glsl-1_50/stereoDeGhost_vertex.uniforms
  8e01819eed8f63af3146e9c2342e1dfc4fc832b9  base/renderprogs/glsl-1_50/stereoInterlace_fragment.glsl
  adc83b19e793491b1c6ea0fd8b46cd9f32e592fc  base/renderprogs/glsl-1_50/stereoInterlace_fragment.uniforms
  e141653e335516a63e885338310799666d4db1b6  base/renderprogs/glsl-1_50/stereoInterlace_vertex.glsl
  02bdf76882e2a9b8e68cdf33cb050478258d805e  base/renderprogs/glsl-1_50/stereoInterlace_vertex.uniforms
  5d5a2e683635b83d9a58b97cd54ebc1cd0aabffe  base/renderprogs/glsl-1_50/stereoWarp_fragment.glsl
  adc83b19e793491b1c6ea0fd8b46cd9f32e592fc  base/renderprogs/glsl-1_50/stereoWarp_fragment.uniforms
  fe4b6881b957232772070dc4cc19f843f15550cb  base/renderprogs/glsl-1_50/stereoWarp_vertex.glsl
  02bdf76882e2a9b8e68cdf33cb050478258d805e  base/renderprogs/glsl-1_50/stereoWarp_vertex.uniforms
  01485a26ecbc0b151f0556669ab5a5b683d24d2e  base/renderprogs/glsl-1_50/texture_color_fragment.glsl
  751c87088fa9196719ed50e45df347d339f42386  base/renderprogs/glsl-1_50/texture_color_fragment.uniforms
  01485a26ecbc0b151f0556669ab5a5b683d24d2e  base/renderprogs/glsl-1_50/texture_color_skinned_fragment.glsl
  751c87088fa9196719ed50e45df347d339f42386  base/renderprogs/glsl-1_50/texture_color_skinned_fragment.uniforms
  8229d03c35c5e529012a1af8476247a004ad154f  base/renderprogs/glsl-1_50/texture_color_skinned_vertex.glsl
  a21b30cf2329d5881e64fb8a4a8650e43c98ce10  base/renderprogs/glsl-1_50/texture_color_skinned_vertex.uniforms
  131026cc9c8e5a6ea41d1c96e0104994d15b96c7  base/renderprogs/glsl-1_50/texture_color_texgen_fragment.glsl
  adc83b19e793491b1c6ea0fd8b46cd9f32e592fc  base/renderprogs/glsl-1_50/texture_color_texgen_fragment.uniforms
  97b49d978ac65f0a5af878669511c3d8bd6fc4ee  base/renderprogs/glsl-1_50/texture_color_texgen_vertex.glsl
  18c5754912b6d705f3ef23f6c3c759e45a1d3ca6  base/renderprogs/glsl-1_50/texture_color_texgen_vertex.uniforms
  34aac3634771651e4c9632adc5824d1ec8cec0c1  base/renderprogs/glsl-1_50/texture_color_vertex.glsl
  a21b30cf2329d5881e64fb8a4a8650e43c98ce10  base/renderprogs/glsl-1_50/texture_color_vertex.uniforms
  a9ef046e8fbdad1e7aea8ee4524fde33ad43d401  base/renderprogs/glsl-1_50/texture_fragment.glsl
  46f4e1658c4c68f03ddbb1b06c49a917efde8c5f  base/renderprogs/glsl-1_50/texture_fragment.uniforms
  a95a1d46a55195068ec2cf54def6125f2287c9c5  base/renderprogs/glsl-1_50/texture_vertex.glsl
  2f0b3d0f1261a102a26ca43824106e52f1b987b1  base/renderprogs/glsl-1_50/texture_vertex.uniforms
  73a7d3ba05ff4072425f3958631878a863938689  base/renderprogs/glsl-1_50/vertex_color_fragment.glsl
  adc83b19e793491b1c6ea0fd8b46cd9f32e592fc  base/renderprogs/glsl-1_50/vertex_color_fragment.uniforms
  a80ddd32ed1bc383558b13890652bab35b922e81  base/renderprogs/glsl-1_50/vertex_color_vertex.glsl
  02bdf76882e2a9b8e68cdf33cb050478258d805e  base/renderprogs/glsl-1_50/vertex_color_vertex.uniforms
  a832fef0f4cb277bb5030f2aec859922bc241cdc  base/renderprogs/glsl-1_50/wobblesky_fragment.glsl
  adc83b19e793491b1c6ea0fd8b46cd9f32e592fc  base/renderprogs/glsl-1_50/wobblesky_fragment.uniforms
  4f1e7fa3d437103b8db24671d477a2b75014b27d  base/renderprogs/glsl-1_50/wobblesky_vertex.glsl
  601ab6a189aec5a7ce18772784f92e87385ec097  base/renderprogs/glsl-1_50/wobblesky_vertex.uniforms
  1ec52c9432e39c1e009b9784e85dc384773b4eda  base/renderprogs/hlsl/bink_fragment.hlsl
  78a1053683a0c9eaf2e36eee9ccef00d36ada985  base/renderprogs/hlsl/bink_gui_fragment.hlsl
  b46b790f546a58ec085fe6606cca1ed0f639a9ca  base/renderprogs/hlsl/bink_gui_vertex.hlsl
  43dd05a49331a7991c3c9600bd538a55c10bfe09  base/renderprogs/hlsl/bink_vertex.hlsl
  a28559a99044b8317fd399fa0f3a46d76aad5f00  base/renderprogs/hlsl/blendlight_fragment.hlsl
  87e5ace83ae657055920bdd8db8a53c4b861ec0d  base/renderprogs/hlsl/blendlight_vertex.hlsl
  599af3c88635e7fb148e1854bc40b19005d0c90d  base/renderprogs/hlsl/bloodorb1_capture_fragment.hlsl
  554bbeb8cdb822e764ed90fdeca13ca7d6560277  base/renderprogs/hlsl/bloodorb1_capture_vertex.hlsl
  67700a5ead334ddfd821443de3df2bb01119928a  base/renderprogs/hlsl/bloodorb2_capture_fragment.hlsl
  1513c89a611a836da327f95a81f9bfcd0598838d  base/renderprogs/hlsl/bloodorb2_capture_vertex.hlsl
  185aeefa5efed467d1cc28441b9bd6ef7077cdc9  base/renderprogs/hlsl/bloodorb3_capture_fragment.hlsl
  325d24fe339ccc1bbcc5df0789ea713c7a03a232  base/renderprogs/hlsl/bloodorb3_capture_vertex.hlsl
  127a519d287467014b40cc1d42e6937dee34b232  base/renderprogs/hlsl/bloodorb_draw_fragment.hlsl
  4be57806c33edb3f2aab84c0b522a2705eca4745  base/renderprogs/hlsl/bloodorb_draw_vertex.hlsl
  a53e1d8ebdf2c2a5f31bc095d570ec6c00d7d00e  base/renderprogs/hlsl/bumpyenvironment_fragment.hlsl
  50cce9b4b0f576ea35a37acfc4671a912e6cf584  base/renderprogs/hlsl/bumpyenvironment_skinned_fragment.hlsl
  9aa4fadda842f2a54d31a084d6451d71f010740a  base/renderprogs/hlsl/bumpyenvironment_skinned_vertex.hlsl
  cfb8550955b2fea95fb442d0893b891f200d9c06  base/renderprogs/hlsl/bumpyenvironment_vertex.hlsl
  1838f0461e4fd7ce31ad4bfd327265db3a22dc01  base/renderprogs/hlsl/color_fragment.hlsl
  1838f0461e4fd7ce31ad4bfd327265db3a22dc01  base/renderprogs/hlsl/color_skinned_fragment.hlsl
  35cc691b1d0879bf27ae3376fb6d8e5060cd1d45  base/renderprogs/hlsl/color_skinned_vertex.hlsl
  5f877a6180fde4ef2b1c4c4c4e01b35eaa7b7cc7  base/renderprogs/hlsl/color_vertex.hlsl
  a808ce0ea2136f916ca428dfcfc534141640d2b5  base/renderprogs/hlsl/debug_shadowmap_fragment.hlsl
  d9e4ad3f980b3c4ab5fbd2a989a96b779a1439c8  base/renderprogs/hlsl/debug_shadowmap_vertex.hlsl
  f0b732defb6695e00f1fd3f30bbd119c13aefb5f  base/renderprogs/hlsl/depth_fragment.hlsl
  f0b732defb6695e00f1fd3f30bbd119c13aefb5f  base/renderprogs/hlsl/depth_skinned_fragment.hlsl
  67cc8c56abb08101e0124428087f268707a8d67e  base/renderprogs/hlsl/depth_skinned_vertex.hlsl
  53fea8d9988d4cee1a4b4b5acdd5e6145f00d465  base/renderprogs/hlsl/depth_vertex.hlsl
  ed9d0a64dd752ee51b4a0271bdbe798d05c5d690  base/renderprogs/hlsl/enviroSuit_fragment.hlsl
  3a2b16ed95087c7c643c0655be5903732e1b0c0c  base/renderprogs/hlsl/enviroSuit_vertex.hlsl
  7d057c8804e372367abbcb12e85cb3770fc1dda1  base/renderprogs/hlsl/environment_fragment.hlsl
  7d057c8804e372367abbcb12e85cb3770fc1dda1  base/renderprogs/hlsl/environment_skinned_fragment.hlsl
  123c25ed94c1f9442b0ba9c5221a300d135e687d  base/renderprogs/hlsl/environment_skinned_vertex.hlsl
  76b51b130a11d1dfd8c46c5f7e6cf3a2dcd260a1  base/renderprogs/hlsl/environment_vertex.hlsl
  2ccf1da3d06e60ed8d4477828831302c91cce815  base/renderprogs/hlsl/fog_fragment.hlsl
  2ccf1da3d06e60ed8d4477828831302c91cce815  base/renderprogs/hlsl/fog_skinned_fragment.hlsl
  814f6684d44f145fcefc59904c75a5f70487d047  base/renderprogs/hlsl/fog_skinned_vertex.hlsl
  7173a9b8bf8693161f6d41bf89394f311401909e  base/renderprogs/hlsl/fog_vertex.hlsl
  4a796bdfae1d21248da15db09f6fbfc275ff0d0c  base/renderprogs/hlsl/gui_fragment.hlsl
  b46b790f546a58ec085fe6606cca1ed0f639a9ca  base/renderprogs/hlsl/gui_vertex.hlsl
  f2133bf350a5b2a06e8534c6bdee0eb1532a0709  base/renderprogs/hlsl/heatHazeWithMaskAndVertex_fragment.hlsl
  b8245665ec43231349101a5caf8c6b6bff836834  base/renderprogs/hlsl/heatHazeWithMaskAndVertex_vertex.hlsl
  6b489397c605e7d0eefa91741fad71d6355f7cec  base/renderprogs/hlsl/heatHazeWithMask_fragment.hlsl
  b03fd8758b683cb16a4a13a7e416400e46c08625  base/renderprogs/hlsl/heatHazeWithMask_vertex.hlsl
  569d5dfe0ed5152fc6dce18e9dbeb83c985be79f  base/renderprogs/hlsl/heatHaze_fragment.hlsl
  97c56cac22b1861a7303bdff296d2c17ea285105  base/renderprogs/hlsl/heatHaze_vertex.hlsl
  de4f9e80f3829377003ebfc501f10ad49d051a79  base/renderprogs/hlsl/interactionAmbient_fragment.hlsl
  a3415a802722454eb019e2461f7e10c674a4bf45  base/renderprogs/hlsl/interactionAmbient_skinned_fragment.hlsl
  d18a92dc4c8da88836158888a59352dd131cfbed  base/renderprogs/hlsl/interactionAmbient_skinned_vertex.hlsl
  5fdb8942eb2158988104189720b511ec695db0c4  base/renderprogs/hlsl/interactionAmbient_vertex.hlsl
  8e2b3bb82e9f4e7e94da799f5fa2d0fe9c56464c  base/renderprogs/hlsl/interactionSM_parallel_fragment.hlsl
  8e2b3bb82e9f4e7e94da799f5fa2d0fe9c56464c  base/renderprogs/hlsl/interactionSM_parallel_skinned_fragment.hlsl
  b888756d505528d376f0325253cb5679fe255936  base/renderprogs/hlsl/interactionSM_parallel_skinned_vertex.hlsl
  5d414e9055a5fc6025821f42f163d27bd12238c0  base/renderprogs/hlsl/interactionSM_parallel_vertex.hlsl
  f84f00ddba3c57589b6892678715c7c09d5737d5  base/renderprogs/hlsl/interactionSM_point_fragment.hlsl
  f84f00ddba3c57589b6892678715c7c09d5737d5  base/renderprogs/hlsl/interactionSM_point_skinned_fragment.hlsl
  b888756d505528d376f0325253cb5679fe255936  base/renderprogs/hlsl/interactionSM_point_skinned_vertex.hlsl
  5d414e9055a5fc6025821f42f163d27bd12238c0  base/renderprogs/hlsl/interactionSM_point_vertex.hlsl
  6db9e0fcc273e6162fc9d5b38fe465a15e0a1876  base/renderprogs/hlsl/interactionSM_spot_fragment.hlsl
  6db9e0fcc273e6162fc9d5b38fe465a15e0a1876  base/renderprogs/hlsl/interactionSM_spot_skinned_fragment.hlsl
  b888756d505528d376f0325253cb5679fe255936  base/renderprogs/hlsl/interactionSM_spot_skinned_vertex.hlsl
  5d414e9055a5fc6025821f42f163d27bd12238c0  base/renderprogs/hlsl/interactionSM_spot_vertex.hlsl
  a0a7a226ee70b94eea4fd89f9fdf9fcef397548a  base/renderprogs/hlsl/interaction_fragment.hlsl
  a0a7a226ee70b94eea4fd89f9fdf9fcef397548a  base/renderprogs/hlsl/interaction_skinned_fragment.hlsl
  973d798b5d6aa2e31c948df9ba856a69aa74b5f3  base/renderprogs/hlsl/interaction_skinned_vertex.hlsl
  924a5b8d9548085e13a2e2c29eea1b42b0fa8820  base/renderprogs/hlsl/interaction_vertex.hlsl
  bc647ac1cea2078d34b6b99483c22b5c0e4558ce  base/renderprogs/hlsl/motionBlur_fragment.hlsl
  160b7182dd68ce353ece9e86ca196cdfb60919c9  base/renderprogs/hlsl/motionBlur_vertex.hlsl
  abef89ba17c42eac6fa153a8e4b4addaba43a96f  base/renderprogs/hlsl/postprocess_fragment.hlsl
  c3ddd7002595744fb2e6f74b1423a2af0dc88769  base/renderprogs/hlsl/postprocess_vertex.hlsl
  1838f0461e4fd7ce31ad4bfd327265db3a22dc01  base/renderprogs/hlsl/shadowDebug_fragment.hlsl
  1838f0461e4fd7ce31ad4bfd327265db3a22dc01  base/renderprogs/hlsl/shadowDebug_skinned_fragment.hlsl
  f15a8222a0dfa933412bee3faf7d274fc39b74fd  base/renderprogs/hlsl/shadowDebug_skinned_vertex.hlsl
  3ddc7b016c33502c96de5c5368c1a24dd5337141  base/renderprogs/hlsl/shadowDebug_vertex.hlsl
  1838f0461e4fd7ce31ad4bfd327265db3a22dc01  base/renderprogs/hlsl/shadow_fragment.hlsl
  1838f0461e4fd7ce31ad4bfd327265db3a22dc01  base/renderprogs/hlsl/shadow_skinned_fragment.hlsl
  f15a8222a0dfa933412bee3faf7d274fc39b74fd  base/renderprogs/hlsl/shadow_skinned_vertex.hlsl
  3ddc7b016c33502c96de5c5368c1a24dd5337141  base/renderprogs/hlsl/shadow_vertex.hlsl
  44ad20cc340d77689c9926238fb841adf94d3f03  base/renderprogs/hlsl/skybox_fragment.hlsl
  29e954f7796e9a33cc9876bf01da476f0de6c0a5  base/renderprogs/hlsl/skybox_vertex.hlsl
  1838f0461e4fd7ce31ad4bfd327265db3a22dc01  base/renderprogs/hlsl/stereoDeGhost_fragment.hlsl
  daaad0189f1d3af8815b72824ff2e9d3c90aab00  base/renderprogs/hlsl/stereoDeGhost_vertex.hlsl
  f4a815654f9a50c9225fac6deca01185aa58c9e5  base/renderprogs/hlsl/stereoInterlace_fragment.hlsl
  3d5ca816f8d18b8fa615bcfd1ae89e3d96e063e1  base/renderprogs/hlsl/stereoInterlace_vertex.hlsl
  cd1efcf1233a91057436818b97994247fe2512c5  base/renderprogs/hlsl/stereoWarp_fragment.hlsl
  ec2d715f78f0d27138ca05fc23665403ab19af72  base/renderprogs/hlsl/stereoWarp_vertex.hlsl
  a978abc25bb5cf0e284a46e1da252b6ecbc8506b  base/renderprogs/hlsl/texture_color_fragment.hlsl
  a978abc25bb5cf0e284a46e1da252b6ecbc8506b  base/renderprogs/hlsl/texture_color_skinned_fragment.hlsl
  dfb8e5c311b304093395b3ae785bb8e463ae97b5  base/renderprogs/hlsl/texture_color_skinned_vertex.hlsl
  c0c463f4d262876e08054b83ab7685498a99b884  base/renderprogs/hlsl/texture_color_texgen_fragment.hlsl
  4650995f8c29028aea7501e5506643dc1e6295d0  base/renderprogs/hlsl/texture_color_texgen_vertex.hlsl
  54e5e9cd7db06a9a5c8f853d9e8da9dfb30dcf68  base/renderprogs/hlsl/texture_color_vertex.hlsl
  65c9e563ffdf3d623c31cdbf0b3900e8d0ba5ec9  base/renderprogs/hlsl/texture_fragment.hlsl
  d9e4ad3f980b3c4ab5fbd2a989a96b779a1439c8  base/renderprogs/hlsl/texture_vertex.hlsl
  c5b058c73a014e3f9722fc8cd5112a0b5632925c  base/renderprogs/hlsl/vertex_color_fragment.hlsl
  52fccb97d744ee5a15dfb6e77a3ffa85879d5781  base/renderprogs/hlsl/vertex_color_vertex.hlsl
  44ad20cc340d77689c9926238fb841adf94d3f03  base/renderprogs/hlsl/wobblesky_fragment.hlsl
  59b8ff1af8463e309cff8dc35ba467dd1b9e8f56  base/renderprogs/hlsl/wobblesky_vertex.hlsl
  0b45c6cc425c0a11f6dc9af95d94514fffba2ddb  base/savegame/GAME-autosave/game.details
  3ff073c33ee56629d006cff6c0d0b7a6ad475e27  base/savegame/GAME-autosave/gamedata.save
  21774d76c68c78eb907c903dbf459e209a4b7b88  base/savegame/GAME-autosave/gamedata.strings
  6ca1906cae38715c3604127bf08df206311029b8  base/savegame/profile.bin
  9faae1f73de857b89bcfe8999947d6b177dd82cd  base/sound/VO/video/deployment.bik
  880b12cb1c344c0af662f903264429b34bcf3583  base/sound/VO/video/epd.bik
  99fee4e7bca3e8d38dedede54205df3a2b207e33  base/sound/VO/video/generator.bik
  aa0e984e9b3be525790df3869afb5f3577d64f34  base/sound/VO/video/grabber.bik
  eecca6941b06366b24ca4f00765e882625f4b3c6  base/sound/VO/video/hydrocon.bik
  e77d44ae30e47c610d1b0f5a88fd7595d5e2e389  base/sound/VO/video/mfs.bik
  3ed1ab17c6e12e6dd19628284ba6ad59e6131834  base/sound/VO/video/video_alphalabs_intro.bik
  2e04721ad62105784331ad00e45f7c8fa36c0aed  base/sound/VO/video/video_ancient_civ.bik
  8f3324b1356bb25e82949a42929ba94870cd743d  base/sound/VO/video/video_bfg.bik
  b794fa49acdf16fdf57d7ed05b8145af2d8c6e21  base/sound/VO/video/video_chaingun.bik
  c3190d705d5568fc20d20e04f0f8fc225fa9b6a1  base/sound/VO/video/video_demon_museum.bik
  b31db38ed6aa0b557963756b7ab7c07cca19a7c4  base/sound/VO/video/video_ian_report.bik
  3dd7526f22813102b4fabdb2ff5ad2c16c184a64  base/sound/VO/video/video_ipn_news.bik
  2c4fed89fa0e087d93b950444b6f7cada2421bdf  base/sound/VO/video/video_marine_sops.bik
  b6a9397040b6ee2bd21e1adf244a23a4254122b8  base/sound/VO/video/video_meyers_report.bik
  1bcf76a871d906541fc4199bf0b95ba466669aee  base/sound/VO/video/video_plasmagun.bik
  29539384809d1fb902e152d80d587d1854b2585c  base/sound/VO/video/video_recycling.bik
  4554e6c46f017965b079d8629910d54cb3e5bd36  base/sound/VO/video/video_soulcube.bik
  3d79cb3940759ef62ef66f84a9182622b92d176f  base/sound/VO/video/video_tablets.bik
  961fa1a8bcf31376a36c469c634a2a99174ab7e1  base/sound/VO/video/video_uac_welcome.bik
  2c0448b7059c273aebcd1c772fd9661b783659c4  base/strings/english.lang
  73f002bae7a4cbe3ffbeeb2912a5e19008cb3c05  base/video/admin/betruger.bik
  e49dae706f2077ec8e9e84a78c7149a4c5311088  base/video/comm1/swann_vidphone1.bik
  5020d05a4fe7c916657c491c83a9676a040c7ab7  base/video/comm1/swann_vidphone2.bik
  e386ef6679a445a55c5d8368e5c01fd6fa23d15e  base/video/comm1/swann_vidphone3.bik
  d68cee160ca7a52b0d611d3f2578ea972329bfd7  base/video/data.bik
  ec700a0d968d8fd0b8f47ef4e3cfa6a41cdfeba2  base/video/delta1/sarge_video1.bik
  0cef553e5625e3f1ffadb757bc60b4c3acc8620a  base/video/enpro1/lm_meyers_enpro.bik
  7c356fe12b839d9e855b625c0271272329febe17  base/video/erebusteam.bik
  9d3719866b79203e0d93a3966d302190f14bba93  base/video/fireball.bik
  8f0f85e785c787afe16811bbb90f1b8b06ea70aa  base/video/hellhole/rescue.bik
  97a8902c5ac3d3653f26d41a58e8cb2402b6990a  base/video/intro/introloop.bik
  bdad20c6df82f3d82b80da27878ae6541092466b  base/video/loadvideo.bik
  8740dfe476677ef5f304aa87dd8ca98cb61c60d2  base/video/mars1.bik
  dd0bbd9ef66da48ebc705a64a41bcb1d781c1710  base/video/mars_rotation.bik
  1285d0bb534df3e5535927a611b7ef887553b191  base/video/marscity/decom.bik
  c5d55211534304d5d6823b6ef9076b95f7d82a17  base/video/marscity/dropship.bik
  c2d050c14745466953397ff4775f19d54a84ffc2  base/video/marscity/monoflyby.bik
  f85135c477e5a22d5efeaecc31f431a65c055e8c  base/video/marscity/sarge_mission_brief.bik
  3e33619afa9cd18ef824d2a2cdad3db7c8347a63  base/video/marscity/sci_team_request.bik
  8cc72efb6dda40ab91232a4bef4e35f5ba681933  base/video/marscity/ship.bik
  77eba58900a78ac6c42339db5a8b4504e344d8ff  base/video/mc_underground/inv1sm.bik
  819966041fd8a62fa9c201f8cf3591659db6f4c1  base/video/mc_underground/inv2sm.bik
  2d2c15c32db5621dc0819e66b4d501452b8a374f  base/video/mc_underground/inv3.bik
  680599505c80c059f3afc033563caea5bcc0c657  base/video/mc_underground/inv4sm.bik
  beb58bd7d9f22a0a8727de1c3115d90cb12d4547  base/video/mc_underground/inv5sm.bik
  37d6dc7cedb5150eb38bb15f7270b490ae84978e  base/video/mc_underground/inv6sm.bik
  05d03d2aed679150c6472ef6be867b4a6e68fd7b  base/video/mc_underground/inv7sm.bik
  e5e8616178868f2a05e215b957cc3b9f1271b446  base/video/mcneil.bik
  58091bd2cefbe2b046caec71675872b62c4788ad  base/video/radar.bik
  b4d510d8777e3a57ec139fa7557307fe357ad44e  base/video/recycling2/cs_bert01_composite.bik
  2d8d3bd878293ad21f5d26b7cca22e097b894025  base/video/recycling2/cs_bert02_composite.bik
  e5ec79505530e151ff0e6f517f3ce1fd65969c46  base/wads/DOOM.WAD
  a59548125f59f6aa1a41c22f615557d3dd2e85a9  base/wads/DOOM2.WAD
  3451288383fb16e196f273d9f85d58c1fda97bf4  base/wads/NERVE.WAD
<<<<<<< HEAD
=======

>>>>>>> da3a7731
sha256sums: |
  220513bba8cc51191738b52b4ea320cd3376736e13147e240aa503622aa926ce  base/pak000.pk4
  dc85da3d731793f2973ffb7ef31be17057e88dee0b1157531c7f26a7b33c8fc0  base/pak001.pk4
  52d50dc300c87c484a0d7bc28c64777cafd7d581a91b5eeb6222991e328b7f1c  base/pak002.pk4
  a946bf100ba931edb1d814d78baccc5b8279a52b1351ab00bb049bce993e365a  base/pak003.pk4
  eac10316182f06832b7c087dbac4dad98c4e3243e6aecf7d9906ff7ba9514ba3  base/pak004.pk4
  d50a114eb655cb7f55da38870e1a992a9f4efe5c52910f83eba8fe6dbbe85657  base/pak005.pk4
  a0d28ebada2697f5a8d4d1f06a705d2335044bab9aee805679a2bd0c3b7d59b1  base/pak006.pk4
  e5d57ede9def75c7cbb0542ceef6ad56147c9a2162c8517f716410b9092965a0  base/pak007.pk4
  57be0712bb180943ad51757b48486bc590e9242fd885704771c0a7102953d4b7  base/pak008.pk4

  43561eabe56575aa74ba89a0650158bbf11bb42f91d1d11d9d77fa04fc7d2ed3  cdoom/Classic Doom 3.url
  79918fe28d234e47124c5118117d8b341e133a1c09f06377112ae401217740e5  cdoom/autoexec.cfg
  cb42810ea29d1e0b775fde33f9973cc1d08b6350c11bf24693c200810af7e089  cdoom/cdoom.ico
  52ce6551669118c1182d1b016ae914acd863ec1060f05528d60c62be592dbe67  cdoom/cdoom_dll.pk4
  0802d6a3b9fb0975b8fba775a0227c8878de83d04f2fb9344609cf81cf257335  cdoom/cdoom_linux.pk4
  746ccc61f35cfe1a6dfef2c401ba05e842d3eef4cbd73c85122c0f1be85c2a23  cdoom/cdoom_mac.pk4
  400142d466ffd39b9fd38c66be38a57d39563b067bdbedc05380d65748de6ffc  cdoom/cdoom_main.pk4
  3128bc1deb1ef70bf7732a82315b45844022933c83fe362b0e51d2eb24d113f3  cdoom/cdoom_maps.pk4
  0a66779d26bcf1534eadfd24146f74f4ecb69de1cbbb9a4cd502029c6e46b15b  cdoom/cdoom_models.pk4
  a3e947329cc27bfaceded74470bfa9064a518ab422ba19b8e4909cfb681e1443  cdoom/cdoom_sounds.pk4
  92153ad62f1f1d213995f4bc6cc3209f7da65cebbcee8d6b5c4bcff7c9290536  cdoom/cdoom_textures.pk4
  656b8cec2b95c967174d35eede80bd5365877f0552cd66dec5063cf63a0194fa  cdoom/description.txt
  1f27d4fd0004c8c5135f143c744bb740ae07584bb01ab5cfd0455f017608840b  cdoom/docs/License.txt
  ae5c8c79a0820b3f7b714df942d4d0907d3758183dc065e84fb7a33712b46ee5  cdoom/docs/Readme.txt
  6b215d4b462dad10a8bee47126fd84b8cb20c020f3857ee28f834af8b3c10ade  cdoom/docs/shot00002.jpg
  45d23583d5bf1edc0cea6ce368b75ea39d0c624db41c8eb2baaf2dd04b937890  cdoom/fan_extras/cdoomsource_131/framework/UsercmdGen.h
  9d8c4486e10f5a0372c21874b469760c6fbbe867c248cb2ebe38201530176aee  cdoom/fan_extras/cdoomsource_131/game/Entity.cpp
  cffe16b32f89dfad5d78da547d552877f9700cb1779fa84adc1f4c11e47a4aad  cdoom/fan_extras/cdoomsource_131/game/Entity.h
  3b6613e7b8e3c91d453beca27a59a258244015a010f8d27b8587261f690c1efa  cdoom/fan_extras/cdoomsource_131/game/Game_local.cpp
  cad2ccf33a6325962c24b8564a53027a84743d6a16a39f258f9e128ceae74973  cdoom/fan_extras/cdoomsource_131/game/Game_local.h
  64bbb0f87969adbcec7f4236da69c2cd2c79b3c92759cdfe83d132776db3c1cc  cdoom/fan_extras/cdoomsource_131/game/Item.cpp
  f1e652be1279ffd99f559b1a51c77bc88d6d67cf06a806a54bc92faa1ef0f21f  cdoom/fan_extras/cdoomsource_131/game/Item.h
  2d79e918be8b57dc41c9b7b71d4fcbc2298b452eae202d1e285c88b246c9d5a8  cdoom/fan_extras/cdoomsource_131/game/Misc.cpp
  baf11d0b6fd0284f680468b834821e3f95eef8c0d333a8f3909e16323e4a7d76  cdoom/fan_extras/cdoomsource_131/game/Misc.h
  943eebeb49d009f78b4b4125bee673a257de546e49ccf669cfd3388ca407a73d  cdoom/fan_extras/cdoomsource_131/game/MultiplayerGame.cpp
  effcfb55612691f115346fe28a26c35acfc27a3ef976e34ebd97acf3255f73d4  cdoom/fan_extras/cdoomsource_131/game/Player.cpp
  04867b9b3c0faf46c6ad505d6054e3d16f97bd160a6a53bb3ac274e2904aee9b  cdoom/fan_extras/cdoomsource_131/game/Player.h
  627faa3ab9498291f147191226031d35383e7bde75e0e3e88683b810317858fd  cdoom/fan_extras/cdoomsource_131/game/PlayerView.cpp
  8ce9a640adf65cf3c9d438ee999d7eb66343406f74ff1094a003862047dc9734  cdoom/fan_extras/cdoomsource_131/game/Sound.cpp
  456c4ad15a503b38eb51588980a6f9a93c8ae417ff812c8316c1eb50d978700f  cdoom/fan_extras/cdoomsource_131/game/Target.cpp
  0322647c44148c3fd6053bd8a1222c68724f5d5b20ba7d8e286be06aa4e8a07c  cdoom/fan_extras/cdoomsource_131/game/Target.h
  c1ca1ce2352272b8ad0a8719209893eab6af0e700b4635f7f2a7a7a64ac51a51  cdoom/fan_extras/cdoomsource_131/game/ai/AI.cpp
  860d3b652f194df3e4101046f267c7dd03525134bfaf311c0b5439393bae9e03  cdoom/fan_extras/cdoomsource_131/game/gamesys/SysCmds.cpp
  eedacabcef911efea22ccdf3a5b3e0017ae400730e71bded961bad3f81668840  cdoom/fan_extras/cdoomsource_131/game/gamesys/SysCvar.cpp
  dbfe72b2e473d63eb63f80f498a9263fdae8db6c9e6accbe4b6676f1717360d3  cdoom/fan_extras/cdoomsource_131/game/gamesys/SysCvar.h
  4092a0be828f7002673bcf985d1b0ca975f71edd2eda701f648ed4fa5b638c28  cdoom/fan_extras/cdoomsource_131/readme.txt
  ab946b66ef97d736b9e7045f89e2bbc1b400b0c5b93f20a03307747164751a50  cdoom/fan_extras/classicdoom_001_1280x1024.jpg

  358600c024093d3bf16065160329903e8c75caf47c57ca62b6110b19c0e49002  base/D3BFGConfig.cfg
  653f3aa478e1a179e6b307ba0077c402d4e9af3c6ffd441487f4678d7ea35a4f  base/_common.crc
  b683ac1b1d3f0ca6b92111db85fc77ece9d5c034ce5461eb8a7c4add8e239a22  base/_common.resources
  020eb264985fe4a77cd19d063ea856a2a83f535d2ba9573ef8e73d13d440fa42  base/_ordered.crc
  2bb55368d54ffd63a485a54636c5fd0579486c24c614157f89fd226038ca78af  base/_ordered.resources
  72ab8335e18ffe5eb5bcd7d3aa8208fea759846853feb1cfa8c53f248dd6783f  base/_sound_pc.crc
  59b5159b319ab589dfdefe326c9225a7e7bb0153160eadb77cbd05a698c971ae  base/_sound_pc.resources
  0cbda07154b76f463a48567616a9f2d3fea380d06ec15859bad07e4e62d62796  base/_sound_pc_en.crc
  799f584a9473bd0506a0f9c41e5e250057390de6a77b5dd2668a17f771d78c0a  base/_sound_pc_en.resources
  35119aaf6c90dcf8a8c6c0e82dd8b523361a26d5f76ec107f145513c1a361708  base/_sound_pc_fr.crc
  0c6a327008fb7456bbb424daf624f44b227f6b75b333fc68de6c1ca0e81a155f  base/_sound_pc_gr.crc
  1b90d2bb6bc2c865e827a0b49eb0757e018fb3f399537edd2965ff8bdfd2bb0a  base/_sound_pc_it.crc
  ed8dea820b1818530133fad4dbd92f17a13b5862fd2b43c88fef9eb57e6b600d  base/_sound_pc_jp.crc
  9a61fc2de398aae250704b1f6e467b3b71d5ca3eac3e5ece93ce024213f98a49  base/_sound_pc_sp.crc
  73bf7a7ed4c04e2f3332859107c00197c3687f1c4f31cb42738e55d648a102f6  base/classicmusic/gravis.cfg
  9a1291879981d4034bdec8d451b338dbcf6139688f8ed348526b049f22c332ba  base/classicmusic/instruments/ACBASS.PAT
  ac23c9909c39d35034dcb5f68cd192ad9f111d9eaba381f2e1c5941edddfac5f  base/classicmusic/instruments/ACCORDN.PAT
  2260a3c0517c0a54152577e232981c81e817b6fd79097e5f2b2e352e75d6f20c  base/classicmusic/instruments/ACGUITAR.PAT
  1d8372a7998462c82350d3f30ddf7f0f18e14d5ac0c1afbe7ad062232c3a6e0b  base/classicmusic/instruments/ACPIANO.PAT
  eb143ea1bf619c0ed11e6ebce50075b03fdb6622f69d8cd519e71d2c4a859f1a  base/classicmusic/instruments/AGOGO.PAT
  4c47c6558d620e83100dd0c21a14343c6b09602b2b61e0ae4bea1a3ebafe7aee  base/classicmusic/instruments/AGOGOHI.PAT
  21583b64e2d18437947f2558abca0f891daf1e6d9192483dab1f1c12a55b6b4d  base/classicmusic/instruments/AGOGOLO.PAT
  d428c93edb1dcddf4f72fc8e5b4d4fbf7ce92792196d2ddd1ec5e6f7148d45de  base/classicmusic/instruments/ALTOSAX.PAT
  64fe84fcefa1665e2f1a34dbce441149f0aee9fd2017e12eeeee52b5baa70cdf  base/classicmusic/instruments/APPLAUSE.PAT
  7719e6bf27f281c050290a36ecdbb0c52c604dbec1407ae89fd8e4e86719acf7  base/classicmusic/instruments/ATMOSPHR.PAT
  0b2b9587760683905986b8d981880ef2ca6a50c21e6c1a52ddfdd703720816c3  base/classicmusic/instruments/AURORA.PAT
  25a6ee9de5f25dc569455e76c769b5d12d65de4821369dec7ffdb2f411fe2f29  base/classicmusic/instruments/BAGPIPES.PAT
  5614464b1fadfc8c90bebc8b41ba64c3a17a9142ec378423e615cd859363d897  base/classicmusic/instruments/BANJO.PAT
  fada6f233e4466ad735169158cd6218a763e9f8994e34a8c7ce9d148a78e4dba  base/classicmusic/instruments/BARISAX.PAT
  6b836b352635b2d95aa89d63e8465c2a8b36c67cafa08a59cce93fc59c170765  base/classicmusic/instruments/BASSLEAD.PAT
  7d082e67ec759ff386a0cf45c37f61b008aa81592da23e8e675280dd24639c11  base/classicmusic/instruments/BASSOON.PAT
  b5340c52e6ed25a5b04d9e22a8f63e814b18f6cf40bb8ea87b9810e8925539f6  base/classicmusic/instruments/BELLTREE.PAT
  990ae10b289611dcf51b95a866c307d1c0b7ab27c2796821ae60a5d7b29862fe  base/classicmusic/instruments/BLANK.PAT
  b77178a0b8f26f53c261687805012d3b9766450c5fce7ce40dcee6e96ee162a2  base/classicmusic/instruments/BONGOHI.PAT
  9a0c117a95f33f4a92fb7f5b8cb903e0f1daeb2a59132670782e4fa7426661dd  base/classicmusic/instruments/BONGOLO.PAT
  b2b9e2fca68139c22f9de1ff19e14e2f76369a9124c7e8fe6f830bb34d2ee6af  base/classicmusic/instruments/BOTTLE.PAT
  6b093658f59ba94e8e225756d5f1f151a2b2f3726e9820c2fb1bef178d271b73  base/classicmusic/instruments/BOWGLASS.PAT
  55110e54da11cd39b5c597e25eb061266c9ab07e601e77ce24b0300c804767c3  base/classicmusic/instruments/BRITEPNO.PAT
  0ee6d6e48b520e2afa7f24e452ce63e0f960cdc8f46aea01f1cec99212675709  base/classicmusic/instruments/CABASA.PAT
  8105976f3b9f27ef01d7a30321b2b90ee4af4d02495717bd3617bda9bb914dbe  base/classicmusic/instruments/CALLIOPE.PAT
  cb652a88deef3ac01a43c60e04721259b8704fcb7b4c91a98af35ef5e5214f73  base/classicmusic/instruments/CARILLON.PAT
  179246e0f8453921cc8daf4e463d6790b66646696830758bc87798e3e8d8eb3b  base/classicmusic/instruments/CASTINET.PAT
  59bd37c1ddcc12be2ca68aac2f0b7637adae1b0b97a6dd8315704c414cf5e06e  base/classicmusic/instruments/CELESTE.PAT
  aabb6eaf8efedfaeb8256854b00e61645bb9fa59bea327afca3f445db57f2d64  base/classicmusic/instruments/CELLO.PAT
  41412866038f3cc3d6aa017529e1e7ce197b120b479dffd4aa8299959659ddef  base/classicmusic/instruments/CHARANG.PAT
  d2a8961679a2bdf4301b72e82a5db189ce3eaaac80ef477d0f45985ed7b5504e  base/classicmusic/instruments/CHIFLEAD.PAT
  02a07c15a88ede24196316ca016d6346d1b79c445c5e8b4740b7f9afdfbf4809  base/classicmusic/instruments/CHOIR.PAT
  1b22226080e61a66be46d7928b57952db1a43851225bdb6bb0ff9bf5bd09f387  base/classicmusic/instruments/CHURCH.PAT
  284cf8406eefdb6177c1ff337ff2e2696454010e3eefc76dcdb89852f4547ec3  base/classicmusic/instruments/CLAPS.PAT
  b7a7cee6e04affc3541f7f56186b94152467df6ab9b588cdff5cff2d2853180d  base/classicmusic/instruments/CLARINET.PAT
  58341c3ba1969e373013214a0e0587ca732ea27c075a0cc52d90a8b878e82900  base/classicmusic/instruments/CLAVE.PAT
  0b574b621dd559c8e959672eb2ae676051fabb475f444bd7ac18453f43ba18e9  base/classicmusic/instruments/CLAVINET.PAT
  58302c9c675b0e4f26175e7416f4d028a31f8fcc54601969a59a20c1ab519894  base/classicmusic/instruments/CLEANGTR.PAT
  93866d245b1f5befe0905fdd2b748bca967b4f7ce962d26f13a1039d0225bf5c  base/classicmusic/instruments/CONCRTNA.PAT
  fda3c70f30b69c3e3e07281201acfc61d1fe2ea79fe6e55bee5b098f0a506b73  base/classicmusic/instruments/CONGAHI1.PAT
  236d390c75c86776586dbfc339540e6ec22ee9d07931db3ce48b5c7f4fde6076  base/classicmusic/instruments/CONGAHI2.PAT
  325635aca9f7bb68d37b61edf1d35cfc88d499913c2ac5783a748abb5d79a8db  base/classicmusic/instruments/CONGALO.PAT
  6309d8a2bd6869bc0bb1099aaac54537221487300ab6d738b4e78031c07e0618  base/classicmusic/instruments/CONTRABA.PAT
  cd72e584c4fe92abae0512dc8f8971a4f612b93952b1d8cb2a81712d84127853  base/classicmusic/instruments/COWBELL.PAT
  dda9ff7d089e2891857a780bc5b0cf71f08e8a358354ff2c72b17c37f2032dea  base/classicmusic/instruments/CRYSTAL.PAT
  7851ba0668b2e30d71ea283acf9d20a7ca7362bc3e26da0f0525144ba3d9852f  base/classicmusic/instruments/CUICA1.PAT
  a635127b2d72bbd72adea396255d571b2e7d0b4761d923ae8dfd370a7c7b942c  base/classicmusic/instruments/CUICA2.PAT
  fdf9b8d32175c498f80533410259cf18041784e6727a13217de7013046f8719b  base/classicmusic/instruments/CYMBELL.PAT
  28c19cdedefbd0b25e7619234c9dd688a73c9575f2a67c8a3c21b8252ec89882  base/classicmusic/instruments/CYMCHINA.PAT
  c1a53716d13f8230f999679e63e4c27b3bf5d9002fd70a57b4371f49f113b75e  base/classicmusic/instruments/CYMCRSH1.PAT
  e7cbcebfb6c263dddf499ead6c4c01a1bd526b6cdf4655aab1bef7914cc0709e  base/classicmusic/instruments/CYMCRSH2.PAT
  95dc76130d15c0e98d6fd24db4eb2fb6876a8b19e1326b997e753d246df31db9  base/classicmusic/instruments/CYMRIDE1.PAT
  0c2c2c718d64252570f53034e78202816295798a12a38fdce16f7271f91ab7a1  base/classicmusic/instruments/CYMRIDE2.PAT
  49423e62bd1fe0e2b560ac4c3f08fdd4ec4f174005c5972dab2745735e6dc145  base/classicmusic/instruments/CYMSPLSH.PAT
  09de2bf7f867a34e3f318a717933bb9031e7c8ea0255c7fc5f1bd2786b303c7f  base/classicmusic/instruments/DISTGTR.PAT
  52b6b829f107fff1e52e861b6ee9e1f35cdfe3200ab288760c0ebc8efd4a418a  base/classicmusic/instruments/DOO.PAT
  7c830df46a8d498fcd9af7d3dc39c0d2d7e5a34e18687cc31d4b487c15882f80  base/classicmusic/instruments/ECHOVOX.PAT
  81c28763a46bbf52a13d32aaedfbcd7aaa216080f2b3ddf7907be1f3c30f68cd  base/classicmusic/instruments/ENGLHORN.PAT
  822234a1f0fa2987d2c8e7a5bce6290226da18608ef2565c61321fd3d780ccbb  base/classicmusic/instruments/EPIANO1.PAT
  af384fb50a511bd5ae250567e21cd5cdc8d1d19a5a9289bb9324aefd9e29678d  base/classicmusic/instruments/EPIANO2.PAT
  d80dc613a52d4fddd6c1384e0133405c85b213b44696225a6a02923d0dda70f6  base/classicmusic/instruments/FANTASIA.PAT
  9ab4f51040a67b13a7730da7264a55d4bce88c9fbb452ccc0352b7b39321df89  base/classicmusic/instruments/FIDDLE.PAT
  12db4c685e0e9fdf657192b11c1ba0c2ad6a061026a76cfd18c53f2a76a4c774  base/classicmusic/instruments/FLUTE.PAT
  0bca424e6c853cd67e62fdfe995da6129be3afbb41727961bb8f6790589bb8b9  base/classicmusic/instruments/FNGRBASS.PAT
  db8b5771b8517a06fec0d9901930e1de3e3d67df6e42a1c2e185b0896390abfe  base/classicmusic/instruments/FRENCHRN.PAT
  9863226f6b7f317051ae88eab69470b8a417dad4546061de95381411c9760d1d  base/classicmusic/instruments/FRESHAIR.PAT
  87735df56177424a891b19e4f4ead5520b2de442d145cde8c4961c6a2b819c1d  base/classicmusic/instruments/FRETLESS.PAT
  d9b6619a344d44d63e1e73e01e8cf37cecc7d391ceaf8fb45c5320fa740ee310  base/classicmusic/instruments/FX-BLOW.PAT
  63aa3f91a02da70bf91a132c02b2d9f7db6dde02db9611a91d2cf988b834959c  base/classicmusic/instruments/FX-FRET.PAT
  6e9b5dbc37516f43a80d757279ba3cfc6edba3f4b450bc1b23ef3210036043f1  base/classicmusic/instruments/GHOSTIE.PAT
  7060f0994d9d565799204624ab0c0b74c0603eac6706eefd2f6fc04ffd5441dd  base/classicmusic/instruments/GLOCKEN.PAT
  335a1799d59df1b1b4ca9d5390682ec9306f0cb5a74c0ac916f005f8420fe5a0  base/classicmusic/instruments/GTRHARM.PAT
  868377c7113605675c80d909a52f7ad3e38c6ca23f70bbab103368fcb01c1add  base/classicmusic/instruments/GUIRO1.PAT
  2975e9fdaac4fd4c61bb03a0670a50a4010c49cd63cee707d9f7b0ff5d6a39ba  base/classicmusic/instruments/GUIRO2.PAT
  8b26991a69c10d670d03bd09b67dd56271464a73b5cca283d8f362b6951c7f25  base/classicmusic/instruments/HALOPAD.PAT
  2e507dc060f0bf1157dc25c9007c870805db7b1e9f0fc0124c90172a281d3cc2  base/classicmusic/instruments/HARMONCA.PAT
  cb08ba4de1d3200b38bfe69f22f828fa13bb4b2d4151489df602e9879cfa3a9a  base/classicmusic/instruments/HARP.PAT
  e0e9adcaa473129f89ca204f46c98ebd495ae410ddb2001afc0d33ab71c172dc  base/classicmusic/instruments/HELICPTR.PAT
  9b729c21ce5a9bbc963da855e6fc5f75bd8f46e0949668c5848e05d231d944fe  base/classicmusic/instruments/HIGHQ.PAT
  4d4e409dcf06066027e3ed24178b21ae52cf31e9ec15ae918224c8529887ec1c  base/classicmusic/instruments/HIHATCL.PAT
  dccd63f919b484372b0631007256ed6c150e844b7e3ab13e86d0aa6eeb083425  base/classicmusic/instruments/HIHATOP.PAT
  58e38dcfa6f59e033479cb6e82885b6dd75ad8fd499f9bdfea6eae06f5aadcbc  base/classicmusic/instruments/HIHATPD.PAT
  b7c2c5b226d6cfbc6a518e910fb68447ba2f9132dc98a9efa5aec2567d1629e3  base/classicmusic/instruments/HITBRASS.PAT
  3e783cb9acbeaa208c5a469b8b5489e4676571cf3c3e335481d015b76b5a7ee1  base/classicmusic/instruments/HOMEORG.PAT
  cbc183b85e02b7647e00f1891b622e045e22480d23631bfe341ec5ff63bb2128  base/classicmusic/instruments/HONKY.PAT
  effb5654bda2462dbb1c58f80a78f6c1dbfe3b45be7431d1a971070ebb31ac85  base/classicmusic/instruments/HRPSCHRD.PAT
  cbeaa68b1d898231769301d4f8fef26d546a330fce1042d2ac3f81236e059061  base/classicmusic/instruments/JAZZGTR.PAT
  8ca923e62530d65122f3a3809e56f1ed9ab270ec8649e00e97ea6179064634f1  base/classicmusic/instruments/JINGLES.PAT
  e38e1b6274bdb5d839c0b186b0bd750807e5a38aaa15986a0fc527357efc0ef5  base/classicmusic/instruments/JUNGLE.PAT
  4e365e6c2fba3abb0f81929fce958db75bc155482da79ee204cad70272b62fa7  base/classicmusic/instruments/KALIMBA.PAT
  292278c71ba2b085078cc6c8ec4db3d3d5a7df346eb8b536bf5c07ef33fab0f6  base/classicmusic/instruments/KICK1.PAT
  806bd00afa4fc68169015a88621dfb2b36d1f03b3759221196e49378317d58ff  base/classicmusic/instruments/KICK2.PAT
  643438b5e0ca36a8dfd7978c364534ec7b040c0ce502aae8e2d3812068ac5836  base/classicmusic/instruments/KOTO.PAT
  ac1915f4eba5b4c866d0a2e80dda24cf0d54d6fc21fe605ea16fbe0760347266  base/classicmusic/instruments/LEAD5TH.PAT
  824aca70f05a14c1b22ccac95ddb9eea4168d53d5b975325ca7eab88e4f5754e  base/classicmusic/instruments/MARACAS.PAT
  7906c72f9db3605ef7b07c65b05641fa78d28a33afa9188d9a5ebe6408fcdadb  base/classicmusic/instruments/MARCATO.PAT
  1a5c747f65a34a4a8863ee25df5c09d9f4748e19d9d65f613f6d038ee4ed495a  base/classicmusic/instruments/MARIMBA.PAT
  b161a9fd8eb1639cde11f8ae6dca2ee8ed52d5ada2a8ce23ffe7cdf591736e64  base/classicmusic/instruments/METALPAD.PAT
  f9256bd98106ce9513810ae91bbac2c56b22a639d8ed013a0a9bee4501408905  base/classicmusic/instruments/METBELL.PAT
  28349894c07a6fd31ddbe6c572fd60b007cd6994e31121829b0eed342e964a5b  base/classicmusic/instruments/METCLICK.PAT
  fa49cb4b765c2d5343e76237395e0b18b46f9255a10fb6c4a6083a675872078e  base/classicmusic/instruments/MUSICBOX.PAT
  9e0c472d85e7fc8a3d48010d6280aa950cbf453d7ae97e67d23cd91275e59d30  base/classicmusic/instruments/MUTEGTR.PAT
  2e46bffa8c9b0d93e77e18d21e5dd26420b8365a03f382f073480486b34d0041  base/classicmusic/instruments/MUTETRUM.PAT
  f3d1e962ad63708ca8a22f5188e1e7fad76fdeff54c40a65ae542f4e9257aa19  base/classicmusic/instruments/NYGUITAR.PAT
  1c697fba3039a3f1acf09f0d29efd5f7862c0e6420db62cb82ce948c295940fe  base/classicmusic/instruments/OBOE.PAT
  710855f68242c6b71cea79c97ff923e0c0910d1ceca8385ce346f6a749609239  base/classicmusic/instruments/OCARINA.PAT
  edc7d103bd82becab5f68d58db86ffb090c26905fbdefa589015f67ca06256bb  base/classicmusic/instruments/ODGUITAR.PAT
  b4616962767e058cf7990c340788cfa8c3ad97c0d41648a32a53722adb47e3f0  base/classicmusic/instruments/ORCHHIT.PAT
  0345d221a9190f4dabf12572990cca8b1b5e939cdd5b12442638f05d69547eae  base/classicmusic/instruments/PERCORG.PAT
  c645d2b6956f5d0241f49ac10afa5f37b362a6edbfe9db9901a0a07bebd8f7ba  base/classicmusic/instruments/PICCOLO.PAT
  7a6b491ea3aed898c58d133355e8db813b32ebd0c17cc720c99e2ade434ea0b9  base/classicmusic/instruments/PICKBASS.PAT
  3ebddc0de8786b07592af445657a990b9f6d06175fd99a34ea05b74984c3445d  base/classicmusic/instruments/PISTOL.PAT
  6b2139b12216890c1c4a01fe718de81f846e9923423e58647f5b8408fa8fab91  base/classicmusic/instruments/PIZZCATO.PAT
  9c295d51ef5ea5a8e420519f306bdee9756a8a47da012d94d1a0ac103bc6e9cb  base/classicmusic/instruments/POLYSYN.PAT
  0612063f0a30e09f372187fba4f7db08066283a95fffd2cb7f0c2776ab9be5e0  base/classicmusic/instruments/RECORDER.PAT
  11e094eb0f5586b27a9fd9c5d0d32475354f753b8beebc230e18c6f5e5e331fd  base/classicmusic/instruments/REEDORG.PAT
  35495a6dd06a33f36313340a46236f1d096686bd615a9eadae03fdf06c54f414  base/classicmusic/instruments/REVCYM.PAT
  a7055e178561f5235e83a34606b592f68ead2349c3e352b1451625d8b4d1275e  base/classicmusic/instruments/ROCKORG.PAT
  61a05aa542eb4d1fc688de77e989e3fb95c31a2184f1af8dd78ce3b7531684d5  base/classicmusic/instruments/SANTUR.PAT
  d6a2b616931cc61c99dc550647044acba8bdaddd07611c43cbc686a68b9a6845  base/classicmusic/instruments/SAWWAVE.PAT
  f255f0860de638370e05060e63e64f4e57e6fe057c461746115d186b3231fd83  base/classicmusic/instruments/SCRATCH1.PAT
  a95d51e4da8f1ddd46974476de79ea8081b1eb995f8e50a8cd8dbcee90fc12b4  base/classicmusic/instruments/SCRATCH2.PAT
  3e179aeb2b68f705d05fd7360bbd607c775470211c261d1a18c11e138551512c  base/classicmusic/instruments/SEASHORE.PAT
  d9dfb70fcf5b34ba5e7c62177b59e51082e4c9a6f198d9762902733c4f6a6c6a  base/classicmusic/instruments/SHAKAZUL.PAT
  93e267deafd9236fe678144c7c06783f2ba9f5ecddf834d2c10dc767537f011f  base/classicmusic/instruments/SHAKER.PAT
  8d49b0dea0a53404b9069d1934919121f8c6e1711b09530db6d032e0c3957fc8  base/classicmusic/instruments/SHAMISEN.PAT
  711aa05d51738ed53e2fbd704c58417dd3c945fdf088593da3b1cd2bd0c3ae0e  base/classicmusic/instruments/SHANNAI.PAT
  bea52e55104b642d1b73efe56428c249a062611ab29e2f28cb936b6a4a1a8b18  base/classicmusic/instruments/SITAR.PAT
  2d7a5806bb834ab2df42cb5cd32cb268cafad129d1700cb25b0c01fe3c91342d  base/classicmusic/instruments/SLAP.PAT
  33cdc6ab94bf0e8dc640ffcc12a9fdf6d0d2da39f37725d41799e9f708759ed7  base/classicmusic/instruments/SLAPBAS1.PAT
  1d536bac8de50f811fd480be9b15e858cf16e685b899980dad49357ce77d848c  base/classicmusic/instruments/SLAPBAS2.PAT
  b9449774c71d87a674ba1d195fddcfa8cdd16ece9cf4a2e853321232fa65702b  base/classicmusic/instruments/SLOWSTR.PAT
  639e0dd9cd65d9f888aab733adff53dc60b707f7ba2829409c3b479742270247  base/classicmusic/instruments/SNARE1.PAT
  1bfa9dfab8aa0d9b6d19614c1f123a091822a55a7e8d093275aff10b8566b74c  base/classicmusic/instruments/SNARE2.PAT
  1bcac87a808a8b6a959c80e1b84eecf45a78a8b91693bdc9aab011949f6524ef  base/classicmusic/instruments/SOUNDTRK.PAT
  4c95f9d7981c01da4afe7eb39c047b2cb2cff45e53a546c34addf8ce6b18c4aa  base/classicmusic/instruments/SPRNOSAX.PAT
  c7954a3272b16d8839ad9758b6d3bf40b39801254b08bfa656df78fa58e455c4  base/classicmusic/instruments/SQRCLICK.PAT
  640f996a9e23265630849ae8413b19baddefc707abb368c2b44313a457e344b7  base/classicmusic/instruments/SQRWAVE.PAT
  8086eb36c18c9e6e06126e7fc343212df02ae6e18e627a1aa8eafb86dc325c92  base/classicmusic/instruments/STARTRAK.PAT
  7371960296ffe0d18b7c4f0796f96038029cd9d405a81d2118e4789cde74c29b  base/classicmusic/instruments/STEELDRM.PAT
  316d129de5b27a547008fb6d52b33a8a34d01719fc3a11e4d25d6bb4474f1ada  base/classicmusic/instruments/STICKRIM.PAT
  94437acbb4860923a9c0cbff8e860ca7402ce4b5e53e8bef360b1c4be93e29cc  base/classicmusic/instruments/STICKS.PAT
  a93a1086d4f0d483229becf15d26a4110642dbd1ad10760d6fb2b684997bb5be  base/classicmusic/instruments/SURDO1.PAT
  e2364328f02ef8d37c70be0df7ef75064075e6a02192273ab29caba13e4c77cf  base/classicmusic/instruments/SURDO2.PAT
  760e22d6cd643fdb4bb3b063075a145abb73cc97cae96e526b69cc6ad6c57a84  base/classicmusic/instruments/SWEEPER.PAT
  2aa6dee03ceb0be69664ca5c23f480c07d02ed03de509713d98fec5fa3871062  base/classicmusic/instruments/SYNBASS1.PAT
  c6eabc0a8e54394f1dd7f2c7872148d6646b5660ddd6bbe8717e4a8ba7cf84c7  base/classicmusic/instruments/SYNBASS2.PAT
  e31040439afd355b9693dfb11c7d9ad10b0954de03a162e594288263ac3ba181  base/classicmusic/instruments/SYNBRAS1.PAT
  9c70a30f582d31a925c5b16f4942682ecc530c7540f9aed26453ed246f80b229  base/classicmusic/instruments/SYNBRAS2.PAT
  5f63a8f80e3c993c71e50012624880bdc06294c2c9a2fe274cbb7ef7d2f8cbbc  base/classicmusic/instruments/SYNPIANO.PAT
  0528f8a0fb3aee294fe446cb8cd3db22f6d1b3aae7afed4985c4d88a04ef75e0  base/classicmusic/instruments/SYNSTR1.PAT
  e804013deb6f3d7b570bd08438f1b47b721c299ede39366f797ae1748d56484b  base/classicmusic/instruments/SYNSTR2.PAT
  a12fcd2dc11698830adfbf14f20e4e80d3fff152f9f3bd44e32e75b0a86fce55  base/classicmusic/instruments/SYNTOM.PAT
  9fe37223b2e8ae6cc7c9785f51df5f477787162326fe8ed8c93acee26a38aa5b  base/classicmusic/instruments/TAIKO.PAT
  34e03aee3678424f4b6072a4a9a5611e813bba839cbec389449c0dab152f1024  base/classicmusic/instruments/TAMBORIN.PAT
  5c74b0f2c430a707f36bd3769e88605dd5711984df165c2db8b704b2d38c72a9  base/classicmusic/instruments/TELEPHON.PAT
  c144fbdb98073af5c8a594b4be39297cda4b12344398d251d649e48e6a8fb7bf  base/classicmusic/instruments/TENORSAX.PAT
  367e35c73e581028f4a4996aaca0690f5520542aa44e878c7a2e71a8f04b530c  base/classicmusic/instruments/TIMBALEH.PAT
  6fc0885437355f09bbe4740f877b8534b581a45969dddcf22b20cc78578a1727  base/classicmusic/instruments/TIMBALEL.PAT
  999b6cf28ff89e7bd6694cc4074139df1c317be8a3aeef38998597bda3436bac  base/classicmusic/instruments/TIMPANI.PAT
  70effd62eea3bf282d86ee66e02c9aa943093c49a037c83e9e2f9a436f629259  base/classicmusic/instruments/TOMHI1.PAT
  0d4c5ca7b10acfd2337c284efbb5102b18dcfec8fbce73875188c4d0a64b7723  base/classicmusic/instruments/TOMHI2.PAT
  bceb69be9dcd27d68fe5929ad7bc61f8da85140b630539cc33604b69cffde272  base/classicmusic/instruments/TOMLO1.PAT
  1d23772e042d34ea7a311cb20a29f80880f17d3f535c5c172cd615889d25017f  base/classicmusic/instruments/TOMLO2.PAT
  e5386121e89f509a8b72d812bb0ed33e764b6bca1de271edece35352dd34610f  base/classicmusic/instruments/TOMMID1.PAT
  2b6cc63ace4d8001f4b87759d7ca803e1427ebeed7304c048217085e7168c6d1  base/classicmusic/instruments/TOMMID2.PAT
  168f6dc93823b61536159d305a030375d96d0b5553bcd972a1d92c26d31b04b7  base/classicmusic/instruments/TOMS.PAT
  17c133f8f5d47e389a6f1b532b8e4c9fc65be53cab27956e68c95be7a36e264c  base/classicmusic/instruments/TREMSTR.PAT
  f55dc5aa1a36401bb85d565995476e3ce48623d26ca8fa08c10b780545cebafe  base/classicmusic/instruments/TRIANGL1.PAT
  bc7f92cf566dcbfeabae8a6ec84909384f199bc00cc10c18617380b432d8c38f  base/classicmusic/instruments/TRIANGL2.PAT
  8ce652d342cf568f5788870a42966f7e7448d480d2302da63488b48d988a03c8  base/classicmusic/instruments/TROMBONE.PAT
  3735ebc58adfbde3d00cdd55041e285616dc4c2ad427e74342828f19b77da210  base/classicmusic/instruments/TRUMPET.PAT
  135a608a5b3ef7c4e433e8eb9a01fcaad78039fb865dc8207b7bc8107b6094b1  base/classicmusic/instruments/TUBA.PAT
  dee26fe62af9e8f9c01a643f2683b5ca193a3307f222ff3d6cffeab206a79b91  base/classicmusic/instruments/TUBEBELL.PAT
  c04b4c759da723b4a8d0cc02a3a14e92d3cd877610d40cddf827ef276859c506  base/classicmusic/instruments/UNICORN.PAT
  c6428cf895b107c56b8edc6237470732f15645c021e845ee3a8afd2337e312fd  base/classicmusic/instruments/VIBES.PAT
  8355ad99e53f74ff8e96b15255bbd0313c5a2e3ea622fe13d3a5a3e17c800247  base/classicmusic/instruments/VIBSLAP.PAT
  47e3d77c9ec8464ad10eb0f48d16dd77af5a0e1d08e7b5fafc86595e1c796e24  base/classicmusic/instruments/VIOLA.PAT
  a4e4e190d403884dc3a55b4691be8e6a2c1cd4d8d6064a171830bf1de44973d2  base/classicmusic/instruments/VIOLIN.PAT
  97c3ec91be1ed8d8273817ed3fdbca4c052873dc58188b61d34fbe6ed82df817  base/classicmusic/instruments/VOICES.PAT
  b8049a8ba375376e15befd2c7689d177bc2bc81d240d0326f83aad546bd8ad04  base/classicmusic/instruments/VOXLEAD.PAT
  6eb7a699a0ea6ad423c860fc677efccbaac6b95f59d6a8768b2ecc8fb98fe2bd  base/classicmusic/instruments/WARMPAD.PAT
  2e47de4f9d1fe7bb47d83af4ac19d97a66e8ce793b5d5ba779b55208fdc19cce  base/classicmusic/instruments/WHISTLE.PAT
  bcbeab06bcfee2b8c579ab083e379b688c2c8281504fc0e338f6ef704906380f  base/classicmusic/instruments/WHISTLE1.PAT
  5e9af8a4113fadcdc7b57d6c38e603757c5191116cd37a827ff3349d98488be6  base/classicmusic/instruments/WHISTLE2.PAT
  da31367604327b0e9eee76d538a59f4d3f56a1b65319b71289b5b962e3278abf  base/classicmusic/instruments/WOODBLK.PAT
  b51146f2fb73a951a77f2f7595a5854ce10c7f1b2c9eab574f23aac0434c5f1e  base/classicmusic/instruments/WOODBLK1.PAT
  e2b363a3b98bc2dfcd8ddbaaee91ef442314b0b8e5d98d7367df1321f9cadc53  base/classicmusic/instruments/WOODBLK2.PAT
  24aa668c5a6809a8e4869706bc3aeca1c3b80011fc11988ec27f3f069fe3ec0a  base/classicmusic/instruments/WOODFLUT.PAT
  639340aaa418aa7e55e3bcbcd6c740495297b52721b52c7bb6fd510f1fccf8e7  base/classicmusic/instruments/XYLOPHON.PAT
  358b00405aa3f5de59cfd8d80860827d00e0fe76cae18441e4a26901def65f5c  base/default.cfg
  dbf4b4d7c78f90ba05a474c93c06df7861412f66631992b31067cbc4980bff88  base/joy_360_0.cfg
  0a3a93b334b852d43a7046e141a7bc1c23bee00a82da6ddbde3b9fd0d663e2ca  base/joy_360_1.cfg
  bdd34615fa5fc5656972d677ebd7f8222b30ad36991bf6144038fc546f5482d6  base/joy_lefty.cfg
  07d89f94490d71270598cff87b84bfec37cf38b2aca066ffd1379b8b2944fead  base/joy_righty.cfg
  e42f209afa98ecd3edd65138f5fab87e2b207b2be0970e859f2aecf48e10e5b2  base/maps/admin.crc
  a8e1545a4c479ba8bb95cfa79f846dc3bcc865aa6e232c5baff0e7d09cd8e34c  base/maps/admin.resources
  ffcc5be62f6d9e69a3d3bcd25a70f1f31d30a0f008d7f457d414f9a5fc867772  base/maps/alphalabs1.crc
  8eb9b9cd3b55cecf1140375f3ba9de5a4dc95865fa84efd7b73e0c86aac0e89e  base/maps/alphalabs1.resources
  a4d1176d14f2fec4b15cb0727666e720f55e384015f345c6a6c7be45adebd7ed  base/maps/alphalabs2.crc
  5c96efe1e27b6b81e48078b8f0db4b205b5652f42d86e665ee2a9b0fd4650e0a  base/maps/alphalabs2.resources
  8dfa36e0752b11578626f2a6fa8eb37d78488f89a9438927abb269079cd5f96c  base/maps/alphalabs3.crc
  327f40d26126dd235b263ce8e68fd55c48218109b8e31454a06333e04f5aa417  base/maps/alphalabs3.resources
  8c3ed2a5428f4a4904040529f19e4bad72dce02177b02bb2c73b5eb20195347b  base/maps/alphalabs4.crc
  a2325149a9786ed8ea63845a2af2ee5936314393ac03d780f6eea599fefd7234  base/maps/alphalabs4.resources
  1b8195b078bb615d2f0c408d845a6a176d484b30785d740897d93862195cc66c  base/maps/caverns1.crc
  60c8c423076dadae672f5149c09c1aa8d70f363d9a48902122650c34adda93c7  base/maps/caverns1.resources
  c4c21bc65312ffa41626e744b9db8b47b9e7f9214121b9c7534919dde1f4b477  base/maps/caverns2.crc
  37f63b9b4091bddb609c68a1b63ccd38a0e350bd1596b0f8d4eff455e0fe1beb  base/maps/caverns2.resources
  ef613a04d422172cfb098ad9921a94228bf352c23d7cc34c5632ae7cfb737a7e  base/maps/comm1.crc
  e5e208338404b14616776c1c1bb39165f29d97bf339b9f695890550c6c208c75  base/maps/comm1.resources
  47fea6b8aaae8df6dcc4f55646a1b48332eda5f345bf36f86184b160afb40d66  base/maps/commoutside.crc
  0a386dee0221a5a945bd6ed4c3b05c2254d83f3f8ba6db1c7b9cc7fa1ddde20b  base/maps/commoutside.resources
  0b0e7e9cc86e11ce9f3e4baccada76a09050711e3655296b136b82c42bacf9af  base/maps/cpu.crc
  d48b144c73ee40c92d9554ee114ce3cc76618ff748888ab218e6a1dfbb240f7f  base/maps/cpu.resources
  214a50b56b6c93cf82893068afb348d41ae44b69082b32fb6af3c110821ee5a2  base/maps/cpuboss.crc
  bfd32459d23bbf8907399711b94d36e390c70d8dabcae8630907514a85dc59f1  base/maps/cpuboss.resources
  39806eb7ed4028b82603fbadec5691a38d5ff3b27b0e8ed8391f35d5f7a8ad5e  base/maps/d3ctf1.crc
  369857464ea8a6b33e6a2ed45bbbc2c3535a010b394d1b0386420306cc5cb69b  base/maps/d3ctf1.resources
  4bc9ccabd70ec16e38279feffb25f22c1337a9c9dc9692377c4afa92613138bb  base/maps/d3ctf2.crc
  47634c804c372b660e3f20e0073ab3988632809ca9042a1a96ce3bd809cb126e  base/maps/d3ctf2.resources
  158056f14ba1f4fe660637cf88ea5b7c5ecb55bb8df4e4551f8f47ce2eba3daf  base/maps/d3ctf3.crc
  f5510c021480ed3396b4135f5793e0e005fa7b01c8f3ca5c92ef1f8fca91a288  base/maps/d3ctf3.resources
  8bf16b6878fe53c63608a9d72fd91294e289465f4541372e8e6e271083706881  base/maps/d3ctf4.crc
  1a7a5b3867e4e943bf8dc092c06baeb205aa53e8e407db6ca8059186f4b67748  base/maps/d3ctf4.resources
  5b7de6eb71c663e45bd1afb5e52897cbabb5b8952e8b7cc922ee3198bf30863e  base/maps/d3dm1.crc
  15c0e603d7e29499a667ae54c98fc8b396945e7d31882fadc209a5294ea8e7f1  base/maps/d3dm1.resources
  4e8a5ae9fe19594f2a9cf337e640424a705278314a6871991b6210ecaf3ebe3b  base/maps/d3dm2.crc
  a5a27170b8439efb01a4886676db7e3469ff62f51648e8d440763c2706b8afa6  base/maps/d3dm2.resources
  e58e6327990f15001699c19f58f058efae86bda70b179061439f4307f71a69cd  base/maps/d3dm3.crc
  c8d74226f43bdd1e52802a04445b5ccc4917a8ca63013e8f81448fa9c79af9c6  base/maps/d3dm3.resources
  063c9192d6f1d202c949d02fb31750d6fdb3561e5ceba48604cfa0b5db8a9b48  base/maps/d3dm4.crc
  845e82e0dbfb6bce1c0499607571cbba9ff598295e2f80618565289253f172cb  base/maps/d3dm4.resources
  311670fc61368eb57fa6b8b72e32e47bc019dd74dc4ff217dec189a001bb7470  base/maps/d3dm5.crc
  761a6dd9188a75492974ca28bd541c315f6b9c56c17f3cf76da515434831e71c  base/maps/d3dm5.resources
  2be3e54d681889adbe59dae9ea9f921d78b35e08c168a294bed779ad4f75f11b  base/maps/d3xpdm1.crc
  f33bc2abae56db7d7fe1b52b81ebd4722b830d971fa333382bbd851b5e529681  base/maps/d3xpdm1.resources
  8900093bdef3351d86814a5d77aabbf71f3fc76f94f5e92e5d9cba959103a466  base/maps/d3xpdm2.crc
  abadf599d7db67faaf1129d9b1bc38a6bb662f3f27ee3fb0d7d6855a7a2ec0a9  base/maps/d3xpdm2.resources
  7b8bdb00e16345e8cf5cb5b1c0f1959072eaf34fdb8283ac1629af88e612cfaf  base/maps/d3xpdm3.crc
  ce65f7e5713f9768cbf9c85f53f2709c6cda6d55a5fac3905af51548f71713dc  base/maps/d3xpdm3.resources
  570ac90d31543c7f134d48a8d4c9ea6c45bbfe2dc1878838644db6758c05c24c  base/maps/d3xpdm4.crc
  d5a8babecd2ccf69a7068d648c5ad90054d4003418c084136d47d9c71c597cb2  base/maps/d3xpdm4.resources
  535e76613ab5471afc745164b7e869e7ef672c8c9e26c6b8c85c5a016fcc5665  base/maps/delta1.crc
  cc105b8ea1d9a6fed3161abc9fbd973cda58d155e258ea63058fd39e5484b050  base/maps/delta1.resources
  8bd70da8d1b6df393bd26e04b10f641512426996cc77c92996d1264eb984f167  base/maps/delta2a.crc
  511fad2d7eba31dcddc8e902d829175a1651bf6989e609f24289ceedf771fdf6  base/maps/delta2a.resources
  7a3e19625b55f0c00f34bcd4b1b9b4d5ba8b356d8fd3fd9fbcff3405b680b37e  base/maps/delta2b.crc
  e68f4c945dfa3257f5b6439f6f646f9e2825cc457b61efc7ac28199c34515594  base/maps/delta2b.resources
  792564a5fdf1e93aaaeb1e7ce23d63ee82c787bb4e171ef547866fa6788be361  base/maps/delta3.crc
  cdf88762a6bd42097399afc5dfe9a99cd8f98ea8807eeb3e3d82899b352b6c72  base/maps/delta3.resources
  fa35b0afddebf210ae6a8a47350940a6e58e70770bebbecb4fa65b928e8ac66d  base/maps/delta4.crc
  db0220c8c86361bab7f583258cbfeee2e3c739710ecca12e5cd2b64e648b5947  base/maps/delta4.resources
  0032efc0de5d9974ae226df62d156159589a9b442efd4c6b42a09fd3f2b393ed  base/maps/delta5.crc
  3a479efdbface24af43fff23c15d6018bbc1e9e1367cca2e6591e8d5a4a41417  base/maps/delta5.resources
  91537108558a95460850366984862e8a4f3bd8b20aa89a64c4c8c04e095077cf  base/maps/deltax.crc
  6df9981d11da79b56ef7e19547a409913eace8eaa0da36906d9f3e5282ffb99f  base/maps/deltax.resources
  34f3ae36688d0f16da9e7621c1c8d6fd9cfcbc0996f3ef937f1a6a7a63068a3a  base/maps/enpro.crc
  1fe05e0655158b34ad57dead08697e1cfeda0d213938e2183bb18d953bca9523  base/maps/enpro.resources
  495c7b2e12d31cbc4e36089c808b759f41c665728958d65113e4aa2754175399  base/maps/erebus1.crc
  a2a5d12046d356e17af7fd8f7b5cb65841da3cc38e297901a59767a6f3dd2809  base/maps/erebus1.resources
  87907144d55c4c8506e66900543321dc7265dd8004ca28806cd0acb6d475407e  base/maps/erebus2.crc
  4551743f76ca7f2fbb5f4c6ce0e472fa3e5056da37f7803e0e8a007224bc4b7d  base/maps/erebus2.resources
  cb3a2da147fc99498bb7b7ea7b2f0a0f78bd91800cdcb311e1b536b8546b2c35  base/maps/erebus3.crc
  d0af3ddfdc0b7843ad46b00dac008e9b26e6d17122fc1b97ef62aeb69019ff58  base/maps/erebus3.resources
  ba7d141c8f150c9f6683f35dac9dc68a213fa779c0a602381cb858601f39a2f3  base/maps/erebus4.crc
  23c0903a2149c9a4511c7459baf2a4995c07038abe2a2aa6a0bbc44732a7562d  base/maps/erebus4.resources
  a8e0a12d610552250fcd18f35354cca4b4f0c3f9289656b845504d1f1b424850  base/maps/erebus5.crc
  22aab90d23313f730474931ceec1d0a033db3f4365cda938a938e276f4439cb7  base/maps/erebus5.resources
  b802eb28d115d4c3a5c4dc2d89be53e64e7d7e7b17746ddf2561c8926fb7117c  base/maps/erebus6.crc
  011fcc099fa1af4a0292bb31a7e3cdce69ce980d94b709f44cbc07082406e0f3  base/maps/erebus6.resources
  355b80dafa38d0b23acddcf368559cf4db87f744d1be3e597b38adf45ae72c07  base/maps/hell.crc
  bbbad4bb1d9341c571d1383d8566557ab383661689a7d7f8afb2211e4a7e5c70  base/maps/hell.resources
  e72a9a1e3da9899ebc43f1796e94822767250474ed33c3ebcc5988442ae383da  base/maps/hell1.crc
  97c98affccfcc6d714088534945e620cd5bbf722794133787075985b60df0c20  base/maps/hell1.resources
  ea4971d67493b6651d22881b41a1b11801cd4cd49370c962608a53dd20c19d67  base/maps/hellhole.crc
  3fe7600c45e01bdc527ccd60a85b2d4a259a0736eeb0a2dac93f145a4690a5a4  base/maps/hellhole.resources
  89bdd8f285d21eced8780a41956e3b7fa5eab3b1cbd45e299e246cd670b217a5  base/maps/le_enpro1.crc
  4740b2886b3a52bb82e5aed221766baae03c6c67435db03d6837486a4b412197  base/maps/le_enpro1.resources
  3a51306169a168fbc94e9df24c7f0a49f9589ad0aede160c7162d4729819f51f  base/maps/le_enpro2.crc
  537e0dedd7a53d81d5bebb478fe464e66bfaa28d1cac5373529a0305aae49178  base/maps/le_enpro2.resources
  1e9b870616b92a87e8e8ae2ada59d0475b643fb702d5e8030357d5392b8751e2  base/maps/le_exis1.crc
  c4a67f2074880b9f7490d02cc34e4013680be655af50723907da220011f00939  base/maps/le_exis1.resources
  f1d53392dc517650f88132c58783c0c698143422017dc4854b3fda13e5da7f7c  base/maps/le_exis2.crc
  94e9f34525ebed54fa09bcd77aac908dad028d79976cecb92a478ef7c974b40f  base/maps/le_exis2.resources
  75626a8cf34f4784f6dda8e688d84fbc195a5609c05a1b4352529560519ed6d9  base/maps/le_hell.crc
  dd99860395d9922d95d1addc56c1db957b996166b912b50d5809ad7a3f2bae8d  base/maps/le_hell.resources
  38ac7c31a8793b1500711fc58f55e45bea9cad3e659128863aade005ab09391b  base/maps/le_hell_post.crc
  04058bee671a91b7e95ebc1331192bb0060200a7fc396ef8911471d317434c64  base/maps/le_hell_post.resources
  573fdf58f5c7441fbad1c6720134dc447225541e67fbd415b4e516cd033e907f  base/maps/le_underground.crc
  afb049714bd744afc9df190e92bc17df18f16f62db65920bce20e7745d4a46cd  base/maps/le_underground.resources
  afb6597ffda70c1e3b012e56eb15609a2015df7abc0edc92d00741541de901f6  base/maps/le_underground2.crc
  382fb2f7a597ebba87716c0ff300cd12fe5752579eb16bdb94e10789cdd76ec5  base/maps/le_underground2.resources
  b6c95a10966bd6a6acfc8ca7be9e7cd251018f0c8098ec1cdd913e04288d869b  base/maps/mars_city1.crc
  9bbb4eec056f695e2168cf455d377efe863474bcee161f6f42ed080b464cac45  base/maps/mars_city1.resources
  da542735fd931a0f2bbb18737ca1930570a453c0a00611062f37ed80fda1147c  base/maps/mars_city2.crc
  22556fd513f31ea4fbb8dd01100a822287b8354d0a90896e5dc328cf8da6d1e3  base/maps/mars_city2.resources
  740b125640160e2b7b43c0be3451e62b1b46c582e87b0816b38812249592f16f  base/maps/mc_underground.crc
  a658f5ac9aecb485bd935193d153b8671245db3ea3aefcdd9ac6d417454131d2  base/maps/mc_underground.resources
  6b2b93f0efca26757ac3a695ccd13b648db614a130afc78aa5094e6978bd09bb  base/maps/monorail.crc
  7e04f1aa7c814a229b3f2ad6d64c4270522946f48f77df199a54b0a63a194a96  base/maps/monorail.resources
  bf8b5f156c161b55ce453d1f810a9552eb212691a7282ae6f95616fc52111052  base/maps/phobos1.crc
  13465d4750d1cd45a05fa0129a3b9d5413d65b7dc11d3385ae17e4a357fbc369  base/maps/phobos1.resources
  4feeaadf4ed209147f11684d2de0be7871872204d00945d09fe08d7bc715e91f  base/maps/phobos2.crc
  d96760991e2148044c84e351e12fad6750d7fcdd9b71e748e2c3c0877de9a5c7  base/maps/phobos2.resources
  97fc14386ba9990ca37fa634fd1bc416c06e427270067e6379d857cd0666a87b  base/maps/phobos3.crc
  f3808f9c3c52079d156c56a5681926ecc855d7e8e1a2e56daef6f004c3c9a1c6  base/maps/phobos3.resources
  d7b37cc05fda609f055a566178f4bdcd98f691c39c5797892532f21577d0ecb9  base/maps/phobos4.crc
  fc7b0b8b29066dd4e9ec8bdce23841f1270ef30cc45bfef3efb9631bcda91677  base/maps/phobos4.resources
  0b4640fe0dfc8ab4b8bc297d808178e3bac58519bb5c5f3fe506ea146549f687  base/maps/recycling1.crc
  081120d9d21983787e242f91a55212b24a6c8c31797f28ae99ac945cccc6ff8d  base/maps/recycling1.resources
  b529e3a6b043872df48e1722e44969309acd21dcd2613bccc74815e5cda973e3  base/maps/recycling2.crc
  38377c07364697b42d478b4d9608c742123246744446798177bcba6368535b63  base/maps/recycling2.resources
  c56941058f5c3c0783527adcb8bd24c9d62fda3f2272c9205d3ec71b2841d7a7  base/maps/site3.crc
  b6f444d9ab08219785ed3ee20a6b42faa21b9271aea3bd3e38395028cc6c9af1  base/maps/site3.resources
  68ef3d1f6e14eaab1d661b0fb72ccf5a6f04c7fa2ea35fded95f3835d4a58159  base/renderprogs/glsl-1_50/bink_fragment.glsl
  e6d6a32b53bb32f28d38ddcf21232d104354cb57fb42efca41b42c42fca8760b  base/renderprogs/glsl-1_50/bink_fragment.uniforms
  b0b869fe70233cf73e3e2e2eb35bf5c125f75f294c2032d087ae4766f15e0702  base/renderprogs/glsl-1_50/bink_gui_fragment.glsl
  01ba4719c80b6fe911b091a7c05124b64eeece964e09c058ef8f9805daca546b  base/renderprogs/glsl-1_50/bink_gui_fragment.uniforms
  b6cb2be82025be1fdae1f7e612a6ef8bf5962a6dcdc4d74c54dcebc801e511c4  base/renderprogs/glsl-1_50/bink_gui_vertex.glsl
  d110296ecec693a95f1c22ea425146b949835c7fd4c22331467404ac681e0d32  base/renderprogs/glsl-1_50/bink_gui_vertex.uniforms
  30b989ef4fd93e3764e8b1dd841d07fbee4dab25c6f1837f4d288af1387d1f35  base/renderprogs/glsl-1_50/bink_vertex.glsl
  d110296ecec693a95f1c22ea425146b949835c7fd4c22331467404ac681e0d32  base/renderprogs/glsl-1_50/bink_vertex.uniforms
  b095360e792438298e2fa431232e21381ed1c249bda4e0b0597b5f040ca0b2a9  base/renderprogs/glsl-1_50/blendlight_fragment.glsl
  e6d6a32b53bb32f28d38ddcf21232d104354cb57fb42efca41b42c42fca8760b  base/renderprogs/glsl-1_50/blendlight_fragment.uniforms
  733a4ea28e534ffac55ac05acc5eeb7224b5242cfdee3cd1aa6025c5119e56e4  base/renderprogs/glsl-1_50/blendlight_vertex.glsl
  a1d2322e79f6a15276575f6fb3b7a7d4ac4c8971a74c2fbb0a3e2516fefd83c3  base/renderprogs/glsl-1_50/blendlight_vertex.uniforms
  91be8fedb931437a3f032b2aac489c2c60ab24adf86802dbd1aaab63a3db44d7  base/renderprogs/glsl-1_50/bloodorb1_capture_fragment.glsl
  01ba4719c80b6fe911b091a7c05124b64eeece964e09c058ef8f9805daca546b  base/renderprogs/glsl-1_50/bloodorb1_capture_fragment.uniforms
  62650dde511e9e7a5fc787f5e1850c8efbc85bf4f0e43bd062e43553add1f24c  base/renderprogs/glsl-1_50/bloodorb1_capture_vertex.glsl
  35e29efa3da088bed0e629f896fb2d33196664964ba3f6acc6bd2fd1e828867f  base/renderprogs/glsl-1_50/bloodorb1_capture_vertex.uniforms
  04cf28ab55799a1c435519c92feadefe157ac30cbff25124b1a440178aa791de  base/renderprogs/glsl-1_50/bloodorb2_capture_fragment.glsl
  01ba4719c80b6fe911b091a7c05124b64eeece964e09c058ef8f9805daca546b  base/renderprogs/glsl-1_50/bloodorb2_capture_fragment.uniforms
  a9f8dcc8e3244e4ab24aecd6d9f6c109215d699b712e16f27295ff1108095a89  base/renderprogs/glsl-1_50/bloodorb2_capture_vertex.glsl
  2ac4485176c63437aa61f4f3288f4606430ad20c35e5ea817129bc63585c0e3c  base/renderprogs/glsl-1_50/bloodorb2_capture_vertex.uniforms
  4904bbcab5f738d16b77d95e8c3173d733ec1b62d6e0e9ae7c15bfdef468b6fa  base/renderprogs/glsl-1_50/bloodorb3_capture_fragment.glsl
  01ba4719c80b6fe911b091a7c05124b64eeece964e09c058ef8f9805daca546b  base/renderprogs/glsl-1_50/bloodorb3_capture_fragment.uniforms
  b32218b4b0e964374cd50cb279e13473b986da42a2af8f3e87f54245d38aed88  base/renderprogs/glsl-1_50/bloodorb3_capture_vertex.glsl
  2ac4485176c63437aa61f4f3288f4606430ad20c35e5ea817129bc63585c0e3c  base/renderprogs/glsl-1_50/bloodorb3_capture_vertex.uniforms
  fdebbbac19b1e32989ff91bc3879dc733658f2f3bf76195986a8c6c801f89302  base/renderprogs/glsl-1_50/bloodorb_draw_fragment.glsl
  01ba4719c80b6fe911b091a7c05124b64eeece964e09c058ef8f9805daca546b  base/renderprogs/glsl-1_50/bloodorb_draw_fragment.uniforms
  30b989ef4fd93e3764e8b1dd841d07fbee4dab25c6f1837f4d288af1387d1f35  base/renderprogs/glsl-1_50/bloodorb_draw_vertex.glsl
  d110296ecec693a95f1c22ea425146b949835c7fd4c22331467404ac681e0d32  base/renderprogs/glsl-1_50/bloodorb_draw_vertex.uniforms
  ef53e75e96661eb8c99b90c55ded88f6218215fecc3ebeb6dcbab1df50ed340c  base/renderprogs/glsl-1_50/bumpyenvironment_fragment.glsl
  01ba4719c80b6fe911b091a7c05124b64eeece964e09c058ef8f9805daca546b  base/renderprogs/glsl-1_50/bumpyenvironment_fragment.uniforms
  ef53e75e96661eb8c99b90c55ded88f6218215fecc3ebeb6dcbab1df50ed340c  base/renderprogs/glsl-1_50/bumpyenvironment_skinned_fragment.glsl
  01ba4719c80b6fe911b091a7c05124b64eeece964e09c058ef8f9805daca546b  base/renderprogs/glsl-1_50/bumpyenvironment_skinned_fragment.uniforms
  289485f061991f386b5f4466cd9394373a9a867844b8d2419ed9626b6d5a6632  base/renderprogs/glsl-1_50/bumpyenvironment_skinned_vertex.glsl
  43dee7acc62b49c81296028df0356b7dbf112f24e31687e93001a36dc85cfc4d  base/renderprogs/glsl-1_50/bumpyenvironment_skinned_vertex.uniforms
  6c51359ef8c5c0f59a3dcc9a6c2e0fbfbb550e70693ff3ee24dbc1fd5a3e6e3c  base/renderprogs/glsl-1_50/bumpyenvironment_vertex.glsl
  43dee7acc62b49c81296028df0356b7dbf112f24e31687e93001a36dc85cfc4d  base/renderprogs/glsl-1_50/bumpyenvironment_vertex.uniforms
  0f9fa1d07ca92270345286ed1332a5357c0f6804acb2ca4dab490e5c19fbd87c  base/renderprogs/glsl-1_50/color_fragment.glsl
  e6d6a32b53bb32f28d38ddcf21232d104354cb57fb42efca41b42c42fca8760b  base/renderprogs/glsl-1_50/color_fragment.uniforms
  0f9fa1d07ca92270345286ed1332a5357c0f6804acb2ca4dab490e5c19fbd87c  base/renderprogs/glsl-1_50/color_skinned_fragment.glsl
  e6d6a32b53bb32f28d38ddcf21232d104354cb57fb42efca41b42c42fca8760b  base/renderprogs/glsl-1_50/color_skinned_fragment.uniforms
  0f88ba6f01db0738047960517f74d3c00a90ee239739f36f3ad729966c4ca854  base/renderprogs/glsl-1_50/color_skinned_vertex.glsl
  d110296ecec693a95f1c22ea425146b949835c7fd4c22331467404ac681e0d32  base/renderprogs/glsl-1_50/color_skinned_vertex.uniforms
  38dc6cc04fccf71c87bd7aa55f971dd1bfdaa79c417ecc2ef6ea945a45050e57  base/renderprogs/glsl-1_50/color_vertex.glsl
  d110296ecec693a95f1c22ea425146b949835c7fd4c22331467404ac681e0d32  base/renderprogs/glsl-1_50/color_vertex.uniforms
  91e4559e86bf316c6c81c81bb9bd215191495e9fb52e481c0c940ef88552ee46  base/renderprogs/glsl-1_50/debug_shadowmap_fragment.glsl
  03283102cae60405577442b46750aec0768c8d2a0023500d488995a7bab487eb  base/renderprogs/glsl-1_50/debug_shadowmap_fragment.uniforms
  2349d96eeebcd94fc465c11f673391d1516002f7113f6c6aec46971438952153  base/renderprogs/glsl-1_50/debug_shadowmap_vertex.glsl
  4e3c86828a6f623720c6d0b1cd0eddb5bff2182f90f15d178d733780704fd6e1  base/renderprogs/glsl-1_50/debug_shadowmap_vertex.uniforms
  9c72b594c7a80a1ea2fcfcc063fa29c6c792316ec15372df92120a3d8d3fc713  base/renderprogs/glsl-1_50/depth_fragment.glsl
  01ba4719c80b6fe911b091a7c05124b64eeece964e09c058ef8f9805daca546b  base/renderprogs/glsl-1_50/depth_fragment.uniforms
  9c72b594c7a80a1ea2fcfcc063fa29c6c792316ec15372df92120a3d8d3fc713  base/renderprogs/glsl-1_50/depth_skinned_fragment.glsl
  01ba4719c80b6fe911b091a7c05124b64eeece964e09c058ef8f9805daca546b  base/renderprogs/glsl-1_50/depth_skinned_fragment.uniforms
  c6180085c08654c19cc6b117cc207f01f2d47c87904fe29aac35ea779fd8ff52  base/renderprogs/glsl-1_50/depth_skinned_vertex.glsl
  d110296ecec693a95f1c22ea425146b949835c7fd4c22331467404ac681e0d32  base/renderprogs/glsl-1_50/depth_skinned_vertex.uniforms
  f55b87dfb8499d40a771a57d06bb87730528d9a9d1fc79ea845b0dd99ba6c194  base/renderprogs/glsl-1_50/depth_vertex.glsl
  d110296ecec693a95f1c22ea425146b949835c7fd4c22331467404ac681e0d32  base/renderprogs/glsl-1_50/depth_vertex.uniforms
  6fee6d73b62ec94f087b5e89489f7b44d8b05942ca33e50aad7d906463a89d4f  base/renderprogs/glsl-1_50/enviroSuit_fragment.glsl
  01ba4719c80b6fe911b091a7c05124b64eeece964e09c058ef8f9805daca546b  base/renderprogs/glsl-1_50/enviroSuit_fragment.uniforms
  d76fc934c5eac13a54180a874202617432f2f58ed22f1adbd3bbb90925b972cc  base/renderprogs/glsl-1_50/enviroSuit_vertex.glsl
  23447de39c891098d76b65f8dcffb52c0f8e12061c52640947c03493c2079915  base/renderprogs/glsl-1_50/enviroSuit_vertex.uniforms
  ec7d262a3627f106d58464b885f6e5fb251dc80d219fe8d17ed0b7b2d20dbd19  base/renderprogs/glsl-1_50/environment_fragment.glsl
  01ba4719c80b6fe911b091a7c05124b64eeece964e09c058ef8f9805daca546b  base/renderprogs/glsl-1_50/environment_fragment.uniforms
  ec7d262a3627f106d58464b885f6e5fb251dc80d219fe8d17ed0b7b2d20dbd19  base/renderprogs/glsl-1_50/environment_skinned_fragment.glsl
  01ba4719c80b6fe911b091a7c05124b64eeece964e09c058ef8f9805daca546b  base/renderprogs/glsl-1_50/environment_skinned_fragment.uniforms
  e845b25d52c92ae1fc88df29e81187109e874487d5c79c35054efbf80b5150a9  base/renderprogs/glsl-1_50/environment_skinned_vertex.glsl
  af7bea8129831d29443c8c1caaa0b7fa1305155cefaeb3b1033ca1e2d0a6c91d  base/renderprogs/glsl-1_50/environment_skinned_vertex.uniforms
  d794000c50be40fc88b272fb97d44b98b9d43f91a14864450796fe1a8fd49b11  base/renderprogs/glsl-1_50/environment_vertex.glsl
  af7bea8129831d29443c8c1caaa0b7fa1305155cefaeb3b1033ca1e2d0a6c91d  base/renderprogs/glsl-1_50/environment_vertex.uniforms
  a09d0480d5e199ee6901a2a21f090e0f04514ef8511ee31d3d8d516e83d66245  base/renderprogs/glsl-1_50/fog_fragment.glsl
  e6d6a32b53bb32f28d38ddcf21232d104354cb57fb42efca41b42c42fca8760b  base/renderprogs/glsl-1_50/fog_fragment.uniforms
  a09d0480d5e199ee6901a2a21f090e0f04514ef8511ee31d3d8d516e83d66245  base/renderprogs/glsl-1_50/fog_skinned_fragment.glsl
  e6d6a32b53bb32f28d38ddcf21232d104354cb57fb42efca41b42c42fca8760b  base/renderprogs/glsl-1_50/fog_skinned_fragment.uniforms
  7cb04a66289d8dc11cd94a361696003ab21e8304b6760ff330abec47b3d7e817  base/renderprogs/glsl-1_50/fog_skinned_vertex.glsl
  d0c33b532e2e6ccbc36e1642d1b4bcbbef9bafc438c3f7a269ffda7ff5b60a58  base/renderprogs/glsl-1_50/fog_skinned_vertex.uniforms
  25115f78b5f2297e3ce9665c38e20fe53657bb9aa2d3bddbca6f3ab55798061c  base/renderprogs/glsl-1_50/fog_vertex.glsl
  d0c33b532e2e6ccbc36e1642d1b4bcbbef9bafc438c3f7a269ffda7ff5b60a58  base/renderprogs/glsl-1_50/fog_vertex.uniforms
  6377c0815767c2235adb458bb19d4b98b0935d8e194085ff714a93a723b253f2  base/renderprogs/glsl-1_50/gui_fragment.glsl
  01ba4719c80b6fe911b091a7c05124b64eeece964e09c058ef8f9805daca546b  base/renderprogs/glsl-1_50/gui_fragment.uniforms
  b6cb2be82025be1fdae1f7e612a6ef8bf5962a6dcdc4d74c54dcebc801e511c4  base/renderprogs/glsl-1_50/gui_vertex.glsl
  d110296ecec693a95f1c22ea425146b949835c7fd4c22331467404ac681e0d32  base/renderprogs/glsl-1_50/gui_vertex.uniforms
  3fc9b8e7d1a0a46fbd2222ce690add8195a2a72822ed7894d3546d420b2f6206  base/renderprogs/glsl-1_50/heatHazeWithMaskAndVertex_fragment.glsl
  71b76ef1cb886308da1e8a42a8abc241f92ab0cdb171abf1c5d0d1869004c154  base/renderprogs/glsl-1_50/heatHazeWithMaskAndVertex_fragment.uniforms
  efc1b5ce0ecffca7a5dab6a8bfaf510fd5fc95bab1e34e050459c550c0764ce4  base/renderprogs/glsl-1_50/heatHazeWithMaskAndVertex_vertex.glsl
  fc0234e2c6c2de86134c56d6d4a3ed59fe05f940214bbd7a21607d1791b8941c  base/renderprogs/glsl-1_50/heatHazeWithMaskAndVertex_vertex.uniforms
  b51bc5afe5ecd70dacd4e17b54959857818a95ca554ce1c8093786cc437a4d6b  base/renderprogs/glsl-1_50/heatHazeWithMask_fragment.glsl
  71b76ef1cb886308da1e8a42a8abc241f92ab0cdb171abf1c5d0d1869004c154  base/renderprogs/glsl-1_50/heatHazeWithMask_fragment.uniforms
  6fda6cc8c0f15f95060c65ae2315d771bb5091bd8a86c5b8f3b0d5e4b4a2307e  base/renderprogs/glsl-1_50/heatHazeWithMask_vertex.glsl
  fc0234e2c6c2de86134c56d6d4a3ed59fe05f940214bbd7a21607d1791b8941c  base/renderprogs/glsl-1_50/heatHazeWithMask_vertex.uniforms
  3641abdcdfef4ed191401ce3329bbacc3258ce22f17c27840ab9c00981f6a909  base/renderprogs/glsl-1_50/heatHaze_fragment.glsl
  71b76ef1cb886308da1e8a42a8abc241f92ab0cdb171abf1c5d0d1869004c154  base/renderprogs/glsl-1_50/heatHaze_fragment.uniforms
  774b154f01c2da137207b706dd04a1470b87072b6b83f2751a9160b9adfc9752  base/renderprogs/glsl-1_50/heatHaze_vertex.glsl
  fc0234e2c6c2de86134c56d6d4a3ed59fe05f940214bbd7a21607d1791b8941c  base/renderprogs/glsl-1_50/heatHaze_vertex.uniforms
  b9b1d68de8c30d7ec5be05191bc3f8b4b8a6e019ff6cd3cb40d3d6fe79f0880d  base/renderprogs/glsl-1_50/interactionAmbient_fragment.glsl
  d483de5a27c91d1f5bb07e8467bd1d3a50b56823a4fcd967315580e31bd5c217  base/renderprogs/glsl-1_50/interactionAmbient_fragment.uniforms
  f0ab4888c827709e783f8cd60e23a8885e50d5102208e4c823c0bb309efe7c27  base/renderprogs/glsl-1_50/interactionAmbient_skinned_fragment.glsl
  d483de5a27c91d1f5bb07e8467bd1d3a50b56823a4fcd967315580e31bd5c217  base/renderprogs/glsl-1_50/interactionAmbient_skinned_fragment.uniforms
  93e8cae0549f2a8275b75908f71c4170b342adb98b2d93f0d95668e01741b990  base/renderprogs/glsl-1_50/interactionAmbient_skinned_vertex.glsl
  367de0c05b38ec29acc37c346cb688533af72e569f6d5b4f46d6df703c262924  base/renderprogs/glsl-1_50/interactionAmbient_skinned_vertex.uniforms
  8b242b416c0ce4de0fd74485fbaca756709e9f6cdbac3b48c32d1938e9198beb  base/renderprogs/glsl-1_50/interactionAmbient_vertex.glsl
  367de0c05b38ec29acc37c346cb688533af72e569f6d5b4f46d6df703c262924  base/renderprogs/glsl-1_50/interactionAmbient_vertex.uniforms
  93210f7ff0627e3692502d9e34e127e205550a47350ccff71d17935e6d4aac65  base/renderprogs/glsl-1_50/interactionSM_parallel_fragment.glsl
  7dd56060eb5e33694d095f4fa50412ab6e586ffd415837c6c37174374d5cad78  base/renderprogs/glsl-1_50/interactionSM_parallel_fragment.uniforms
  93210f7ff0627e3692502d9e34e127e205550a47350ccff71d17935e6d4aac65  base/renderprogs/glsl-1_50/interactionSM_parallel_skinned_fragment.glsl
  7dd56060eb5e33694d095f4fa50412ab6e586ffd415837c6c37174374d5cad78  base/renderprogs/glsl-1_50/interactionSM_parallel_skinned_fragment.uniforms
  06810d845da3cd1ff3157a07cf4a9e2d5421ecf68d3c382d6869d7d11d4b6db6  base/renderprogs/glsl-1_50/interactionSM_parallel_skinned_vertex.glsl
  9f763977ea4e91f7ff22952b1c34f40f327acfa9c1447a00b2cb77703db63bf5  base/renderprogs/glsl-1_50/interactionSM_parallel_skinned_vertex.uniforms
  3296c275821beeea5d13b65bdfc4b1d95c027dd8abb7a10385b932fc865c8d4f  base/renderprogs/glsl-1_50/interactionSM_parallel_vertex.glsl
  c4bcd1d54496e552e077dabb18523abadf22dcf804e1a3be00f2f8d009dc6a16  base/renderprogs/glsl-1_50/interactionSM_parallel_vertex.uniforms
  c5234ec693d651dcc772bec016af56de955e1053060109cb6a64c43765bda42e  base/renderprogs/glsl-1_50/interactionSM_point_fragment.glsl
  1619e2ad1d500ff1ee5457c4c0858785670329433386d4fcee46b4defb3b2a40  base/renderprogs/glsl-1_50/interactionSM_point_fragment.uniforms
  c5234ec693d651dcc772bec016af56de955e1053060109cb6a64c43765bda42e  base/renderprogs/glsl-1_50/interactionSM_point_skinned_fragment.glsl
  1619e2ad1d500ff1ee5457c4c0858785670329433386d4fcee46b4defb3b2a40  base/renderprogs/glsl-1_50/interactionSM_point_skinned_fragment.uniforms
  06810d845da3cd1ff3157a07cf4a9e2d5421ecf68d3c382d6869d7d11d4b6db6  base/renderprogs/glsl-1_50/interactionSM_point_skinned_vertex.glsl
  9f763977ea4e91f7ff22952b1c34f40f327acfa9c1447a00b2cb77703db63bf5  base/renderprogs/glsl-1_50/interactionSM_point_skinned_vertex.uniforms
  3296c275821beeea5d13b65bdfc4b1d95c027dd8abb7a10385b932fc865c8d4f  base/renderprogs/glsl-1_50/interactionSM_point_vertex.glsl
  c4bcd1d54496e552e077dabb18523abadf22dcf804e1a3be00f2f8d009dc6a16  base/renderprogs/glsl-1_50/interactionSM_point_vertex.uniforms
  a37aaa38b6eb4cbb583715b59b7df164b0ee83fc06c58b9d15babae77806e56f  base/renderprogs/glsl-1_50/interactionSM_spot_fragment.glsl
  1619e2ad1d500ff1ee5457c4c0858785670329433386d4fcee46b4defb3b2a40  base/renderprogs/glsl-1_50/interactionSM_spot_fragment.uniforms
  a37aaa38b6eb4cbb583715b59b7df164b0ee83fc06c58b9d15babae77806e56f  base/renderprogs/glsl-1_50/interactionSM_spot_skinned_fragment.glsl
  1619e2ad1d500ff1ee5457c4c0858785670329433386d4fcee46b4defb3b2a40  base/renderprogs/glsl-1_50/interactionSM_spot_skinned_fragment.uniforms
  06810d845da3cd1ff3157a07cf4a9e2d5421ecf68d3c382d6869d7d11d4b6db6  base/renderprogs/glsl-1_50/interactionSM_spot_skinned_vertex.glsl
  9f763977ea4e91f7ff22952b1c34f40f327acfa9c1447a00b2cb77703db63bf5  base/renderprogs/glsl-1_50/interactionSM_spot_skinned_vertex.uniforms
  3296c275821beeea5d13b65bdfc4b1d95c027dd8abb7a10385b932fc865c8d4f  base/renderprogs/glsl-1_50/interactionSM_spot_vertex.glsl
  c4bcd1d54496e552e077dabb18523abadf22dcf804e1a3be00f2f8d009dc6a16  base/renderprogs/glsl-1_50/interactionSM_spot_vertex.uniforms
  6fff18bdf17ed35a7cd8309d573c2c21832d731a5beefa894452b3e2a6701274  base/renderprogs/glsl-1_50/interaction_fragment.glsl
  d483de5a27c91d1f5bb07e8467bd1d3a50b56823a4fcd967315580e31bd5c217  base/renderprogs/glsl-1_50/interaction_fragment.uniforms
  6fff18bdf17ed35a7cd8309d573c2c21832d731a5beefa894452b3e2a6701274  base/renderprogs/glsl-1_50/interaction_skinned_fragment.glsl
  d483de5a27c91d1f5bb07e8467bd1d3a50b56823a4fcd967315580e31bd5c217  base/renderprogs/glsl-1_50/interaction_skinned_fragment.uniforms
  fcdf8fb73ccff57a08622f9bea939819f2b73bbae7b22b1418757e2489ed86ec  base/renderprogs/glsl-1_50/interaction_skinned_vertex.glsl
  b3d06b27a8e09b56ee095e1765244248dbe9b1a3322a6ce3379161157244c3a5  base/renderprogs/glsl-1_50/interaction_skinned_vertex.uniforms
  8ad4b70fa6d5d9d7b138dd702771bdf51d11547e58164f2f6a9f00f0fc33daad  base/renderprogs/glsl-1_50/interaction_vertex.glsl
  367de0c05b38ec29acc37c346cb688533af72e569f6d5b4f46d6df703c262924  base/renderprogs/glsl-1_50/interaction_vertex.uniforms
  22a4bb3432adf4224afb503cebd1e995ef65c2576dab7083bb89cf2e1f858d24  base/renderprogs/glsl-1_50/motionBlur_fragment.glsl
  b5b09f33b88d4a428de7f0b32cb5bd475c37944c11c401ce5a8c398065e133ad  base/renderprogs/glsl-1_50/motionBlur_fragment.uniforms
  5d2bb7682f3fe466fedcf383bd62aa3170a04ae856bcf870f6736ae89dd1b95b  base/renderprogs/glsl-1_50/motionBlur_vertex.glsl
  01ba4719c80b6fe911b091a7c05124b64eeece964e09c058ef8f9805daca546b  base/renderprogs/glsl-1_50/motionBlur_vertex.uniforms
  3a9e763b47f940f50dc4777d318cdba40e32a427fa6ba3bdc398d727c672bbc4  base/renderprogs/glsl-1_50/postprocess_fragment.glsl
  01ba4719c80b6fe911b091a7c05124b64eeece964e09c058ef8f9805daca546b  base/renderprogs/glsl-1_50/postprocess_fragment.uniforms
  91bb5f94daf58f783bccad45de9a1f10a76671ad09481b739b0623462f7fad66  base/renderprogs/glsl-1_50/postprocess_vertex.glsl
  01ba4719c80b6fe911b091a7c05124b64eeece964e09c058ef8f9805daca546b  base/renderprogs/glsl-1_50/postprocess_vertex.uniforms
  0f9fa1d07ca92270345286ed1332a5357c0f6804acb2ca4dab490e5c19fbd87c  base/renderprogs/glsl-1_50/shadowDebug_fragment.glsl
  e6d6a32b53bb32f28d38ddcf21232d104354cb57fb42efca41b42c42fca8760b  base/renderprogs/glsl-1_50/shadowDebug_fragment.uniforms
  0f9fa1d07ca92270345286ed1332a5357c0f6804acb2ca4dab490e5c19fbd87c  base/renderprogs/glsl-1_50/shadowDebug_skinned_fragment.glsl
  e6d6a32b53bb32f28d38ddcf21232d104354cb57fb42efca41b42c42fca8760b  base/renderprogs/glsl-1_50/shadowDebug_skinned_fragment.uniforms
  5ce7607498eefe39903bb40659e0fa164b6ea3ba1d9ff439ffdf59b2b2237e3a  base/renderprogs/glsl-1_50/shadowDebug_skinned_vertex.glsl
  27a58c37099f1928dd21e9c6b7149b7e65033fbe98b0733aea12c82b94009d1f  base/renderprogs/glsl-1_50/shadowDebug_skinned_vertex.uniforms
  cd4a147a61d70f50083e3a726ccce30a39d412f351dd9ad729d3948e9061b6b7  base/renderprogs/glsl-1_50/shadowDebug_vertex.glsl
  27a58c37099f1928dd21e9c6b7149b7e65033fbe98b0733aea12c82b94009d1f  base/renderprogs/glsl-1_50/shadowDebug_vertex.uniforms
  0f9fa1d07ca92270345286ed1332a5357c0f6804acb2ca4dab490e5c19fbd87c  base/renderprogs/glsl-1_50/shadow_fragment.glsl
  e6d6a32b53bb32f28d38ddcf21232d104354cb57fb42efca41b42c42fca8760b  base/renderprogs/glsl-1_50/shadow_fragment.uniforms
  0f9fa1d07ca92270345286ed1332a5357c0f6804acb2ca4dab490e5c19fbd87c  base/renderprogs/glsl-1_50/shadow_skinned_fragment.glsl
  e6d6a32b53bb32f28d38ddcf21232d104354cb57fb42efca41b42c42fca8760b  base/renderprogs/glsl-1_50/shadow_skinned_fragment.uniforms
  5ce7607498eefe39903bb40659e0fa164b6ea3ba1d9ff439ffdf59b2b2237e3a  base/renderprogs/glsl-1_50/shadow_skinned_vertex.glsl
  27a58c37099f1928dd21e9c6b7149b7e65033fbe98b0733aea12c82b94009d1f  base/renderprogs/glsl-1_50/shadow_skinned_vertex.uniforms
  cd4a147a61d70f50083e3a726ccce30a39d412f351dd9ad729d3948e9061b6b7  base/renderprogs/glsl-1_50/shadow_vertex.glsl
  27a58c37099f1928dd21e9c6b7149b7e65033fbe98b0733aea12c82b94009d1f  base/renderprogs/glsl-1_50/shadow_vertex.uniforms
  c739f325a29afe7f514ba90776365a2c77ce54722fb0631d5050b10c02e6cc98  base/renderprogs/glsl-1_50/skybox_fragment.glsl
  01ba4719c80b6fe911b091a7c05124b64eeece964e09c058ef8f9805daca546b  base/renderprogs/glsl-1_50/skybox_fragment.uniforms
  8edc0f79ba4b543289c3aa92b4972c69966d5089e4c6372da039f9798eb3d2f9  base/renderprogs/glsl-1_50/skybox_vertex.glsl
  00599c1f2af77dd3489933096f044104d696cea1a51f590628715009c0937928  base/renderprogs/glsl-1_50/skybox_vertex.uniforms
  0f9fa1d07ca92270345286ed1332a5357c0f6804acb2ca4dab490e5c19fbd87c  base/renderprogs/glsl-1_50/stereoDeGhost_fragment.glsl
  e6d6a32b53bb32f28d38ddcf21232d104354cb57fb42efca41b42c42fca8760b  base/renderprogs/glsl-1_50/stereoDeGhost_fragment.uniforms
  3e58233504bc576ff1909c47f155f9a5de0e3c652f1febe77d03eff07f107586  base/renderprogs/glsl-1_50/stereoDeGhost_vertex.glsl
  d110296ecec693a95f1c22ea425146b949835c7fd4c22331467404ac681e0d32  base/renderprogs/glsl-1_50/stereoDeGhost_vertex.uniforms
  55045b88b8d64840b14f4395aede370165e635d94f59c3453f72447c48d5f41f  base/renderprogs/glsl-1_50/stereoInterlace_fragment.glsl
  01ba4719c80b6fe911b091a7c05124b64eeece964e09c058ef8f9805daca546b  base/renderprogs/glsl-1_50/stereoInterlace_fragment.uniforms
  5537a6cbc0e59581a673188f943c9a84bfcdc58d3cfb064a861bc3ca0cf8dc7d  base/renderprogs/glsl-1_50/stereoInterlace_vertex.glsl
  d110296ecec693a95f1c22ea425146b949835c7fd4c22331467404ac681e0d32  base/renderprogs/glsl-1_50/stereoInterlace_vertex.uniforms
  2305672c6f98b1696139930cb8a2b244c6428d268ade0980f9cd18cba80368f9  base/renderprogs/glsl-1_50/stereoWarp_fragment.glsl
  01ba4719c80b6fe911b091a7c05124b64eeece964e09c058ef8f9805daca546b  base/renderprogs/glsl-1_50/stereoWarp_fragment.uniforms
  f552f31ed9a967095df1fcd2e2ae53b8e1376682f4b0047d76ee6536bb01ef0f  base/renderprogs/glsl-1_50/stereoWarp_vertex.glsl
  d110296ecec693a95f1c22ea425146b949835c7fd4c22331467404ac681e0d32  base/renderprogs/glsl-1_50/stereoWarp_vertex.uniforms
  602dbfb02cfe0507a5b1324fff6b08765e1ee31ee0307558d9a8b34ae2e41065  base/renderprogs/glsl-1_50/texture_color_fragment.glsl
  11039f70313a77f0cf83c674f7977b22ac5659db47b62dc063f6787205ddff0c  base/renderprogs/glsl-1_50/texture_color_fragment.uniforms
  602dbfb02cfe0507a5b1324fff6b08765e1ee31ee0307558d9a8b34ae2e41065  base/renderprogs/glsl-1_50/texture_color_skinned_fragment.glsl
  11039f70313a77f0cf83c674f7977b22ac5659db47b62dc063f6787205ddff0c  base/renderprogs/glsl-1_50/texture_color_skinned_fragment.uniforms
  086618b4d608a8d30e30be3fd74d71d73e5568c4abd2e8efec64ab98eae6dce6  base/renderprogs/glsl-1_50/texture_color_skinned_vertex.glsl
  352de48228643305ea0b478e8c6bfb59da1c661bcf0754f77495a858256d9bcc  base/renderprogs/glsl-1_50/texture_color_skinned_vertex.uniforms
  f678c68266edf64c6bd03c80e6b195708c952d3ae53e2f2800dd83cdec152a25  base/renderprogs/glsl-1_50/texture_color_texgen_fragment.glsl
  01ba4719c80b6fe911b091a7c05124b64eeece964e09c058ef8f9805daca546b  base/renderprogs/glsl-1_50/texture_color_texgen_fragment.uniforms
  e520748c42b0a66bee9c164e8c9565d0e9f5b5948df8e5a0b3834218b74d4a53  base/renderprogs/glsl-1_50/texture_color_texgen_vertex.glsl
  397d8c55873ebe5a25858bf91c110baa2848c90acf074ddaeac0dc1a8e496e28  base/renderprogs/glsl-1_50/texture_color_texgen_vertex.uniforms
  f702622d77e9882a719e34424a98a40efd1b156c23796ad9a5b496dfe5bf1d15  base/renderprogs/glsl-1_50/texture_color_vertex.glsl
  352de48228643305ea0b478e8c6bfb59da1c661bcf0754f77495a858256d9bcc  base/renderprogs/glsl-1_50/texture_color_vertex.uniforms
  397a28983e067deb783bde325ac0c9da7cd619d9cbf6c42d7b5a3d3d56161bf3  base/renderprogs/glsl-1_50/texture_fragment.glsl
  e6d6a32b53bb32f28d38ddcf21232d104354cb57fb42efca41b42c42fca8760b  base/renderprogs/glsl-1_50/texture_fragment.uniforms
  2349d96eeebcd94fc465c11f673391d1516002f7113f6c6aec46971438952153  base/renderprogs/glsl-1_50/texture_vertex.glsl
  4e3c86828a6f623720c6d0b1cd0eddb5bff2182f90f15d178d733780704fd6e1  base/renderprogs/glsl-1_50/texture_vertex.uniforms
  282fc50cebbcc11ec31091b019dfe0c29ee65bbdd426ab7e73759ae8584d77d4  base/renderprogs/glsl-1_50/vertex_color_fragment.glsl
  01ba4719c80b6fe911b091a7c05124b64eeece964e09c058ef8f9805daca546b  base/renderprogs/glsl-1_50/vertex_color_fragment.uniforms
  f33cfca6edbe940ae4204cdeb823f327fa950652bb20c30dbac4f029c18df095  base/renderprogs/glsl-1_50/vertex_color_vertex.glsl
  d110296ecec693a95f1c22ea425146b949835c7fd4c22331467404ac681e0d32  base/renderprogs/glsl-1_50/vertex_color_vertex.uniforms
  c739f325a29afe7f514ba90776365a2c77ce54722fb0631d5050b10c02e6cc98  base/renderprogs/glsl-1_50/wobblesky_fragment.glsl
  01ba4719c80b6fe911b091a7c05124b64eeece964e09c058ef8f9805daca546b  base/renderprogs/glsl-1_50/wobblesky_fragment.uniforms
  32203b29b36425c5836ba73f6e4e9c35217c5dd93a155bc69536e7e83f65db4a  base/renderprogs/glsl-1_50/wobblesky_vertex.glsl
  b8d7e7ac0a79015cbbc752c9d69acb618b137f65c537a6f92614743d6550e8a5  base/renderprogs/glsl-1_50/wobblesky_vertex.uniforms
  4e3452f8c42f32d07066d3dd437e8e72cb2b8df23ca45c98caf9ca508b01913a  base/renderprogs/hlsl/bink_fragment.hlsl
  04d890dd40988cd63428674f6e576abf375f5f5d00ab2b4f8ffc50e4fa183dc2  base/renderprogs/hlsl/bink_gui_fragment.hlsl
  ad5f1c776c695a1ea1a339ab66cf6a0729602e4190fe70f0afc3425a4fe30348  base/renderprogs/hlsl/bink_gui_vertex.hlsl
  36836e49eb5e7434a7aee7465318f5e1b6684954b1be762ba103334d197de3b3  base/renderprogs/hlsl/bink_vertex.hlsl
  13e9249d4c26e2441696931e7a03d49fa9c9a504ab73c761d9d0579b3bff900b  base/renderprogs/hlsl/blendlight_fragment.hlsl
  d673d58d40c0f7fe317bf9f4b6f64eec03a2030dc5ab13fab7bac41e127960ea  base/renderprogs/hlsl/blendlight_vertex.hlsl
  8064dd9a5d80d29d28d8173b6c456fecd11109257c5c19e8e2ba54fb1ece6176  base/renderprogs/hlsl/bloodorb1_capture_fragment.hlsl
  f720ea9ddfbb6dd7060fc17628196bc1c25ac558ffdaedce85fd164cb593f634  base/renderprogs/hlsl/bloodorb1_capture_vertex.hlsl
  3c26fb9e73143bbec3769254daed02d016e9fd0fe26080d3b7de6d298a1c6adc  base/renderprogs/hlsl/bloodorb2_capture_fragment.hlsl
  c83962751fcae31f3ede6966e020732416c6427f0ce19170843e127f48a46760  base/renderprogs/hlsl/bloodorb2_capture_vertex.hlsl
  d44af4379c986e30b4766cc7702d46c27b160fa8f19ef6b21a83ec4f23e1197b  base/renderprogs/hlsl/bloodorb3_capture_fragment.hlsl
  7362b90c291471dc781ba868b0f9b391831be72d379a6761cb9fafecf2776c07  base/renderprogs/hlsl/bloodorb3_capture_vertex.hlsl
  5a8c26e39db2560227e23b0f13ce94e065938b8b2b7c5c1fb093a905dc3a2dc5  base/renderprogs/hlsl/bloodorb_draw_fragment.hlsl
  f924c9baa5569950562f13bd1f0eaa7c77e17f0029c568488c995272f7ea0968  base/renderprogs/hlsl/bloodorb_draw_vertex.hlsl
  18744f41938fef77cdff26f5bb1bba08b4b29fc29849eade64283a5d4393cfa9  base/renderprogs/hlsl/bumpyenvironment_fragment.hlsl
  8b7d72b5011a526c201fdf5087d9a6cfa4c0d4cea56e35440ac745a2da548d46  base/renderprogs/hlsl/bumpyenvironment_skinned_fragment.hlsl
  7a74cfe567261137ad32ec089ee7e88864d656a8c6ef15e16af3a344062c8f79  base/renderprogs/hlsl/bumpyenvironment_skinned_vertex.hlsl
  279cee0972ce204d6a7531da986522873c30f1d64ee9afdae2889160ae5e3aae  base/renderprogs/hlsl/bumpyenvironment_vertex.hlsl
  fcd0c7a237142da0adfa1eabd88d4aa073734b590ace25d3418e447a97bb3421  base/renderprogs/hlsl/color_fragment.hlsl
  fcd0c7a237142da0adfa1eabd88d4aa073734b590ace25d3418e447a97bb3421  base/renderprogs/hlsl/color_skinned_fragment.hlsl
  641022233f0aa275717e129076977785b81c14817242f0a2eb258bc5eb6750b4  base/renderprogs/hlsl/color_skinned_vertex.hlsl
  7b78904800110f76373c667a32b6c8f8d8b96f168e9a67f5ead492d63ff8a86d  base/renderprogs/hlsl/color_vertex.hlsl
  6658e75bfd445f786fd70b2151ed42d6ac082c925bf2b8bcdde5e1d3ee4ac150  base/renderprogs/hlsl/debug_shadowmap_fragment.hlsl
  c3ef213024537eed0a3bdf87aac6fe7fe0ec3f8091c8d875184c8e02534257c3  base/renderprogs/hlsl/debug_shadowmap_vertex.hlsl
  d9a9f3a7ede53041fb0b2ffde3df353320c0381f2edad61af08e6a8658c36342  base/renderprogs/hlsl/depth_fragment.hlsl
  d9a9f3a7ede53041fb0b2ffde3df353320c0381f2edad61af08e6a8658c36342  base/renderprogs/hlsl/depth_skinned_fragment.hlsl
  09f4364936265c98a2f46eae86296bc409e120a0ad661e6548c65fe0d2500164  base/renderprogs/hlsl/depth_skinned_vertex.hlsl
  018578ce9cbbbb3bb9e1c2b4b2cdc7f906371a525c07375c3f062b2ea13a098b  base/renderprogs/hlsl/depth_vertex.hlsl
  8241ea62043d0e822b0033495f2adb27a173d463c0504d75b7e0474258be14f8  base/renderprogs/hlsl/enviroSuit_fragment.hlsl
  60e32dfa08f478a4f9f7320e7c94c3f35171bd8f98ab034fb87c98dbe1dc2ef7  base/renderprogs/hlsl/enviroSuit_vertex.hlsl
  48435d498e2b4ca0d8f37dfe48aa7d2b54fb00b0d17ee7f0ed3557a07f598ee2  base/renderprogs/hlsl/environment_fragment.hlsl
  48435d498e2b4ca0d8f37dfe48aa7d2b54fb00b0d17ee7f0ed3557a07f598ee2  base/renderprogs/hlsl/environment_skinned_fragment.hlsl
  889769508ac3383088fc955a829a2a96230fe283e3dcf9741240f04d6b55d1f9  base/renderprogs/hlsl/environment_skinned_vertex.hlsl
  d13b14af495c2a90a327c90627b9484fb02d553654446b6c69db4504434881a6  base/renderprogs/hlsl/environment_vertex.hlsl
  6496fbb88864f9f016867583b879378748264c3a19a88c883a6053de38b8a0a8  base/renderprogs/hlsl/fog_fragment.hlsl
  6496fbb88864f9f016867583b879378748264c3a19a88c883a6053de38b8a0a8  base/renderprogs/hlsl/fog_skinned_fragment.hlsl
  9c2db4d925f32bac28f4d38dd429a23a1ab5cb3d4fc5e2713f7b15fa9b04a067  base/renderprogs/hlsl/fog_skinned_vertex.hlsl
  c666942b67f6c1614601e06c395a5c7f36e3b2485b81fd6098c06dc4a4496025  base/renderprogs/hlsl/fog_vertex.hlsl
  c3039c5ab638d7a0cfc4345c5f15c4e024d92aafa76e06282759cbdcb49bcaf1  base/renderprogs/hlsl/gui_fragment.hlsl
  ad5f1c776c695a1ea1a339ab66cf6a0729602e4190fe70f0afc3425a4fe30348  base/renderprogs/hlsl/gui_vertex.hlsl
  c49077ee0cd9005e4a1dc44364c72f6908b27fd86c296b26138843778661cd3a  base/renderprogs/hlsl/heatHazeWithMaskAndVertex_fragment.hlsl
  d53a82ed1712ca94dd1b3e8e89c790f355165bf66cb8c8701aa9aa626c0a5a75  base/renderprogs/hlsl/heatHazeWithMaskAndVertex_vertex.hlsl
  d4777fc9355806f7bc49bdd26a598fabfd72ed5fb396269bdd4016a9e59925b7  base/renderprogs/hlsl/heatHazeWithMask_fragment.hlsl
  d4e105f33aabb6463a1bca11cae03e47ded232a72573d1c95f17d3320177eaf0  base/renderprogs/hlsl/heatHazeWithMask_vertex.hlsl
  3fbff1ad21707e3190e869472243f7ba79f504db4882002e3cf0ef0bdcddcaa7  base/renderprogs/hlsl/heatHaze_fragment.hlsl
  f7a2c83616d237b1eb121e2fca6228fb407dfb04e91a85ee8253cbf54d70705f  base/renderprogs/hlsl/heatHaze_vertex.hlsl
  34ce7f66e68bc5e5f388dce5896fca95972254c73b6f563d214584f5df9d801a  base/renderprogs/hlsl/interactionAmbient_fragment.hlsl
  39a1269f98471041c6c127e397f2e2aff1db3079e64df248ed4bd7c2c5b50143  base/renderprogs/hlsl/interactionAmbient_skinned_fragment.hlsl
  fbb0dc96684ff1ca99e89ac0290d00b0dbc2e603bb77199f6c11c102c835ed22  base/renderprogs/hlsl/interactionAmbient_skinned_vertex.hlsl
  cd58c766db1d2051169750a72c16b8fd814d28ef7fe265780b00107e457bc47c  base/renderprogs/hlsl/interactionAmbient_vertex.hlsl
  eabcbe3bbd93d7da066432797410e9e4a0e88bbb1b90758e8767dbcac77048a8  base/renderprogs/hlsl/interactionSM_parallel_fragment.hlsl
  eabcbe3bbd93d7da066432797410e9e4a0e88bbb1b90758e8767dbcac77048a8  base/renderprogs/hlsl/interactionSM_parallel_skinned_fragment.hlsl
  41f9236bd0d400a024fab80c360c586e0d61b0e41bf806c4ca721473ff9bb5a4  base/renderprogs/hlsl/interactionSM_parallel_skinned_vertex.hlsl
  7f9bb277c0eacd9be5087d9f4463bc1f0804cf57e3e15170553cce6171647725  base/renderprogs/hlsl/interactionSM_parallel_vertex.hlsl
  f7a0b451f37974be254c0e88276307dbde6434bc49dc8a83c411537b2ad4e614  base/renderprogs/hlsl/interactionSM_point_fragment.hlsl
  f7a0b451f37974be254c0e88276307dbde6434bc49dc8a83c411537b2ad4e614  base/renderprogs/hlsl/interactionSM_point_skinned_fragment.hlsl
  41f9236bd0d400a024fab80c360c586e0d61b0e41bf806c4ca721473ff9bb5a4  base/renderprogs/hlsl/interactionSM_point_skinned_vertex.hlsl
  7f9bb277c0eacd9be5087d9f4463bc1f0804cf57e3e15170553cce6171647725  base/renderprogs/hlsl/interactionSM_point_vertex.hlsl
  8cc08e35706140fed8c85f6caaf2f3f58a2de009e0bf624f2aa6ec76c50dca10  base/renderprogs/hlsl/interactionSM_spot_fragment.hlsl
  8cc08e35706140fed8c85f6caaf2f3f58a2de009e0bf624f2aa6ec76c50dca10  base/renderprogs/hlsl/interactionSM_spot_skinned_fragment.hlsl
  41f9236bd0d400a024fab80c360c586e0d61b0e41bf806c4ca721473ff9bb5a4  base/renderprogs/hlsl/interactionSM_spot_skinned_vertex.hlsl
  7f9bb277c0eacd9be5087d9f4463bc1f0804cf57e3e15170553cce6171647725  base/renderprogs/hlsl/interactionSM_spot_vertex.hlsl
  5b5e99853039c20e073959a6bbf433e8adca94c315d1178a2b23eb201c10f5d6  base/renderprogs/hlsl/interaction_fragment.hlsl
  5b5e99853039c20e073959a6bbf433e8adca94c315d1178a2b23eb201c10f5d6  base/renderprogs/hlsl/interaction_skinned_fragment.hlsl
  30356a0cbbec14134308b8e642d78394bc8a2ec2e4e7e640f089425fca2c9a7a  base/renderprogs/hlsl/interaction_skinned_vertex.hlsl
  f8dac1a4ea46e34ed7f262565e1d3375c20d5704e17b5b1d3a29ccc5e58c11f4  base/renderprogs/hlsl/interaction_vertex.hlsl
  26d63f49b727bb6ee6fc0fd8031d0d386c58bfd743d9de28628a44e8c043225f  base/renderprogs/hlsl/motionBlur_fragment.hlsl
  18a2850dd8eefd1e3ab9c85e7f3ace66a0fcecf05006e51f929f7a072826bce5  base/renderprogs/hlsl/motionBlur_vertex.hlsl
  1504cf405c06e27e255e714df724422946905183ca4351538710356491dd2271  base/renderprogs/hlsl/postprocess_fragment.hlsl
  c37d0000cb1b8f07ceb9c90bf46aa9d9e27cf3d5b82efb7ba6bdb9d8158e4e77  base/renderprogs/hlsl/postprocess_vertex.hlsl
  fcd0c7a237142da0adfa1eabd88d4aa073734b590ace25d3418e447a97bb3421  base/renderprogs/hlsl/shadowDebug_fragment.hlsl
  fcd0c7a237142da0adfa1eabd88d4aa073734b590ace25d3418e447a97bb3421  base/renderprogs/hlsl/shadowDebug_skinned_fragment.hlsl
  b857b28b6662ea7f83e83359f1428a876e60fb7ff6a0f6f5eefade3f46540962  base/renderprogs/hlsl/shadowDebug_skinned_vertex.hlsl
  c6903711096039cc18b06c308cb3fe0ad501601efa276bea3f575a39f342bc2f  base/renderprogs/hlsl/shadowDebug_vertex.hlsl
  fcd0c7a237142da0adfa1eabd88d4aa073734b590ace25d3418e447a97bb3421  base/renderprogs/hlsl/shadow_fragment.hlsl
  fcd0c7a237142da0adfa1eabd88d4aa073734b590ace25d3418e447a97bb3421  base/renderprogs/hlsl/shadow_skinned_fragment.hlsl
  b857b28b6662ea7f83e83359f1428a876e60fb7ff6a0f6f5eefade3f46540962  base/renderprogs/hlsl/shadow_skinned_vertex.hlsl
  c6903711096039cc18b06c308cb3fe0ad501601efa276bea3f575a39f342bc2f  base/renderprogs/hlsl/shadow_vertex.hlsl
  946514b72936d1e20a91a3d9564f5e808f6467ea7969fd6a0ce57c17e1ac6611  base/renderprogs/hlsl/skybox_fragment.hlsl
  c49a1afec79adf3700568726f84b449b2ff02902970665cc436c58d4a945dfd3  base/renderprogs/hlsl/skybox_vertex.hlsl
  fcd0c7a237142da0adfa1eabd88d4aa073734b590ace25d3418e447a97bb3421  base/renderprogs/hlsl/stereoDeGhost_fragment.hlsl
  cde92ba120332460c036eaf15e03b7093dbbaece740cc0a077fbc65630db8881  base/renderprogs/hlsl/stereoDeGhost_vertex.hlsl
  8fe192cdee2362b903862503e4a46ea55d1c60bcca4358e5b11e2932c66c1873  base/renderprogs/hlsl/stereoInterlace_fragment.hlsl
  dfad4688422a1d4edf8eb3d5a4b4dd841031a4c8e81e577c20ada3a7f0c0badd  base/renderprogs/hlsl/stereoInterlace_vertex.hlsl
  ad38b8d77c15c1b7e75a21d97cb9c83a26983ba40b674de30863c36fe4e6567f  base/renderprogs/hlsl/stereoWarp_fragment.hlsl
  aa75ff26d865e4b621640afeac54f6ed5a31f5522bb4e2e90ce8b1ae63f8de8c  base/renderprogs/hlsl/stereoWarp_vertex.hlsl
  51f8c3b27299b216f4f06080f964d07ed807dcf94417f7d0f2234e11aaa93fda  base/renderprogs/hlsl/texture_color_fragment.hlsl
  51f8c3b27299b216f4f06080f964d07ed807dcf94417f7d0f2234e11aaa93fda  base/renderprogs/hlsl/texture_color_skinned_fragment.hlsl
  cbe6e0522e4d9d4eec4adb8dc87c545ff2d41528c226131ed31bea2aee7f6cb0  base/renderprogs/hlsl/texture_color_skinned_vertex.hlsl
  53c82bd9b9f2712e52aa09a6731b6c6065d1a3eb6630c0d29336e74947381264  base/renderprogs/hlsl/texture_color_texgen_fragment.hlsl
  b0c17dbb6cdc57b98651b249c916a6c1881931206e3666bef268ee8c4cc247da  base/renderprogs/hlsl/texture_color_texgen_vertex.hlsl
  2d7f5cc79f9e13a963a4a60c1f67d9a575ee7dd32f9ee009ccb4b0fe08b91f81  base/renderprogs/hlsl/texture_color_vertex.hlsl
  156ca6a8a10d6809e71be8d1adb288df8bf30153e10b83511763f9efbe07b755  base/renderprogs/hlsl/texture_fragment.hlsl
  c3ef213024537eed0a3bdf87aac6fe7fe0ec3f8091c8d875184c8e02534257c3  base/renderprogs/hlsl/texture_vertex.hlsl
  abe995f156183a490ac4311c3a5c33326aee0ac857ded50f81beb0f40707c248  base/renderprogs/hlsl/vertex_color_fragment.hlsl
  29e2c103545b9a793d55b15ed14f4c94c07eb5dbf435b9a9a786e76bb06372b6  base/renderprogs/hlsl/vertex_color_vertex.hlsl
  946514b72936d1e20a91a3d9564f5e808f6467ea7969fd6a0ce57c17e1ac6611  base/renderprogs/hlsl/wobblesky_fragment.hlsl
  5426526c1b9cadbca372e52369e6eb619d4fd968e74e18fa5790ae4c8e04d246  base/renderprogs/hlsl/wobblesky_vertex.hlsl
  83fa113e626fe60aa2c280de37acd20baabc726977cbf0e4f731e0e1dbe56694  base/savegame/GAME-autosave/game.details
  96cdba14f256107a717965acf32b3a782c1fd7600716a35d48996a87acf69fa5  base/savegame/GAME-autosave/gamedata.save
  cc1379d6e995879639e70013b695359b73228f735839bec33ef75329ee2e186f  base/savegame/GAME-autosave/gamedata.strings
  87f315bf0ec405552208962b8b9d1135218e9bf26ab22e8dda3c3e15dc6ccee1  base/savegame/profile.bin
  d4fd8ce1086e8651ca96cf92640c5ccb069accff3a27c8abbc84c969ba825987  base/sound/VO/video/deployment.bik
  0dbed8227e2a33cd521c0ea4c03b881a87981aa33ca52102ad0034fb61fe0342  base/sound/VO/video/epd.bik
  46e118891a6071c3e3efb679cc226e5b216ace01bbfe0a5a125685bcd02710e4  base/sound/VO/video/generator.bik
  77173052038d25092f8ad5eea1358473548f41c4e482bf8d6294ae55e4491952  base/sound/VO/video/grabber.bik
  e03bc5102df65fa66249331aa88ee054a39ffa995eac3af2e78a275ece6a86db  base/sound/VO/video/hydrocon.bik
  1662ab4205810cf6ef9dc4168a48af34cb9f44e610c980ca3dcda9e2a50863d1  base/sound/VO/video/mfs.bik
  241f64a5820e767baa0aba4b03ffd3ab03aa59aef84da0781be4dcb94ea32da5  base/sound/VO/video/video_alphalabs_intro.bik
  e6145d91be122881e18680f463a40ea4244c40e068ab2a95721d88d77f9b5477  base/sound/VO/video/video_ancient_civ.bik
  c6ff0b6ba4da59145d936efe4cc29fdd8d87fc361fae2ff9c6ee3fbf8b7b1ac2  base/sound/VO/video/video_bfg.bik
  3ed75e2e9da51794169d7b81121b6e45768309ea2fb65eabc312b5b12d6520c3  base/sound/VO/video/video_chaingun.bik
  55fbb83d10bd360b754d6cf0cceee2513d9bae2270fe700787bb28886afdc453  base/sound/VO/video/video_demon_museum.bik
  99b64cdb64da6e623f51a454e810ea35cfff55f6a47e379bb01155f68f180b99  base/sound/VO/video/video_ian_report.bik
  6083ab6b983cab04561f7d50c02fe79cc8bbd630e03c8b5d1193b86d9cd1b056  base/sound/VO/video/video_ipn_news.bik
  1a7d6dbe7afa6ad2eb3f2ad28bb3c5e728497f99921e3e22618cd11856367dea  base/sound/VO/video/video_marine_sops.bik
  fd1baad0007060b776c47d8a29a06e37cb674843d1a2955503690909cc2a966c  base/sound/VO/video/video_meyers_report.bik
  8c6bee710f0a2ecfc989aae9a07bef0a8f155d90d3f454c21a122a2b6ef3dbe3  base/sound/VO/video/video_plasmagun.bik
  b57b6eab15629cd945c8411fdaabb7d08b8c1b733f710b9755c85d9ba31d165a  base/sound/VO/video/video_recycling.bik
  5bf05f96334fe28f85c234463fdf056e9b617069c79ccf2dff6d7f0fa1cad0a0  base/sound/VO/video/video_soulcube.bik
  50c21014b5f21c4c816acaa361876e8d63f85e60631cc95ced629cd1a83eeb39  base/sound/VO/video/video_tablets.bik
  7ec8200c0c37d8f1e5122dddbafcb316d07110d193f472fe87f956f57d92dc6d  base/sound/VO/video/video_uac_welcome.bik
  532dd9637fb045937cdd9e2c1b5291934f454398922722070a7e36b074b137d9  base/strings/english.lang
  715c65e1342a799fb73e3c74aa49515b8e37684ade0bf9dba18636969a3465cf  base/video/admin/betruger.bik
  86443fbcd25f9146084be8ce89b1a60738a36b177ce01eac5abbca546b4e624e  base/video/comm1/swann_vidphone1.bik
  5568a407a3719889f0082efe6aa74709c1fdac6d971b2e83f8cbed29d1a5b489  base/video/comm1/swann_vidphone2.bik
  b2516b130759de431c940e3f8e6e9621caf0ef0408b71200da7353a34603f885  base/video/comm1/swann_vidphone3.bik
  cf1aed9a64005f7c2bfc4d0ba7e9b818751ef8611add233241a33b7f0041bd5c  base/video/data.bik
  d38aa9b2a29904781ca4a4791e9934d5468c0745f9d4949c19bc93066accd160  base/video/delta1/sarge_video1.bik
  fe7f3e553ccdbe6a2159a612465f32fcd0fd11e02c52ee55398875140ec3cf49  base/video/enpro1/lm_meyers_enpro.bik
  0b3df80897e8a15643ecfa98448c60e939ffce49a0d0cc47c483093efbd484de  base/video/erebusteam.bik
  7d84d7808e1ddf4b3742097d8ca34301115ff3100aedcace51afdc642c6827d8  base/video/fireball.bik
  bc1e57e6ce09bdf3e4f3042bbf44875222dca44948f6887d53e97635ff9b3f20  base/video/hellhole/rescue.bik
  979f5e490e9cd05daf493d46d325c45930d0a2bc394125863b7ae19e642ace43  base/video/intro/introloop.bik
  efe8636bc6ab6c08fb2a1f2f8ae4be25ab80c6b76e1c124ffcb531546899547a  base/video/loadvideo.bik
  b1231d1804a14330ccfd2d1565653b1fa60fb6b1bb0faf412b4e959f45f8b797  base/video/mars1.bik
  17c3033d284fb43eb69b2a7df48434fcacf9f603e4f9e5df7ca35becada1ec92  base/video/mars_rotation.bik
  a669b4dc6d7fc0b0902ae3ee49da633e76342f6fc6267a92657b0459b2f09c8f  base/video/marscity/decom.bik
  95fb13fdf3ec5160bbce4f972326edef43256a844536b09fd8babc4e79f5c0b1  base/video/marscity/dropship.bik
  b6d70e765aeb0a44e963da5d59c2294cd2472658be775db1326df1ca300ca5b2  base/video/marscity/monoflyby.bik
  bfd01e05b7a6719363249cdb3b1122ea81642e09e36fc06f1f034293408c9207  base/video/marscity/sarge_mission_brief.bik
  5d4fead5489c2e9fb88ddf521dd7efcc76dc142bd93a30aaaef58a059eb06141  base/video/marscity/sci_team_request.bik
  f318f66a87972d52c8c2053f04b2f954b9965140f9e0d601d802aa4e4197fafb  base/video/marscity/ship.bik
  d29d908a6a212d476fa91702ecc5819b2d5fa8a6ec97212a1f3eac26d142f35d  base/video/mc_underground/inv1sm.bik
  25020e54106f90c3fb3985b03ae310138ca0803c5cd8125cdb7f6bf8e035bd86  base/video/mc_underground/inv2sm.bik
  4f4b54e6324f6efbf540d25573eec88e536eb5921763caac1e2b1fc01222eb5f  base/video/mc_underground/inv3.bik
  16e6265daed8d58c295bc83709a010b28723c339f1ca15af63b767dcf66af809  base/video/mc_underground/inv4sm.bik
  5ef41e7b1a933526a55f69c92928ab0d0d76edc5c80d965dfed9b54fcbcf26f4  base/video/mc_underground/inv5sm.bik
  d6493bf9968669b65ddd638b376bde725d193f0c198a7541eb2df7674e5e0aba  base/video/mc_underground/inv6sm.bik
  0ae148f129c161a7f88e074a7b717b8e54def82fdeb5305c2a106de087e64dc6  base/video/mc_underground/inv7sm.bik
  60a152dfdb01de43be4b81caac9aebc9747ec9a8bea50fa8532b68bfa7d38974  base/video/mcneil.bik
  4c80c84f7373d2696b1b1dac9cb4caebd3d62b03654f8f10b83d2effe6f12cc3  base/video/radar.bik
  5c7355c20274b96504dfadc5d3b8afa8ce2a91d9764ffdff6a3eeb440e202ea9  base/video/recycling2/cs_bert01_composite.bik
  20e6b80e158455dd3d7882a9bdd9783d0c803bd0cd3c5caaaefd2b074177adaf  base/video/recycling2/cs_bert02_composite.bik
  972c175424aced26878c0c865a32c014081286668e1b97376d32d04e94d9d1d0  base/wads/DOOM.WAD
  cbb87f5285cf04293927489d8f0d41dfda809b28196652a3c73c2fdece9a5e4a  base/wads/DOOM2.WAD
  2d234de8700ee403375fda278e50ea17739b36703b3316e0429b05aca4458fa9  base/wads/NERVE.WAD
<<<<<<< HEAD
=======

>>>>>>> da3a7731
...<|MERGE_RESOLUTION|>--- conflicted
+++ resolved
@@ -776,7 +776,7 @@
     - base/wads/NERVE.WAD
     - base/wads/DOOM2.WAD
     - base/wads/DOOM.WAD
-<<<<<<< HEAD
+
 files:
   cdoom/docs/License.txt:
     install_to: $docdir
@@ -863,8 +863,6 @@
     - cdoom/fan_extras/wallpaper1.jpg
     - cdoom/fan_extras/wallpaper2.jpg
     - cdoom/fan_extras/wallpaper3.jpg
-=======
->>>>>>> da3a7731
 
 cksums: |
   3020409499 353159257 base/pak000.pk4
@@ -2327,10 +2325,7 @@
   fb35c4a5a9fd49ec29ab6e900572c524  base/wads/DOOM.WAD
   c3bea40570c23e511a7ed3ebcd9865f7  base/wads/DOOM2.WAD
   967d5ae23daf45196212ae1b605da3b0  base/wads/NERVE.WAD
-<<<<<<< HEAD
-=======
 
->>>>>>> da3a7731
 sha1sums: |
   3b3cdd19ec394fb5c1ae271993f181097e5c6085  base/pak000.pk4
   76e477e61b0248ce5181fef582212a5332c34c20  base/pak001.pk4
@@ -3066,10 +3061,7 @@
   e5ec79505530e151ff0e6f517f3ce1fd65969c46  base/wads/DOOM.WAD
   a59548125f59f6aa1a41c22f615557d3dd2e85a9  base/wads/DOOM2.WAD
   3451288383fb16e196f273d9f85d58c1fda97bf4  base/wads/NERVE.WAD
-<<<<<<< HEAD
-=======
 
->>>>>>> da3a7731
 sha256sums: |
   220513bba8cc51191738b52b4ea320cd3376736e13147e240aa503622aa926ce  base/pak000.pk4
   dc85da3d731793f2973ffb7ef31be17057e88dee0b1157531c7f26a7b33c8fc0  base/pak001.pk4
@@ -3802,8 +3794,5 @@
   972c175424aced26878c0c865a32c014081286668e1b97376d32d04e94d9d1d0  base/wads/DOOM.WAD
   cbb87f5285cf04293927489d8f0d41dfda809b28196652a3c73c2fdece9a5e4a  base/wads/DOOM2.WAD
   2d234de8700ee403375fda278e50ea17739b36703b3316e0429b05aca4458fa9  base/wads/NERVE.WAD
-<<<<<<< HEAD
-=======
 
->>>>>>> da3a7731
 ...