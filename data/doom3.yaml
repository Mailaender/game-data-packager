%YAML 1.2
---
compress-deb: false
longname: 'Doom 3 (original or BFG Edition)'
try_repack_from: [/usr/local/share/dhewm3]

packages:
  doom3-data:
    longname: 'Doom 3'
    copyright: © 2004 id Software
    debian:
<<<<<<< HEAD
      engine: dhewm3-doom3
=======
      engine: dhewm3
>>>>>>> 78fb49fa
    steam:
      id: 9050
    install:
    - base/game00.pk4
    - base/game01.pk4
    - base/game02.pk4
    - base/game03.pk4
    - base/pak000.pk4
    - base/pak001.pk4
    - base/pak002.pk4
    - base/pak003.pk4
    - base/pak004.pk4
    - base/pak005.pk4
    - base/pak006.pk4
    - base/pak007.pk4
    - base/pak008.pk4
    optional:
    - License.txt

  doom3-resurrection-data:
    longname: 'Doom 3: Resurrection of Evil'
    copyright: © 2005 id Software
    expansion_for: doom3-data
    steam:
      id: 9070
    install_to: usr/share/games/doom3
    install:
    - d3xp/game01.pk4
    - d3xp/game02.pk4
    - d3xp/game03.pk4
    - d3xp/pak000.pk4
    - d3xp/pak001.pk4

  doom3-classic-data:
    longname: 'Classic Doom 3 (mod)'
    copyright: © id Software
    expansion_for: doom3-data
    install_to: usr/share/games/doom3
    install:
    - cdoom/autoexec.cfg
    - cdoom/cdoom_main.pk4
    - cdoom/cdoom_maps.pk4
    - cdoom/cdoom_models.pk4
    - cdoom/cdoom_sounds.pk4
    - cdoom/cdoom_textures.pk4
    - cdoom/cdoom_linux.pk4
    # TODO: check if those two are needed
    - cdoom/cdoom_dll.pk4
    - cdoom/cdoom_mac.pk4
    optional:
    - cdoom/cdoom.ico
    - cdoom/Classic Doom 3.url
    - cdoom/description.txt
    - cdoom/docs/shot00002.jpg
    - cdoom/docs/License.txt
    - cdoom/docs/Readme.txt
    - cdoom/fan_extras/classicdoom_001_1280x1024.jpg
    - cdoom/fan_extras/wallpaper1.jpg
    - cdoom/fan_extras/wallpaper2.jpg
    - cdoom/fan_extras/wallpaper3.jpg

  doom3-classic-dev:
    longname: 'Classic Doom 3 (devkit)'
    copyright: © id Software
    expansion_for: doom3-classic-data
    install_to: usr/share/games/doom3
    install:
    - cdoom/fan_extras/cdoomsource_131/readme.txt
    - cdoom/fan_extras/cdoomsource_131/framework/UsercmdGen.h
    - cdoom/fan_extras/cdoomsource_131/game/Entity.cpp
    - cdoom/fan_extras/cdoomsource_131/game/Entity.h
    - cdoom/fan_extras/cdoomsource_131/game/Game_local.cpp
    - cdoom/fan_extras/cdoomsource_131/game/Game_local.h
    - cdoom/fan_extras/cdoomsource_131/game/Item.cpp
    - cdoom/fan_extras/cdoomsource_131/game/Item.h
    - cdoom/fan_extras/cdoomsource_131/game/Misc.cpp
    - cdoom/fan_extras/cdoomsource_131/game/Misc.h
    - cdoom/fan_extras/cdoomsource_131/game/MultiplayerGame.cpp
    - cdoom/fan_extras/cdoomsource_131/game/Player.cpp
    - cdoom/fan_extras/cdoomsource_131/game/Player.h
    - cdoom/fan_extras/cdoomsource_131/game/PlayerView.cpp
    - cdoom/fan_extras/cdoomsource_131/game/Sound.cpp
    - cdoom/fan_extras/cdoomsource_131/game/Target.cpp
    - cdoom/fan_extras/cdoomsource_131/game/Target.h
    - cdoom/fan_extras/cdoomsource_131/game/ai/AI.cpp
    - cdoom/fan_extras/cdoomsource_131/game/gamesys/SysCmds.cpp
    - cdoom/fan_extras/cdoomsource_131/game/gamesys/SysCvar.cpp
    - cdoom/fan_extras/cdoomsource_131/game/gamesys/SysCvar.h

  doom3bfg-data:
    longname: 'Doom 3: BFG Edition'
    copyright: © 2012 id Software
    debian:
      engine: rbdoom3bfg
    steam:
      id: 208200
      path: "common/DOOM 3 BFG Edition"
    install:
    - base/D3BFGConfig.cfg
    - base/_common.crc
    - base/_common.resources
    - base/_ordered.crc
    - base/_ordered.resources
    - base/_sound_pc.crc
    - base/_sound_pc_en.crc
    - base/_sound_pc_en.resources
    - base/_sound_pc_fr.crc
    - base/_sound_pc_gr.crc
    - base/_sound_pc_it.crc
    - base/_sound_pc_jp.crc
    - base/_sound_pc.resources
    - base/_sound_pc_sp.crc
    - base/classicmusic/gravis.cfg
    - base/classicmusic/instruments/ACBASS.PAT
    - base/classicmusic/instruments/ACCORDN.PAT
    - base/classicmusic/instruments/ACGUITAR.PAT
    - base/classicmusic/instruments/ACPIANO.PAT
    - base/classicmusic/instruments/AGOGOHI.PAT
    - base/classicmusic/instruments/AGOGOLO.PAT
    - base/classicmusic/instruments/AGOGO.PAT
    - base/classicmusic/instruments/ALTOSAX.PAT
    - base/classicmusic/instruments/APPLAUSE.PAT
    - base/classicmusic/instruments/ATMOSPHR.PAT
    - base/classicmusic/instruments/AURORA.PAT
    - base/classicmusic/instruments/BAGPIPES.PAT
    - base/classicmusic/instruments/BANJO.PAT
    - base/classicmusic/instruments/BARISAX.PAT
    - base/classicmusic/instruments/BASSLEAD.PAT
    - base/classicmusic/instruments/BASSOON.PAT
    - base/classicmusic/instruments/BELLTREE.PAT
    - base/classicmusic/instruments/BLANK.PAT
    - base/classicmusic/instruments/BONGOHI.PAT
    - base/classicmusic/instruments/BONGOLO.PAT
    - base/classicmusic/instruments/BOTTLE.PAT
    - base/classicmusic/instruments/BOWGLASS.PAT
    - base/classicmusic/instruments/BRITEPNO.PAT
    - base/classicmusic/instruments/CABASA.PAT
    - base/classicmusic/instruments/CALLIOPE.PAT
    - base/classicmusic/instruments/CARILLON.PAT
    - base/classicmusic/instruments/CASTINET.PAT
    - base/classicmusic/instruments/CELESTE.PAT
    - base/classicmusic/instruments/CELLO.PAT
    - base/classicmusic/instruments/CHARANG.PAT
    - base/classicmusic/instruments/CHIFLEAD.PAT
    - base/classicmusic/instruments/CHOIR.PAT
    - base/classicmusic/instruments/CHURCH.PAT
    - base/classicmusic/instruments/CLAPS.PAT
    - base/classicmusic/instruments/CLARINET.PAT
    - base/classicmusic/instruments/CLAVE.PAT
    - base/classicmusic/instruments/CLAVINET.PAT
    - base/classicmusic/instruments/CLEANGTR.PAT
    - base/classicmusic/instruments/CONCRTNA.PAT
    - base/classicmusic/instruments/CONGAHI1.PAT
    - base/classicmusic/instruments/CONGAHI2.PAT
    - base/classicmusic/instruments/CONGALO.PAT
    - base/classicmusic/instruments/CONTRABA.PAT
    - base/classicmusic/instruments/COWBELL.PAT
    - base/classicmusic/instruments/CRYSTAL.PAT
    - base/classicmusic/instruments/CUICA1.PAT
    - base/classicmusic/instruments/CUICA2.PAT
    - base/classicmusic/instruments/CYMBELL.PAT
    - base/classicmusic/instruments/CYMCHINA.PAT
    - base/classicmusic/instruments/CYMCRSH1.PAT
    - base/classicmusic/instruments/CYMCRSH2.PAT
    - base/classicmusic/instruments/CYMRIDE1.PAT
    - base/classicmusic/instruments/CYMRIDE2.PAT
    - base/classicmusic/instruments/CYMSPLSH.PAT
    - base/classicmusic/instruments/DISTGTR.PAT
    - base/classicmusic/instruments/DOO.PAT
    - base/classicmusic/instruments/ECHOVOX.PAT
    - base/classicmusic/instruments/ENGLHORN.PAT
    - base/classicmusic/instruments/EPIANO1.PAT
    - base/classicmusic/instruments/EPIANO2.PAT
    - base/classicmusic/instruments/FANTASIA.PAT
    - base/classicmusic/instruments/FIDDLE.PAT
    - base/classicmusic/instruments/FLUTE.PAT
    - base/classicmusic/instruments/FNGRBASS.PAT
    - base/classicmusic/instruments/FRENCHRN.PAT
    - base/classicmusic/instruments/FRESHAIR.PAT
    - base/classicmusic/instruments/FRETLESS.PAT
    - base/classicmusic/instruments/FX-BLOW.PAT
    - base/classicmusic/instruments/FX-FRET.PAT
    - base/classicmusic/instruments/GHOSTIE.PAT
    - base/classicmusic/instruments/GLOCKEN.PAT
    - base/classicmusic/instruments/GTRHARM.PAT
    - base/classicmusic/instruments/GUIRO1.PAT
    - base/classicmusic/instruments/GUIRO2.PAT
    - base/classicmusic/instruments/HALOPAD.PAT
    - base/classicmusic/instruments/HARMONCA.PAT
    - base/classicmusic/instruments/HARP.PAT
    - base/classicmusic/instruments/HELICPTR.PAT
    - base/classicmusic/instruments/HIGHQ.PAT
    - base/classicmusic/instruments/HIHATCL.PAT
    - base/classicmusic/instruments/HIHATOP.PAT
    - base/classicmusic/instruments/HIHATPD.PAT
    - base/classicmusic/instruments/HITBRASS.PAT
    - base/classicmusic/instruments/HOMEORG.PAT
    - base/classicmusic/instruments/HONKY.PAT
    - base/classicmusic/instruments/HRPSCHRD.PAT
    - base/classicmusic/instruments/JAZZGTR.PAT
    - base/classicmusic/instruments/JINGLES.PAT
    - base/classicmusic/instruments/JUNGLE.PAT
    - base/classicmusic/instruments/KALIMBA.PAT
    - base/classicmusic/instruments/KICK1.PAT
    - base/classicmusic/instruments/KICK2.PAT
    - base/classicmusic/instruments/KOTO.PAT
    - base/classicmusic/instruments/LEAD5TH.PAT
    - base/classicmusic/instruments/MARACAS.PAT
    - base/classicmusic/instruments/MARCATO.PAT
    - base/classicmusic/instruments/MARIMBA.PAT
    - base/classicmusic/instruments/METALPAD.PAT
    - base/classicmusic/instruments/METBELL.PAT
    - base/classicmusic/instruments/METCLICK.PAT
    - base/classicmusic/instruments/MUSICBOX.PAT
    - base/classicmusic/instruments/MUTEGTR.PAT
    - base/classicmusic/instruments/MUTETRUM.PAT
    - base/classicmusic/instruments/NYGUITAR.PAT
    - base/classicmusic/instruments/OBOE.PAT
    - base/classicmusic/instruments/OCARINA.PAT
    - base/classicmusic/instruments/ODGUITAR.PAT
    - base/classicmusic/instruments/ORCHHIT.PAT
    - base/classicmusic/instruments/PERCORG.PAT
    - base/classicmusic/instruments/PICCOLO.PAT
    - base/classicmusic/instruments/PICKBASS.PAT
    - base/classicmusic/instruments/PISTOL.PAT
    - base/classicmusic/instruments/PIZZCATO.PAT
    - base/classicmusic/instruments/POLYSYN.PAT
    - base/classicmusic/instruments/RECORDER.PAT
    - base/classicmusic/instruments/REEDORG.PAT
    - base/classicmusic/instruments/REVCYM.PAT
    - base/classicmusic/instruments/ROCKORG.PAT
    - base/classicmusic/instruments/SANTUR.PAT
    - base/classicmusic/instruments/SAWWAVE.PAT
    - base/classicmusic/instruments/SCRATCH1.PAT
    - base/classicmusic/instruments/SCRATCH2.PAT
    - base/classicmusic/instruments/SEASHORE.PAT
    - base/classicmusic/instruments/SHAKAZUL.PAT
    - base/classicmusic/instruments/SHAKER.PAT
    - base/classicmusic/instruments/SHAMISEN.PAT
    - base/classicmusic/instruments/SHANNAI.PAT
    - base/classicmusic/instruments/SITAR.PAT
    - base/classicmusic/instruments/SLAPBAS1.PAT
    - base/classicmusic/instruments/SLAPBAS2.PAT
    - base/classicmusic/instruments/SLAP.PAT
    - base/classicmusic/instruments/SLOWSTR.PAT
    - base/classicmusic/instruments/SNARE1.PAT
    - base/classicmusic/instruments/SNARE2.PAT
    - base/classicmusic/instruments/SOUNDTRK.PAT
    - base/classicmusic/instruments/SPRNOSAX.PAT
    - base/classicmusic/instruments/SQRCLICK.PAT
    - base/classicmusic/instruments/SQRWAVE.PAT
    - base/classicmusic/instruments/STARTRAK.PAT
    - base/classicmusic/instruments/STEELDRM.PAT
    - base/classicmusic/instruments/STICKRIM.PAT
    - base/classicmusic/instruments/STICKS.PAT
    - base/classicmusic/instruments/SURDO1.PAT
    - base/classicmusic/instruments/SURDO2.PAT
    - base/classicmusic/instruments/SWEEPER.PAT
    - base/classicmusic/instruments/SYNBASS1.PAT
    - base/classicmusic/instruments/SYNBASS2.PAT
    - base/classicmusic/instruments/SYNBRAS1.PAT
    - base/classicmusic/instruments/SYNBRAS2.PAT
    - base/classicmusic/instruments/SYNPIANO.PAT
    - base/classicmusic/instruments/SYNSTR1.PAT
    - base/classicmusic/instruments/SYNSTR2.PAT
    - base/classicmusic/instruments/SYNTOM.PAT
    - base/classicmusic/instruments/TAIKO.PAT
    - base/classicmusic/instruments/TAMBORIN.PAT
    - base/classicmusic/instruments/TELEPHON.PAT
    - base/classicmusic/instruments/TENORSAX.PAT
    - base/classicmusic/instruments/TIMBALEH.PAT
    - base/classicmusic/instruments/TIMBALEL.PAT
    - base/classicmusic/instruments/TIMPANI.PAT
    - base/classicmusic/instruments/TOMHI1.PAT
    - base/classicmusic/instruments/TOMHI2.PAT
    - base/classicmusic/instruments/TOMLO1.PAT
    - base/classicmusic/instruments/TOMLO2.PAT
    - base/classicmusic/instruments/TOMMID1.PAT
    - base/classicmusic/instruments/TOMMID2.PAT
    - base/classicmusic/instruments/TOMS.PAT
    - base/classicmusic/instruments/TREMSTR.PAT
    - base/classicmusic/instruments/TRIANGL1.PAT
    - base/classicmusic/instruments/TRIANGL2.PAT
    - base/classicmusic/instruments/TROMBONE.PAT
    - base/classicmusic/instruments/TRUMPET.PAT
    - base/classicmusic/instruments/TUBA.PAT
    - base/classicmusic/instruments/TUBEBELL.PAT
    - base/classicmusic/instruments/UNICORN.PAT
    - base/classicmusic/instruments/VIBES.PAT
    - base/classicmusic/instruments/VIBSLAP.PAT
    - base/classicmusic/instruments/VIOLA.PAT
    - base/classicmusic/instruments/VIOLIN.PAT
    - base/classicmusic/instruments/VOICES.PAT
    - base/classicmusic/instruments/VOXLEAD.PAT
    - base/classicmusic/instruments/WARMPAD.PAT
    - base/classicmusic/instruments/WHISTLE1.PAT
    - base/classicmusic/instruments/WHISTLE2.PAT
    - base/classicmusic/instruments/WHISTLE.PAT
    - base/classicmusic/instruments/WOODBLK1.PAT
    - base/classicmusic/instruments/WOODBLK2.PAT
    - base/classicmusic/instruments/WOODBLK.PAT
    - base/classicmusic/instruments/WOODFLUT.PAT
    - base/classicmusic/instruments/XYLOPHON.PAT
    - base/default.cfg
    - base/joy_360_0.cfg
    - base/joy_360_1.cfg
    - base/joy_lefty.cfg
    - base/joy_righty.cfg
    - base/maps/admin.crc
    - base/maps/admin.resources
    - base/maps/alphalabs1.crc
    - base/maps/alphalabs1.resources
    - base/maps/alphalabs2.crc
    - base/maps/alphalabs2.resources
    - base/maps/alphalabs3.crc
    - base/maps/alphalabs3.resources
    - base/maps/alphalabs4.crc
    - base/maps/alphalabs4.resources
    - base/maps/caverns1.crc
    - base/maps/caverns1.resources
    - base/maps/caverns2.crc
    - base/maps/caverns2.resources
    - base/maps/comm1.crc
    - base/maps/comm1.resources
    - base/maps/commoutside.crc
    - base/maps/commoutside.resources
    - base/maps/cpuboss.crc
    - base/maps/cpuboss.resources
    - base/maps/cpu.crc
    - base/maps/cpu.resources
    - base/maps/d3ctf1.crc
    - base/maps/d3ctf1.resources
    - base/maps/d3ctf2.crc
    - base/maps/d3ctf2.resources
    - base/maps/d3ctf3.crc
    - base/maps/d3ctf3.resources
    - base/maps/d3ctf4.crc
    - base/maps/d3ctf4.resources
    - base/maps/d3dm1.crc
    - base/maps/d3dm1.resources
    - base/maps/d3dm2.crc
    - base/maps/d3dm2.resources
    - base/maps/d3dm3.crc
    - base/maps/d3dm3.resources
    - base/maps/d3dm4.crc
    - base/maps/d3dm4.resources
    - base/maps/d3dm5.crc
    - base/maps/d3dm5.resources
    - base/maps/d3xpdm1.crc
    - base/maps/d3xpdm1.resources
    - base/maps/d3xpdm2.crc
    - base/maps/d3xpdm2.resources
    - base/maps/d3xpdm3.crc
    - base/maps/d3xpdm3.resources
    - base/maps/d3xpdm4.crc
    - base/maps/d3xpdm4.resources
    - base/maps/delta1.crc
    - base/maps/delta1.resources
    - base/maps/delta2a.crc
    - base/maps/delta2a.resources
    - base/maps/delta2b.crc
    - base/maps/delta2b.resources
    - base/maps/delta3.crc
    - base/maps/delta3.resources
    - base/maps/delta4.crc
    - base/maps/delta4.resources
    - base/maps/delta5.crc
    - base/maps/delta5.resources
    - base/maps/deltax.crc
    - base/maps/deltax.resources
    - base/maps/enpro.crc
    - base/maps/enpro.resources
    - base/maps/erebus1.crc
    - base/maps/erebus1.resources
    - base/maps/erebus2.crc
    - base/maps/erebus2.resources
    - base/maps/erebus3.crc
    - base/maps/erebus3.resources
    - base/maps/erebus4.crc
    - base/maps/erebus4.resources
    - base/maps/erebus5.crc
    - base/maps/erebus5.resources
    - base/maps/erebus6.crc
    - base/maps/erebus6.resources
    - base/maps/hell1.crc
    - base/maps/hell1.resources
    - base/maps/hell.crc
    - base/maps/hellhole.crc
    - base/maps/hellhole.resources
    - base/maps/hell.resources
    - base/maps/le_enpro1.crc
    - base/maps/le_enpro1.resources
    - base/maps/le_enpro2.crc
    - base/maps/le_enpro2.resources
    - base/maps/le_exis1.crc
    - base/maps/le_exis1.resources
    - base/maps/le_exis2.crc
    - base/maps/le_exis2.resources
    - base/maps/le_hell.crc
    - base/maps/le_hell_post.crc
    - base/maps/le_hell_post.resources
    - base/maps/le_hell.resources
    - base/maps/le_underground2.crc
    - base/maps/le_underground2.resources
    - base/maps/le_underground.crc
    - base/maps/le_underground.resources
    - base/maps/mars_city1.crc
    - base/maps/mars_city1.resources
    - base/maps/mars_city2.crc
    - base/maps/mars_city2.resources
    - base/maps/mc_underground.crc
    - base/maps/mc_underground.resources
    - base/maps/monorail.crc
    - base/maps/monorail.resources
    - base/maps/phobos1.crc
    - base/maps/phobos1.resources
    - base/maps/phobos2.crc
    - base/maps/phobos2.resources
    - base/maps/phobos3.crc
    - base/maps/phobos3.resources
    - base/maps/phobos4.crc
    - base/maps/phobos4.resources
    - base/maps/recycling1.crc
    - base/maps/recycling1.resources
    - base/maps/recycling2.crc
    - base/maps/recycling2.resources
    - base/maps/site3.crc
    - base/maps/site3.resources
    - base/renderprogs/glsl-1_50/bink_fragment.glsl
    - base/renderprogs/glsl-1_50/bink_fragment.uniforms
    - base/renderprogs/glsl-1_50/bink_gui_fragment.glsl
    - base/renderprogs/glsl-1_50/bink_gui_fragment.uniforms
    - base/renderprogs/glsl-1_50/bink_gui_vertex.glsl
    - base/renderprogs/glsl-1_50/bink_gui_vertex.uniforms
    - base/renderprogs/glsl-1_50/bink_vertex.glsl
    - base/renderprogs/glsl-1_50/bink_vertex.uniforms
    - base/renderprogs/glsl-1_50/blendlight_fragment.glsl
    - base/renderprogs/glsl-1_50/blendlight_fragment.uniforms
    - base/renderprogs/glsl-1_50/blendlight_vertex.glsl
    - base/renderprogs/glsl-1_50/blendlight_vertex.uniforms
    - base/renderprogs/glsl-1_50/bloodorb1_capture_fragment.glsl
    - base/renderprogs/glsl-1_50/bloodorb1_capture_fragment.uniforms
    - base/renderprogs/glsl-1_50/bloodorb1_capture_vertex.glsl
    - base/renderprogs/glsl-1_50/bloodorb1_capture_vertex.uniforms
    - base/renderprogs/glsl-1_50/bloodorb2_capture_fragment.glsl
    - base/renderprogs/glsl-1_50/bloodorb2_capture_fragment.uniforms
    - base/renderprogs/glsl-1_50/bloodorb2_capture_vertex.glsl
    - base/renderprogs/glsl-1_50/bloodorb2_capture_vertex.uniforms
    - base/renderprogs/glsl-1_50/bloodorb3_capture_fragment.glsl
    - base/renderprogs/glsl-1_50/bloodorb3_capture_fragment.uniforms
    - base/renderprogs/glsl-1_50/bloodorb3_capture_vertex.glsl
    - base/renderprogs/glsl-1_50/bloodorb3_capture_vertex.uniforms
    - base/renderprogs/glsl-1_50/bloodorb_draw_fragment.glsl
    - base/renderprogs/glsl-1_50/bloodorb_draw_fragment.uniforms
    - base/renderprogs/glsl-1_50/bloodorb_draw_vertex.glsl
    - base/renderprogs/glsl-1_50/bloodorb_draw_vertex.uniforms
    - base/renderprogs/glsl-1_50/bumpyenvironment_fragment.glsl
    - base/renderprogs/glsl-1_50/bumpyenvironment_fragment.uniforms
    - base/renderprogs/glsl-1_50/bumpyenvironment_skinned_fragment.glsl
    - base/renderprogs/glsl-1_50/bumpyenvironment_skinned_fragment.uniforms
    - base/renderprogs/glsl-1_50/bumpyenvironment_skinned_vertex.glsl
    - base/renderprogs/glsl-1_50/bumpyenvironment_skinned_vertex.uniforms
    - base/renderprogs/glsl-1_50/bumpyenvironment_vertex.glsl
    - base/renderprogs/glsl-1_50/bumpyenvironment_vertex.uniforms
    - base/renderprogs/glsl-1_50/color_fragment.glsl
    - base/renderprogs/glsl-1_50/color_fragment.uniforms
    - base/renderprogs/glsl-1_50/color_skinned_fragment.glsl
    - base/renderprogs/glsl-1_50/color_skinned_fragment.uniforms
    - base/renderprogs/glsl-1_50/color_skinned_vertex.glsl
    - base/renderprogs/glsl-1_50/color_skinned_vertex.uniforms
    - base/renderprogs/glsl-1_50/color_vertex.glsl
    - base/renderprogs/glsl-1_50/color_vertex.uniforms
    - base/renderprogs/glsl-1_50/debug_shadowmap_fragment.glsl
    - base/renderprogs/glsl-1_50/debug_shadowmap_fragment.uniforms
    - base/renderprogs/glsl-1_50/debug_shadowmap_vertex.glsl
    - base/renderprogs/glsl-1_50/debug_shadowmap_vertex.uniforms
    - base/renderprogs/glsl-1_50/depth_fragment.glsl
    - base/renderprogs/glsl-1_50/depth_fragment.uniforms
    - base/renderprogs/glsl-1_50/depth_skinned_fragment.glsl
    - base/renderprogs/glsl-1_50/depth_skinned_fragment.uniforms
    - base/renderprogs/glsl-1_50/depth_skinned_vertex.glsl
    - base/renderprogs/glsl-1_50/depth_skinned_vertex.uniforms
    - base/renderprogs/glsl-1_50/depth_vertex.glsl
    - base/renderprogs/glsl-1_50/depth_vertex.uniforms
    - base/renderprogs/glsl-1_50/environment_fragment.glsl
    - base/renderprogs/glsl-1_50/environment_fragment.uniforms
    - base/renderprogs/glsl-1_50/environment_skinned_fragment.glsl
    - base/renderprogs/glsl-1_50/environment_skinned_fragment.uniforms
    - base/renderprogs/glsl-1_50/environment_skinned_vertex.glsl
    - base/renderprogs/glsl-1_50/environment_skinned_vertex.uniforms
    - base/renderprogs/glsl-1_50/environment_vertex.glsl
    - base/renderprogs/glsl-1_50/environment_vertex.uniforms
    - base/renderprogs/glsl-1_50/enviroSuit_fragment.glsl
    - base/renderprogs/glsl-1_50/enviroSuit_fragment.uniforms
    - base/renderprogs/glsl-1_50/enviroSuit_vertex.glsl
    - base/renderprogs/glsl-1_50/enviroSuit_vertex.uniforms
    - base/renderprogs/glsl-1_50/fog_fragment.glsl
    - base/renderprogs/glsl-1_50/fog_fragment.uniforms
    - base/renderprogs/glsl-1_50/fog_skinned_fragment.glsl
    - base/renderprogs/glsl-1_50/fog_skinned_fragment.uniforms
    - base/renderprogs/glsl-1_50/fog_skinned_vertex.glsl
    - base/renderprogs/glsl-1_50/fog_skinned_vertex.uniforms
    - base/renderprogs/glsl-1_50/fog_vertex.glsl
    - base/renderprogs/glsl-1_50/fog_vertex.uniforms
    - base/renderprogs/glsl-1_50/gui_fragment.glsl
    - base/renderprogs/glsl-1_50/gui_fragment.uniforms
    - base/renderprogs/glsl-1_50/gui_vertex.glsl
    - base/renderprogs/glsl-1_50/gui_vertex.uniforms
    - base/renderprogs/glsl-1_50/heatHaze_fragment.glsl
    - base/renderprogs/glsl-1_50/heatHaze_fragment.uniforms
    - base/renderprogs/glsl-1_50/heatHaze_vertex.glsl
    - base/renderprogs/glsl-1_50/heatHaze_vertex.uniforms
    - base/renderprogs/glsl-1_50/heatHazeWithMaskAndVertex_fragment.glsl
    - base/renderprogs/glsl-1_50/heatHazeWithMaskAndVertex_fragment.uniforms
    - base/renderprogs/glsl-1_50/heatHazeWithMaskAndVertex_vertex.glsl
    - base/renderprogs/glsl-1_50/heatHazeWithMaskAndVertex_vertex.uniforms
    - base/renderprogs/glsl-1_50/heatHazeWithMask_fragment.glsl
    - base/renderprogs/glsl-1_50/heatHazeWithMask_fragment.uniforms
    - base/renderprogs/glsl-1_50/heatHazeWithMask_vertex.glsl
    - base/renderprogs/glsl-1_50/heatHazeWithMask_vertex.uniforms
    - base/renderprogs/glsl-1_50/interactionAmbient_fragment.glsl
    - base/renderprogs/glsl-1_50/interactionAmbient_fragment.uniforms
    - base/renderprogs/glsl-1_50/interactionAmbient_skinned_fragment.glsl
    - base/renderprogs/glsl-1_50/interactionAmbient_skinned_fragment.uniforms
    - base/renderprogs/glsl-1_50/interactionAmbient_skinned_vertex.glsl
    - base/renderprogs/glsl-1_50/interactionAmbient_skinned_vertex.uniforms
    - base/renderprogs/glsl-1_50/interactionAmbient_vertex.glsl
    - base/renderprogs/glsl-1_50/interactionAmbient_vertex.uniforms
    - base/renderprogs/glsl-1_50/interaction_fragment.glsl
    - base/renderprogs/glsl-1_50/interaction_fragment.uniforms
    - base/renderprogs/glsl-1_50/interaction_skinned_fragment.glsl
    - base/renderprogs/glsl-1_50/interaction_skinned_fragment.uniforms
    - base/renderprogs/glsl-1_50/interaction_skinned_vertex.glsl
    - base/renderprogs/glsl-1_50/interaction_skinned_vertex.uniforms
    - base/renderprogs/glsl-1_50/interactionSM_parallel_fragment.glsl
    - base/renderprogs/glsl-1_50/interactionSM_parallel_fragment.uniforms
    - base/renderprogs/glsl-1_50/interactionSM_parallel_skinned_fragment.glsl
    - base/renderprogs/glsl-1_50/interactionSM_parallel_skinned_fragment.uniforms
    - base/renderprogs/glsl-1_50/interactionSM_parallel_skinned_vertex.glsl
    - base/renderprogs/glsl-1_50/interactionSM_parallel_skinned_vertex.uniforms
    - base/renderprogs/glsl-1_50/interactionSM_parallel_vertex.glsl
    - base/renderprogs/glsl-1_50/interactionSM_parallel_vertex.uniforms
    - base/renderprogs/glsl-1_50/interactionSM_point_fragment.glsl
    - base/renderprogs/glsl-1_50/interactionSM_point_fragment.uniforms
    - base/renderprogs/glsl-1_50/interactionSM_point_skinned_fragment.glsl
    - base/renderprogs/glsl-1_50/interactionSM_point_skinned_fragment.uniforms
    - base/renderprogs/glsl-1_50/interactionSM_point_skinned_vertex.glsl
    - base/renderprogs/glsl-1_50/interactionSM_point_skinned_vertex.uniforms
    - base/renderprogs/glsl-1_50/interactionSM_point_vertex.glsl
    - base/renderprogs/glsl-1_50/interactionSM_point_vertex.uniforms
    - base/renderprogs/glsl-1_50/interactionSM_spot_fragment.glsl
    - base/renderprogs/glsl-1_50/interactionSM_spot_fragment.uniforms
    - base/renderprogs/glsl-1_50/interactionSM_spot_skinned_fragment.glsl
    - base/renderprogs/glsl-1_50/interactionSM_spot_skinned_fragment.uniforms
    - base/renderprogs/glsl-1_50/interactionSM_spot_skinned_vertex.glsl
    - base/renderprogs/glsl-1_50/interactionSM_spot_skinned_vertex.uniforms
    - base/renderprogs/glsl-1_50/interactionSM_spot_vertex.glsl
    - base/renderprogs/glsl-1_50/interactionSM_spot_vertex.uniforms
    - base/renderprogs/glsl-1_50/interaction_vertex.glsl
    - base/renderprogs/glsl-1_50/interaction_vertex.uniforms
    - base/renderprogs/glsl-1_50/motionBlur_fragment.glsl
    - base/renderprogs/glsl-1_50/motionBlur_fragment.uniforms
    - base/renderprogs/glsl-1_50/motionBlur_vertex.glsl
    - base/renderprogs/glsl-1_50/motionBlur_vertex.uniforms
    - base/renderprogs/glsl-1_50/postprocess_fragment.glsl
    - base/renderprogs/glsl-1_50/postprocess_fragment.uniforms
    - base/renderprogs/glsl-1_50/postprocess_vertex.glsl
    - base/renderprogs/glsl-1_50/postprocess_vertex.uniforms
    - base/renderprogs/glsl-1_50/shadowDebug_fragment.glsl
    - base/renderprogs/glsl-1_50/shadowDebug_fragment.uniforms
    - base/renderprogs/glsl-1_50/shadowDebug_skinned_fragment.glsl
    - base/renderprogs/glsl-1_50/shadowDebug_skinned_fragment.uniforms
    - base/renderprogs/glsl-1_50/shadowDebug_skinned_vertex.glsl
    - base/renderprogs/glsl-1_50/shadowDebug_skinned_vertex.uniforms
    - base/renderprogs/glsl-1_50/shadowDebug_vertex.glsl
    - base/renderprogs/glsl-1_50/shadowDebug_vertex.uniforms
    - base/renderprogs/glsl-1_50/shadow_fragment.glsl
    - base/renderprogs/glsl-1_50/shadow_fragment.uniforms
    - base/renderprogs/glsl-1_50/shadow_skinned_fragment.glsl
    - base/renderprogs/glsl-1_50/shadow_skinned_fragment.uniforms
    - base/renderprogs/glsl-1_50/shadow_skinned_vertex.glsl
    - base/renderprogs/glsl-1_50/shadow_skinned_vertex.uniforms
    - base/renderprogs/glsl-1_50/shadow_vertex.glsl
    - base/renderprogs/glsl-1_50/shadow_vertex.uniforms
    - base/renderprogs/glsl-1_50/skybox_fragment.glsl
    - base/renderprogs/glsl-1_50/skybox_fragment.uniforms
    - base/renderprogs/glsl-1_50/skybox_vertex.glsl
    - base/renderprogs/glsl-1_50/skybox_vertex.uniforms
    - base/renderprogs/glsl-1_50/stereoDeGhost_fragment.glsl
    - base/renderprogs/glsl-1_50/stereoDeGhost_fragment.uniforms
    - base/renderprogs/glsl-1_50/stereoDeGhost_vertex.glsl
    - base/renderprogs/glsl-1_50/stereoDeGhost_vertex.uniforms
    - base/renderprogs/glsl-1_50/stereoInterlace_fragment.glsl
    - base/renderprogs/glsl-1_50/stereoInterlace_fragment.uniforms
    - base/renderprogs/glsl-1_50/stereoInterlace_vertex.glsl
    - base/renderprogs/glsl-1_50/stereoInterlace_vertex.uniforms
    - base/renderprogs/glsl-1_50/stereoWarp_fragment.glsl
    - base/renderprogs/glsl-1_50/stereoWarp_fragment.uniforms
    - base/renderprogs/glsl-1_50/stereoWarp_vertex.glsl
    - base/renderprogs/glsl-1_50/stereoWarp_vertex.uniforms
    - base/renderprogs/glsl-1_50/texture_color_fragment.glsl
    - base/renderprogs/glsl-1_50/texture_color_fragment.uniforms
    - base/renderprogs/glsl-1_50/texture_color_skinned_fragment.glsl
    - base/renderprogs/glsl-1_50/texture_color_skinned_fragment.uniforms
    - base/renderprogs/glsl-1_50/texture_color_skinned_vertex.glsl
    - base/renderprogs/glsl-1_50/texture_color_skinned_vertex.uniforms
    - base/renderprogs/glsl-1_50/texture_color_texgen_fragment.glsl
    - base/renderprogs/glsl-1_50/texture_color_texgen_fragment.uniforms
    - base/renderprogs/glsl-1_50/texture_color_texgen_vertex.glsl
    - base/renderprogs/glsl-1_50/texture_color_texgen_vertex.uniforms
    - base/renderprogs/glsl-1_50/texture_color_vertex.glsl
    - base/renderprogs/glsl-1_50/texture_color_vertex.uniforms
    - base/renderprogs/glsl-1_50/texture_fragment.glsl
    - base/renderprogs/glsl-1_50/texture_fragment.uniforms
    - base/renderprogs/glsl-1_50/texture_vertex.glsl
    - base/renderprogs/glsl-1_50/texture_vertex.uniforms
    - base/renderprogs/glsl-1_50/vertex_color_fragment.glsl
    - base/renderprogs/glsl-1_50/vertex_color_fragment.uniforms
    - base/renderprogs/glsl-1_50/vertex_color_vertex.glsl
    - base/renderprogs/glsl-1_50/vertex_color_vertex.uniforms
    - base/renderprogs/glsl-1_50/wobblesky_fragment.glsl
    - base/renderprogs/glsl-1_50/wobblesky_fragment.uniforms
    - base/renderprogs/glsl-1_50/wobblesky_vertex.glsl
    - base/renderprogs/glsl-1_50/wobblesky_vertex.uniforms
    - base/renderprogs/hlsl/bink_fragment.hlsl
    - base/renderprogs/hlsl/bink_gui_fragment.hlsl
    - base/renderprogs/hlsl/bink_gui_vertex.hlsl
    - base/renderprogs/hlsl/bink_vertex.hlsl
    - base/renderprogs/hlsl/blendlight_fragment.hlsl
    - base/renderprogs/hlsl/blendlight_vertex.hlsl
    - base/renderprogs/hlsl/bloodorb1_capture_fragment.hlsl
    - base/renderprogs/hlsl/bloodorb1_capture_vertex.hlsl
    - base/renderprogs/hlsl/bloodorb2_capture_fragment.hlsl
    - base/renderprogs/hlsl/bloodorb2_capture_vertex.hlsl
    - base/renderprogs/hlsl/bloodorb3_capture_fragment.hlsl
    - base/renderprogs/hlsl/bloodorb3_capture_vertex.hlsl
    - base/renderprogs/hlsl/bloodorb_draw_fragment.hlsl
    - base/renderprogs/hlsl/bloodorb_draw_vertex.hlsl
    - base/renderprogs/hlsl/bumpyenvironment_fragment.hlsl
    - base/renderprogs/hlsl/bumpyenvironment_skinned_fragment.hlsl
    - base/renderprogs/hlsl/bumpyenvironment_skinned_vertex.hlsl
    - base/renderprogs/hlsl/bumpyenvironment_vertex.hlsl
    - base/renderprogs/hlsl/color_fragment.hlsl
    - base/renderprogs/hlsl/color_skinned_fragment.hlsl
    - base/renderprogs/hlsl/color_skinned_vertex.hlsl
    - base/renderprogs/hlsl/color_vertex.hlsl
    - base/renderprogs/hlsl/debug_shadowmap_fragment.hlsl
    - base/renderprogs/hlsl/debug_shadowmap_vertex.hlsl
    - base/renderprogs/hlsl/depth_fragment.hlsl
    - base/renderprogs/hlsl/depth_skinned_fragment.hlsl
    - base/renderprogs/hlsl/depth_skinned_vertex.hlsl
    - base/renderprogs/hlsl/depth_vertex.hlsl
    - base/renderprogs/hlsl/environment_fragment.hlsl
    - base/renderprogs/hlsl/environment_skinned_fragment.hlsl
    - base/renderprogs/hlsl/environment_skinned_vertex.hlsl
    - base/renderprogs/hlsl/environment_vertex.hlsl
    - base/renderprogs/hlsl/enviroSuit_fragment.hlsl
    - base/renderprogs/hlsl/enviroSuit_vertex.hlsl
    - base/renderprogs/hlsl/fog_fragment.hlsl
    - base/renderprogs/hlsl/fog_skinned_fragment.hlsl
    - base/renderprogs/hlsl/fog_skinned_vertex.hlsl
    - base/renderprogs/hlsl/fog_vertex.hlsl
    - base/renderprogs/hlsl/gui_fragment.hlsl
    - base/renderprogs/hlsl/gui_vertex.hlsl
    - base/renderprogs/hlsl/heatHaze_fragment.hlsl
    - base/renderprogs/hlsl/heatHaze_vertex.hlsl
    - base/renderprogs/hlsl/heatHazeWithMaskAndVertex_fragment.hlsl
    - base/renderprogs/hlsl/heatHazeWithMaskAndVertex_vertex.hlsl
    - base/renderprogs/hlsl/heatHazeWithMask_fragment.hlsl
    - base/renderprogs/hlsl/heatHazeWithMask_vertex.hlsl
    - base/renderprogs/hlsl/interactionAmbient_fragment.hlsl
    - base/renderprogs/hlsl/interactionAmbient_skinned_fragment.hlsl
    - base/renderprogs/hlsl/interactionAmbient_skinned_vertex.hlsl
    - base/renderprogs/hlsl/interactionAmbient_vertex.hlsl
    - base/renderprogs/hlsl/interaction_fragment.hlsl
    - base/renderprogs/hlsl/interaction_skinned_fragment.hlsl
    - base/renderprogs/hlsl/interaction_skinned_vertex.hlsl
    - base/renderprogs/hlsl/interactionSM_parallel_fragment.hlsl
    - base/renderprogs/hlsl/interactionSM_parallel_skinned_fragment.hlsl
    - base/renderprogs/hlsl/interactionSM_parallel_skinned_vertex.hlsl
    - base/renderprogs/hlsl/interactionSM_parallel_vertex.hlsl
    - base/renderprogs/hlsl/interactionSM_point_fragment.hlsl
    - base/renderprogs/hlsl/interactionSM_point_skinned_fragment.hlsl
    - base/renderprogs/hlsl/interactionSM_point_skinned_vertex.hlsl
    - base/renderprogs/hlsl/interactionSM_point_vertex.hlsl
    - base/renderprogs/hlsl/interactionSM_spot_fragment.hlsl
    - base/renderprogs/hlsl/interactionSM_spot_skinned_fragment.hlsl
    - base/renderprogs/hlsl/interactionSM_spot_skinned_vertex.hlsl
    - base/renderprogs/hlsl/interactionSM_spot_vertex.hlsl
    - base/renderprogs/hlsl/interaction_vertex.hlsl
    - base/renderprogs/hlsl/motionBlur_fragment.hlsl
    - base/renderprogs/hlsl/motionBlur_vertex.hlsl
    - base/renderprogs/hlsl/postprocess_fragment.hlsl
    - base/renderprogs/hlsl/postprocess_vertex.hlsl
    - base/renderprogs/hlsl/shadowDebug_fragment.hlsl
    - base/renderprogs/hlsl/shadowDebug_skinned_fragment.hlsl
    - base/renderprogs/hlsl/shadowDebug_skinned_vertex.hlsl
    - base/renderprogs/hlsl/shadowDebug_vertex.hlsl
    - base/renderprogs/hlsl/shadow_fragment.hlsl
    - base/renderprogs/hlsl/shadow_skinned_fragment.hlsl
    - base/renderprogs/hlsl/shadow_skinned_vertex.hlsl
    - base/renderprogs/hlsl/shadow_vertex.hlsl
    - base/renderprogs/hlsl/skybox_fragment.hlsl
    - base/renderprogs/hlsl/skybox_vertex.hlsl
    - base/renderprogs/hlsl/stereoDeGhost_fragment.hlsl
    - base/renderprogs/hlsl/stereoDeGhost_vertex.hlsl
    - base/renderprogs/hlsl/stereoInterlace_fragment.hlsl
    - base/renderprogs/hlsl/stereoInterlace_vertex.hlsl
    - base/renderprogs/hlsl/stereoWarp_fragment.hlsl
    - base/renderprogs/hlsl/stereoWarp_vertex.hlsl
    - base/renderprogs/hlsl/texture_color_fragment.hlsl
    - base/renderprogs/hlsl/texture_color_skinned_fragment.hlsl
    - base/renderprogs/hlsl/texture_color_skinned_vertex.hlsl
    - base/renderprogs/hlsl/texture_color_texgen_fragment.hlsl
    - base/renderprogs/hlsl/texture_color_texgen_vertex.hlsl
    - base/renderprogs/hlsl/texture_color_vertex.hlsl
    - base/renderprogs/hlsl/texture_fragment.hlsl
    - base/renderprogs/hlsl/texture_vertex.hlsl
    - base/renderprogs/hlsl/vertex_color_fragment.hlsl
    - base/renderprogs/hlsl/vertex_color_vertex.hlsl
    - base/renderprogs/hlsl/wobblesky_fragment.hlsl
    - base/renderprogs/hlsl/wobblesky_vertex.hlsl
    - base/savegame/GAME-autosave/gamedata.save
    - base/savegame/GAME-autosave/gamedata.strings
    - base/savegame/GAME-autosave/game.details
    - base/savegame/profile.bin
    - base/sound/VO/video/deployment.bik
    - base/sound/VO/video/epd.bik
    - base/sound/VO/video/generator.bik
    - base/sound/VO/video/grabber.bik
    - base/sound/VO/video/hydrocon.bik
    - base/sound/VO/video/mfs.bik
    - base/sound/VO/video/video_alphalabs_intro.bik
    - base/sound/VO/video/video_ancient_civ.bik
    - base/sound/VO/video/video_bfg.bik
    - base/sound/VO/video/video_chaingun.bik
    - base/sound/VO/video/video_demon_museum.bik
    - base/sound/VO/video/video_ian_report.bik
    - base/sound/VO/video/video_ipn_news.bik
    - base/sound/VO/video/video_marine_sops.bik
    - base/sound/VO/video/video_meyers_report.bik
    - base/sound/VO/video/video_plasmagun.bik
    - base/sound/VO/video/video_recycling.bik
    - base/sound/VO/video/video_soulcube.bik
    - base/sound/VO/video/video_tablets.bik
    - base/sound/VO/video/video_uac_welcome.bik
    - base/strings/english.lang
    - base/video/admin/betruger.bik
    - base/video/comm1/swann_vidphone1.bik
    - base/video/comm1/swann_vidphone2.bik
    - base/video/comm1/swann_vidphone3.bik
    - base/video/data.bik
    - base/video/delta1/sarge_video1.bik
    - base/video/enpro1/lm_meyers_enpro.bik
    - base/video/erebusteam.bik
    - base/video/fireball.bik
    - base/video/hellhole/rescue.bik
    - base/video/intro/introloop.bik
    - base/video/loadvideo.bik
    - base/video/mars1.bik
    - base/video/marscity/decom.bik
    - base/video/marscity/dropship.bik
    - base/video/marscity/monoflyby.bik
    - base/video/marscity/sarge_mission_brief.bik
    - base/video/marscity/sci_team_request.bik
    - base/video/marscity/ship.bik
    - base/video/mars_rotation.bik
    - base/video/mcneil.bik
    - base/video/mc_underground/inv1sm.bik
    - base/video/mc_underground/inv2sm.bik
    - base/video/mc_underground/inv3.bik
    - base/video/mc_underground/inv4sm.bik
    - base/video/mc_underground/inv5sm.bik
    - base/video/mc_underground/inv6sm.bik
    - base/video/mc_underground/inv7sm.bik
    - base/video/radar.bik
    - base/video/recycling2/cs_bert01_composite.bik
    - base/video/recycling2/cs_bert02_composite.bik
    - base/wads/NERVE.WAD
    - base/wads/DOOM2.WAD
    - base/wads/DOOM.WAD

files:
<<<<<<< HEAD
  doom3-linux-1.3.1.1304.x86.run:
    size: 21145838
    distinctive_size: true
    download:
      idstuff-mirrors:
        path: doom3/linux
    provides:
=======
  License.txt:
    install_to: $docdir
    install_as: license.txt
    distinctive_name: false

  cdoom/docs/License.txt:
    install_to: $docdir
    install_as: license.txt
    distinctive_name: false
  cdoom/docs/Readme.txt:
    install_to: $docdir
    install_as: readme.txt
    distinctive_name: false
  cdoom/Classic Doom 3.url:
    install_to: $docdir
    install_as: classic_doom3.url
  cdoom/fan_extras/cdoomsource_131/readme.txt:
    distinctive_name: false

  DOOM3-1.3.1.exe:
    size: 19653399
    md5: 48330b83d08298826992da9a348c1620
    sha1sum: a619eb0c6dd2cc384e5ba2c8b444ab56db43897d
    sha256sum: a3215349ecfbb6d6b4d3411d1ed5c60394a8c072c74c6214609c78e556f1fb5b
    unpack:
      format: 7z
    provides:
    - base/game01.pk4
    - base/game02.pk4
    - base/game03.pk4
>>>>>>> 78fb49fa
    - base/pak005.pk4
    - base/pak006.pk4
    - base/pak007.pk4
    - base/pak008.pk4
<<<<<<< HEAD
    - d3xp/pak001.pk4
    md5: 6325f0936f59420d33668754032141cb
    sha1: 028dd18e5bada1e563c2a0d3bf5e77572d78e6b9
    sha256: 2f90dff20f2d3c0c47f17b3d6d45c4f0e7d27b986bf6084f21b85180cd1e03b4
    unpack:
      format: tar.gz
      skip: 8736

cksums: |
  3705538269 21145838 doom3-linux-1.3.1.1304.x86.run
=======
    - d3xp/game01.pk4
    - d3xp/game02.pk4
    - d3xp/game03.pk4
    - d3xp/pak001.pk4

  classic_doom_3_1.3.1.exe:
    size: 212439198
    md5: 2cea594e8e0638e94bcada63b977d02e
    sha1sum: 5402b4edf1dbff8fff242d999325fc2be51e4b72
    sha256sum: 2eacb9fce4447c22b8f7a24741534df952116b6efa9e6cdc807651b184432935
    unpack:
      format: 7z
    provides:
    - cdoom/Classic Doom 3.url
    - cdoom/autoexec.cfg
    - cdoom/cdoom.ico
    - cdoom/cdoom_dll.pk4
    - cdoom/cdoom_linux.pk4
    - cdoom/cdoom_mac.pk4
    - cdoom/cdoom_main.pk4
    - cdoom/cdoom_maps.pk4
    - cdoom/cdoom_models.pk4
    - cdoom/cdoom_sounds.pk4
    - cdoom/cdoom_textures.pk4
    - cdoom/description.txt
    - cdoom/docs/License.txt
    - cdoom/docs/Readme.txt
    - cdoom/docs/shot00002.jpg
    - cdoom/fan_extras/cdoomsource_131/readme.txt
    - cdoom/fan_extras/cdoomsource_131/framework/UsercmdGen.h
    - cdoom/fan_extras/cdoomsource_131/game/Entity.cpp
    - cdoom/fan_extras/cdoomsource_131/game/Entity.h
    - cdoom/fan_extras/cdoomsource_131/game/Game_local.cpp
    - cdoom/fan_extras/cdoomsource_131/game/Game_local.h
    - cdoom/fan_extras/cdoomsource_131/game/Item.cpp
    - cdoom/fan_extras/cdoomsource_131/game/Item.h
    - cdoom/fan_extras/cdoomsource_131/game/Misc.cpp
    - cdoom/fan_extras/cdoomsource_131/game/Misc.h
    - cdoom/fan_extras/cdoomsource_131/game/MultiplayerGame.cpp
    - cdoom/fan_extras/cdoomsource_131/game/Player.cpp
    - cdoom/fan_extras/cdoomsource_131/game/Player.h
    - cdoom/fan_extras/cdoomsource_131/game/PlayerView.cpp
    - cdoom/fan_extras/cdoomsource_131/game/Sound.cpp
    - cdoom/fan_extras/cdoomsource_131/game/Target.cpp
    - cdoom/fan_extras/cdoomsource_131/game/Target.h
    - cdoom/fan_extras/cdoomsource_131/game/ai/AI.cpp
    - cdoom/fan_extras/cdoomsource_131/game/gamesys/SysCmds.cpp
    - cdoom/fan_extras/cdoomsource_131/game/gamesys/SysCvar.cpp
    - cdoom/fan_extras/cdoomsource_131/game/gamesys/SysCvar.h
    - cdoom/fan_extras/classicdoom_001_1280x1024.jpg
    - cdoom/fan_extras/wallpaper1.jpg
    - cdoom/fan_extras/wallpaper2.jpg
    - cdoom/fan_extras/wallpaper3.jpg

cksums: |
  698551627  963485    base/game00.pk4
  1740423552 1542504   base/game01.pk4
  143642192  1789687   base/game02.pk4
  3855177723 965775    base/game03.pk4
>>>>>>> 78fb49fa
  3020409499 353159257 base/pak000.pk4
  1437100813 229649726 base/pak001.pk4
  2513550240 416937674 base/pak002.pk4
  1287221965 317590154 base/pak003.pk4
  1029570683 237752384 base/pak004.pk4
<<<<<<< HEAD
  3302722352 552334 base/pak005.pk4
  2130247405 218751 base/pak006.pk4
  1446435975 192031 base/pak007.pk4
  3955608439 12243 base/pak008.pk4
  1892025358 99336 d3xp/pak001.pk4
=======
  3302722352 552334    base/pak005.pk4
  2130247405 218751    base/pak006.pk4
  1446435975 192031    base/pak007.pk4
  3955608439 12243     base/pak008.pk4
  _          17811     License.txt
  691409431  1645741   d3xp/game01.pk4
  2777755066 1888500   d3xp/game02.pk4
  1141627363 1035335   d3xp/game03.pk4
  1892025358 99336     d3xp/pak001.pk4

  _ 50        cdoom/Classic Doom 3.url
  _ 89        cdoom/autoexec.cfg
  _ 22486     cdoom/cdoom.ico
  _ 1037189   cdoom/cdoom_dll.pk4
  _ 15435202  cdoom/cdoom_linux.pk4
  _ 3703491   cdoom/cdoom_mac.pk4
  _ 20610219  cdoom/cdoom_main.pk4
  _ 29532860  cdoom/cdoom_maps.pk4
  _ 72481549  cdoom/cdoom_models.pk4
  _ 52829162  cdoom/cdoom_sounds.pk4
  _ 15633643  cdoom/cdoom_textures.pk4
  _ 23        cdoom/description.txt
  _ 954       cdoom/docs/License.txt
  _ 13502     cdoom/docs/Readme.txt
  _ 45969     cdoom/docs/shot00002.jpg
  _ 4938      cdoom/fan_extras/cdoomsource_131/framework/UsercmdGen.h
  _ 137567    cdoom/fan_extras/cdoomsource_131/game/Entity.cpp
  _ 22440     cdoom/fan_extras/cdoomsource_131/game/Entity.h
  _ 116116    cdoom/fan_extras/cdoomsource_131/game/Game_local.cpp
  _ 28038     cdoom/fan_extras/cdoomsource_131/game/Game_local.h
  _ 32962     cdoom/fan_extras/cdoomsource_131/game/Item.cpp
  _ 5033      cdoom/fan_extras/cdoomsource_131/game/Item.h
  _ 77425     cdoom/fan_extras/cdoomsource_131/game/Misc.cpp
  _ 17302     cdoom/fan_extras/cdoomsource_131/game/Misc.h
  _ 104346    cdoom/fan_extras/cdoomsource_131/game/MultiplayerGame.cpp
  _ 238594    cdoom/fan_extras/cdoomsource_131/game/Player.cpp
  _ 24420     cdoom/fan_extras/cdoomsource_131/game/Player.h
  _ 19831     cdoom/fan_extras/cdoomsource_131/game/PlayerView.cpp

>>>>>>> 78fb49fa
  _ 4587      base/D3BFGConfig.cfg
  _ 9064      base/_common.crc
  _ 80383351  base/_common.resources
  _ 5360      base/_ordered.crc
  _ 11311441  base/_ordered.resources
  _ 19052     base/_sound_pc.crc
  _ 545924092 base/_sound_pc.resources
  _ 3376      base/_sound_pc_en.crc
  _ 133979908 base/_sound_pc_en.resources
  _ 3316      base/_sound_pc_fr.crc
  _ 3336      base/_sound_pc_gr.crc
  _ 3336      base/_sound_pc_it.crc
  _ 3340      base/_sound_pc_jp.crc
  _ 3316      base/_sound_pc_sp.crc
  _ 2973      base/classicmusic/gravis.cfg
  _ 10829     base/classicmusic/instruments/ACBASS.PAT
  _ 19623     base/classicmusic/instruments/ACCORDN.PAT
  _ 52581     base/classicmusic/instruments/ACGUITAR.PAT
  _ 65259     base/classicmusic/instruments/ACPIANO.PAT
  _ 27727     base/classicmusic/instruments/AGOGO.PAT
  _ 7283      base/classicmusic/instruments/AGOGOHI.PAT
  _ 7283      base/classicmusic/instruments/AGOGOLO.PAT
  _ 11711     base/classicmusic/instruments/ALTOSAX.PAT
  _ 60449     base/classicmusic/instruments/APPLAUSE.PAT
  _ 63035     base/classicmusic/instruments/ATMOSPHR.PAT
  _ 62503     base/classicmusic/instruments/AURORA.PAT
  _ 16057     base/classicmusic/instruments/BAGPIPES.PAT
  _ 64523     base/classicmusic/instruments/BANJO.PAT
  _ 21739     base/classicmusic/instruments/BARISAX.PAT
  _ 53389     base/classicmusic/instruments/BASSLEAD.PAT
  _ 16723     base/classicmusic/instruments/BASSOON.PAT
  _ 64103     base/classicmusic/instruments/BELLTREE.PAT
  _ 3367      base/classicmusic/instruments/BLANK.PAT
  _ 7233      base/classicmusic/instruments/BONGOHI.PAT
  _ 9201      base/classicmusic/instruments/BONGOLO.PAT
  _ 25063     base/classicmusic/instruments/BOTTLE.PAT
  _ 49691     base/classicmusic/instruments/BOWGLASS.PAT
  _ 72739     base/classicmusic/instruments/BRITEPNO.PAT
  _ 17203     base/classicmusic/instruments/CABASA.PAT
  _ 46303     base/classicmusic/instruments/CALLIOPE.PAT
  _ 12089     base/classicmusic/instruments/CARILLON.PAT
  _ 12349     base/classicmusic/instruments/CASTINET.PAT
  _ 20207     base/classicmusic/instruments/CELESTE.PAT
  _ 18741     base/classicmusic/instruments/CELLO.PAT
  _ 90661     base/classicmusic/instruments/CHARANG.PAT
  _ 63381     base/classicmusic/instruments/CHIFLEAD.PAT
  _ 45353     base/classicmusic/instruments/CHOIR.PAT
  _ 4609      base/classicmusic/instruments/CHURCH.PAT
  _ 11719     base/classicmusic/instruments/CLAPS.PAT
  _ 19161     base/classicmusic/instruments/CLARINET.PAT
  _ 5035      base/classicmusic/instruments/CLAVE.PAT
  _ 3443      base/classicmusic/instruments/CLAVINET.PAT
  _ 46027     base/classicmusic/instruments/CLEANGTR.PAT
  _ 17981     base/classicmusic/instruments/CONCRTNA.PAT
  _ 8753      base/classicmusic/instruments/CONGAHI1.PAT
  _ 9713      base/classicmusic/instruments/CONGAHI2.PAT
  _ 9713      base/classicmusic/instruments/CONGALO.PAT
  _ 9723      base/classicmusic/instruments/CONTRABA.PAT
  _ 6645      base/classicmusic/instruments/COWBELL.PAT
  _ 60783     base/classicmusic/instruments/CRYSTAL.PAT
  _ 18995     base/classicmusic/instruments/CUICA1.PAT
  _ 26017     base/classicmusic/instruments/CUICA2.PAT
  _ 34815     base/classicmusic/instruments/CYMBELL.PAT
  _ 48545     base/classicmusic/instruments/CYMCHINA.PAT
  _ 63353     base/classicmusic/instruments/CYMCRSH1.PAT
  _ 62411     base/classicmusic/instruments/CYMCRSH2.PAT
  _ 35655     base/classicmusic/instruments/CYMRIDE1.PAT
  _ 35655     base/classicmusic/instruments/CYMRIDE2.PAT
  _ 63353     base/classicmusic/instruments/CYMSPLSH.PAT
  _ 38249     base/classicmusic/instruments/DISTGTR.PAT
  _ 17333     base/classicmusic/instruments/DOO.PAT
  _ 30287     base/classicmusic/instruments/ECHOVOX.PAT
  _ 24675     base/classicmusic/instruments/ENGLHORN.PAT
  _ 15005     base/classicmusic/instruments/EPIANO1.PAT
  _ 44191     base/classicmusic/instruments/EPIANO2.PAT
  _ 47229     base/classicmusic/instruments/FANTASIA.PAT
  _ 12309     base/classicmusic/instruments/FIDDLE.PAT
  _ 12383     base/classicmusic/instruments/FLUTE.PAT
  _ 19797     base/classicmusic/instruments/FNGRBASS.PAT
  _ 28635     base/classicmusic/instruments/FRENCHRN.PAT
  _ 58307     base/classicmusic/instruments/FRESHAIR.PAT
  _ 5605      base/classicmusic/instruments/FRETLESS.PAT
  _ 57693     base/classicmusic/instruments/FX-BLOW.PAT
  _ 27631     base/classicmusic/instruments/FX-FRET.PAT
  _ 63301     base/classicmusic/instruments/GHOSTIE.PAT
  _ 10695     base/classicmusic/instruments/GLOCKEN.PAT
  _ 10173     base/classicmusic/instruments/GTRHARM.PAT
  _ 8561      base/classicmusic/instruments/GUIRO1.PAT
  _ 18821     base/classicmusic/instruments/GUIRO2.PAT
  _ 60291     base/classicmusic/instruments/HALOPAD.PAT
  _ 15301     base/classicmusic/instruments/HARMONCA.PAT
  _ 23927     base/classicmusic/instruments/HARP.PAT
  _ 50327     base/classicmusic/instruments/HELICPTR.PAT
  _ 3945      base/classicmusic/instruments/HIGHQ.PAT
  _ 9453      base/classicmusic/instruments/HIHATCL.PAT
  _ 40417     base/classicmusic/instruments/HIHATOP.PAT
  _ 3925      base/classicmusic/instruments/HIHATPD.PAT
  _ 63369     base/classicmusic/instruments/HITBRASS.PAT
  _ 2301      base/classicmusic/instruments/HOMEORG.PAT
  _ 131905    base/classicmusic/instruments/HONKY.PAT
  _ 7709      base/classicmusic/instruments/HRPSCHRD.PAT
  _ 55923     base/classicmusic/instruments/JAZZGTR.PAT
  _ 34219     base/classicmusic/instruments/JINGLES.PAT
  _ 27541     base/classicmusic/instruments/JUNGLE.PAT
  _ 4739      base/classicmusic/instruments/KALIMBA.PAT
  _ 9411      base/classicmusic/instruments/KICK1.PAT
  _ 10377     base/classicmusic/instruments/KICK2.PAT
  _ 42079     base/classicmusic/instruments/KOTO.PAT
  _ 13233     base/classicmusic/instruments/LEAD5TH.PAT
  _ 9433      base/classicmusic/instruments/MARACAS.PAT
  _ 122881    base/classicmusic/instruments/MARCATO.PAT
  _ 4447      base/classicmusic/instruments/MARIMBA.PAT
  _ 60905     base/classicmusic/instruments/METALPAD.PAT
  _ 539       base/classicmusic/instruments/METBELL.PAT
  _ 539       base/classicmusic/instruments/METCLICK.PAT
  _ 30947     base/classicmusic/instruments/MUSICBOX.PAT
  _ 34577     base/classicmusic/instruments/MUTEGTR.PAT
  _ 19019     base/classicmusic/instruments/MUTETRUM.PAT
  _ 39211     base/classicmusic/instruments/NYGUITAR.PAT
  _ 9269      base/classicmusic/instruments/OBOE.PAT
  _ 3537      base/classicmusic/instruments/OCARINA.PAT
  _ 25845     base/classicmusic/instruments/ODGUITAR.PAT
  _ 28751     base/classicmusic/instruments/ORCHHIT.PAT
  _ 15435     base/classicmusic/instruments/PERCORG.PAT
  _ 8945      base/classicmusic/instruments/PICCOLO.PAT
  _ 33213     base/classicmusic/instruments/PICKBASS.PAT
  _ 36595     base/classicmusic/instruments/PISTOL.PAT
  _ 40173     base/classicmusic/instruments/PIZZCATO.PAT
  _ 60759     base/classicmusic/instruments/POLYSYN.PAT
  _ 5647      base/classicmusic/instruments/RECORDER.PAT
  _ 3471      base/classicmusic/instruments/REEDORG.PAT
  _ 27391     base/classicmusic/instruments/REVCYM.PAT
  _ 60887     base/classicmusic/instruments/ROCKORG.PAT
  _ 43833     base/classicmusic/instruments/SANTUR.PAT
  _ 54485     base/classicmusic/instruments/SAWWAVE.PAT
  _ 9091      base/classicmusic/instruments/SCRATCH1.PAT
  _ 4883      base/classicmusic/instruments/SCRATCH2.PAT
  _ 62407     base/classicmusic/instruments/SEASHORE.PAT
  _ 62589     base/classicmusic/instruments/SHAKAZUL.PAT
  _ 6527      base/classicmusic/instruments/SHAKER.PAT
  _ 26667     base/classicmusic/instruments/SHAMISEN.PAT
  _ 20151     base/classicmusic/instruments/SHANNAI.PAT
  _ 36979     base/classicmusic/instruments/SITAR.PAT
  _ 12031     base/classicmusic/instruments/SLAP.PAT
  _ 56133     base/classicmusic/instruments/SLAPBAS1.PAT
  _ 41581     base/classicmusic/instruments/SLAPBAS2.PAT
  _ 36717     base/classicmusic/instruments/SLOWSTR.PAT
  _ 17417     base/classicmusic/instruments/SNARE1.PAT
  _ 8503      base/classicmusic/instruments/SNARE2.PAT
  _ 40091     base/classicmusic/instruments/SOUNDTRK.PAT
  _ 14713     base/classicmusic/instruments/SPRNOSAX.PAT
  _ 539       base/classicmusic/instruments/SQRCLICK.PAT
  _ 30439     base/classicmusic/instruments/SQRWAVE.PAT
  _ 55085     base/classicmusic/instruments/STARTRAK.PAT
  _ 24229     base/classicmusic/instruments/STEELDRM.PAT
  _ 6005      base/classicmusic/instruments/STICKRIM.PAT
  _ 8757      base/classicmusic/instruments/STICKS.PAT
  _ 19527     base/classicmusic/instruments/SURDO1.PAT
  _ 19527     base/classicmusic/instruments/SURDO2.PAT
  _ 62745     base/classicmusic/instruments/SWEEPER.PAT
  _ 12627     base/classicmusic/instruments/SYNBASS1.PAT
  _ 6191      base/classicmusic/instruments/SYNBASS2.PAT
  _ 61735     base/classicmusic/instruments/SYNBRAS1.PAT
  _ 60641     base/classicmusic/instruments/SYNBRAS2.PAT
  _ 11543     base/classicmusic/instruments/SYNPIANO.PAT
  _ 62763     base/classicmusic/instruments/SYNSTR1.PAT
  _ 33165     base/classicmusic/instruments/SYNSTR2.PAT
  _ 61331     base/classicmusic/instruments/SYNTOM.PAT
  _ 37671     base/classicmusic/instruments/TAIKO.PAT
  _ 18219     base/classicmusic/instruments/TAMBORIN.PAT
  _ 9157      base/classicmusic/instruments/TELEPHON.PAT
  _ 17367     base/classicmusic/instruments/TENORSAX.PAT
  _ 10839     base/classicmusic/instruments/TIMBALEH.PAT
  _ 19787     base/classicmusic/instruments/TIMBALEL.PAT
  _ 14473     base/classicmusic/instruments/TIMPANI.PAT
  _ 13467     base/classicmusic/instruments/TOMHI1.PAT
  _ 13455     base/classicmusic/instruments/TOMHI2.PAT
  _ 13455     base/classicmusic/instruments/TOMLO1.PAT
  _ 19527     base/classicmusic/instruments/TOMLO2.PAT
  _ 13455     base/classicmusic/instruments/TOMMID1.PAT
  _ 13455     base/classicmusic/instruments/TOMMID2.PAT
  _ 13467     base/classicmusic/instruments/TOMS.PAT
  _ 122881    base/classicmusic/instruments/TREMSTR.PAT
  _ 4781      base/classicmusic/instruments/TRIANGL1.PAT
  _ 31901     base/classicmusic/instruments/TRIANGL2.PAT
  _ 26187     base/classicmusic/instruments/TROMBONE.PAT
  _ 13621     base/classicmusic/instruments/TRUMPET.PAT
  _ 11847     base/classicmusic/instruments/TUBA.PAT
  _ 18637     base/classicmusic/instruments/TUBEBELL.PAT
  _ 60505     base/classicmusic/instruments/UNICORN.PAT
  _ 21597     base/classicmusic/instruments/VIBES.PAT
  _ 19247     base/classicmusic/instruments/VIBSLAP.PAT
  _ 56465     base/classicmusic/instruments/VIOLA.PAT
  _ 25061     base/classicmusic/instruments/VIOLIN.PAT
  _ 30287     base/classicmusic/instruments/VOICES.PAT
  _ 30289     base/classicmusic/instruments/VOXLEAD.PAT
  _ 36491     base/classicmusic/instruments/WARMPAD.PAT
  _ 12053     base/classicmusic/instruments/WHISTLE.PAT
  _ 4315      base/classicmusic/instruments/WHISTLE1.PAT
  _ 2173      base/classicmusic/instruments/WHISTLE2.PAT
  _ 7685      base/classicmusic/instruments/WOODBLK.PAT
  _ 5035      base/classicmusic/instruments/WOODBLK1.PAT
  _ 7685      base/classicmusic/instruments/WOODBLK2.PAT
  _ 4191      base/classicmusic/instruments/WOODFLUT.PAT
  _ 19085     base/classicmusic/instruments/XYLOPHON.PAT
  _ 1413      base/default.cfg
  _ 621       base/joy_360_0.cfg
  _ 621       base/joy_360_1.cfg
  _ 382       base/joy_lefty.cfg
  _ 382       base/joy_righty.cfg
  _ 8608      base/maps/admin.crc
  _ 101795344 base/maps/admin.resources
  _ 9352      base/maps/alphalabs1.crc
  _ 126566915 base/maps/alphalabs1.resources
  _ 9324      base/maps/alphalabs2.crc
  _ 128148914 base/maps/alphalabs2.resources
  _ 6820      base/maps/alphalabs3.crc
  _ 78831805  base/maps/alphalabs3.resources
  _ 8644      base/maps/alphalabs4.crc
  _ 117490100 base/maps/alphalabs4.resources
  _ 6396      base/maps/caverns1.crc
  _ 98084232  base/maps/caverns1.resources
  _ 4324      base/maps/caverns2.crc
  _ 66722108  base/maps/caverns2.resources
  _ 9988      base/maps/comm1.crc
  _ 139019479 base/maps/comm1.resources
  _ 8836      base/maps/commoutside.crc
  _ 123959035 base/maps/commoutside.resources
  _ 7464      base/maps/cpu.crc
  _ 84589252  base/maps/cpu.resources
  _ 7108      base/maps/cpuboss.crc
  _ 90619051  base/maps/cpuboss.resources
  _ 2776      base/maps/d3ctf1.crc
  _ 46790625  base/maps/d3ctf1.resources
  _ 4412      base/maps/d3ctf2.crc
  _ 59934268  base/maps/d3ctf2.resources
  _ 4332      base/maps/d3ctf3.crc
  _ 71580181  base/maps/d3ctf3.resources
  _ 4124      base/maps/d3ctf4.crc
  _ 62686388  base/maps/d3ctf4.resources
  _ 4876      base/maps/d3dm1.crc
  _ 66062799  base/maps/d3dm1.resources
  _ 3860      base/maps/d3dm2.crc
  _ 43977226  base/maps/d3dm2.resources
  _ 3964      base/maps/d3dm3.crc
  _ 47869084  base/maps/d3dm3.resources
  _ 4624      base/maps/d3dm4.crc
  _ 57478892  base/maps/d3dm4.resources
  _ 3844      base/maps/d3dm5.crc
  _ 42230897  base/maps/d3dm5.resources
  _ 1920      base/maps/d3xpdm1.crc
  _ 42876278  base/maps/d3xpdm1.resources
  _ 1372      base/maps/d3xpdm2.crc
  _ 27607886  base/maps/d3xpdm2.resources
  _ 1176      base/maps/d3xpdm3.crc
  _ 34264539  base/maps/d3xpdm3.resources
  _ 1228      base/maps/d3xpdm4.crc
  _ 39515105  base/maps/d3xpdm4.resources
  _ 9212      base/maps/delta1.crc
  _ 118713861 base/maps/delta1.resources
  _ 9744      base/maps/delta2a.crc
  _ 124225762 base/maps/delta2a.resources
  _ 9348      base/maps/delta2b.crc
  _ 127242652 base/maps/delta2b.resources
  _ 9320      base/maps/delta3.crc
  _ 110709700 base/maps/delta3.resources
  _ 4320      base/maps/delta4.crc
  _ 57849193  base/maps/delta4.resources
  _ 8608      base/maps/delta5.crc
  _ 110982739 base/maps/delta5.resources
  _ 9980      base/maps/deltax.crc
  _ 144038712 base/maps/deltax.resources
  _ 8512      base/maps/enpro.crc
  _ 139460400 base/maps/enpro.resources
  _ 6832      base/maps/erebus1.crc
  _ 135606275 base/maps/erebus1.resources
  _ 8476      base/maps/erebus2.crc
  _ 129155025 base/maps/erebus2.resources
  _ 11580     base/maps/erebus3.crc
  _ 151219132 base/maps/erebus3.resources
  _ 10652     base/maps/erebus4.crc
  _ 147794309 base/maps/erebus4.resources
  _ 7960      base/maps/erebus5.crc
  _ 142505713 base/maps/erebus5.resources
  _ 7288      base/maps/erebus6.crc
  _ 128093344 base/maps/erebus6.resources
  _ 4516      base/maps/hell.crc
  _ 113253451 base/maps/hell.resources
  _ 4816      base/maps/hell1.crc
  _ 119990825 base/maps/hell1.resources
  _ 5264      base/maps/hellhole.crc
  _ 93810831  base/maps/hellhole.resources
  _ 9136      base/maps/le_enpro1.crc
  _ 145248407 base/maps/le_enpro1.resources
  _ 7936      base/maps/le_enpro2.crc
  _ 142053617 base/maps/le_enpro2.resources
  _ 10332     base/maps/le_exis1.crc
  _ 128735507 base/maps/le_exis1.resources
  _ 10712     base/maps/le_exis2.crc
  _ 155636000 base/maps/le_exis2.resources
  _ 4244      base/maps/le_hell.crc
  _ 116540602 base/maps/le_hell.resources
  _ 4696      base/maps/le_hell_post.crc
  _ 103851549 base/maps/le_hell_post.resources
  _ 7688      base/maps/le_underground.crc
  _ 98514027  base/maps/le_underground.resources
  _ 9316      base/maps/le_underground2.crc
  _ 143316101 base/maps/le_underground2.resources
  _ 10900     base/maps/mars_city1.crc
  _ 133277663 base/maps/mars_city1.resources
  _ 10572     base/maps/mars_city2.crc
  _ 126988683 base/maps/mars_city2.resources
  _ 9476      base/maps/mc_underground.crc
  _ 142847095 base/maps/mc_underground.resources
  _ 8776      base/maps/monorail.crc
  _ 118063477 base/maps/monorail.resources
  _ 11016     base/maps/phobos1.crc
  _ 165455360 base/maps/phobos1.resources
  _ 11184     base/maps/phobos2.crc
  _ 153669125 base/maps/phobos2.resources
  _ 10220     base/maps/phobos3.crc
  _ 175448889 base/maps/phobos3.resources
  _ 8688      base/maps/phobos4.crc
  _ 109809009 base/maps/phobos4.resources
  _ 6644      base/maps/recycling1.crc
  _ 109775573 base/maps/recycling1.resources
  _ 6128      base/maps/recycling2.crc
  _ 88706900  base/maps/recycling2.resources
  _ 6916      base/maps/site3.crc
  _ 106716157 base/maps/site3.resources
  _ 3107      base/renderprogs/glsl-1_50/bink_fragment.glsl
  _ 9         base/renderprogs/glsl-1_50/bink_fragment.uniforms
  _ 3233      base/renderprogs/glsl-1_50/bink_gui_fragment.glsl
  _ 1         base/renderprogs/glsl-1_50/bink_gui_fragment.uniforms
  _ 1198      base/renderprogs/glsl-1_50/bink_gui_vertex.glsl
  _ 53        base/renderprogs/glsl-1_50/bink_gui_vertex.uniforms
  _ 976       base/renderprogs/glsl-1_50/bink_vertex.glsl
  _ 53        base/renderprogs/glsl-1_50/bink_vertex.uniforms
  _ 2752      base/renderprogs/glsl-1_50/blendlight_fragment.glsl
  _ 9         base/renderprogs/glsl-1_50/blendlight_fragment.uniforms
  _ 1331      base/renderprogs/glsl-1_50/blendlight_vertex.glsl
  _ 97        base/renderprogs/glsl-1_50/blendlight_vertex.uniforms
  _ 2785      base/renderprogs/glsl-1_50/bloodorb1_capture_fragment.glsl
  _ 1         base/renderprogs/glsl-1_50/bloodorb1_capture_fragment.uniforms
  _ 1462      base/renderprogs/glsl-1_50/bloodorb1_capture_vertex.glsl
  _ 61        base/renderprogs/glsl-1_50/bloodorb1_capture_vertex.uniforms
  _ 2917      base/renderprogs/glsl-1_50/bloodorb2_capture_fragment.glsl
  _ 1         base/renderprogs/glsl-1_50/bloodorb2_capture_fragment.uniforms
  _ 2101      base/renderprogs/glsl-1_50/bloodorb2_capture_vertex.glsl
  _ 77        base/renderprogs/glsl-1_50/bloodorb2_capture_vertex.uniforms
  _ 3404      base/renderprogs/glsl-1_50/bloodorb3_capture_fragment.glsl
  _ 1         base/renderprogs/glsl-1_50/bloodorb3_capture_fragment.uniforms
  _ 2240      base/renderprogs/glsl-1_50/bloodorb3_capture_vertex.glsl
  _ 77        base/renderprogs/glsl-1_50/bloodorb3_capture_vertex.uniforms
  _ 2761      base/renderprogs/glsl-1_50/bloodorb_draw_fragment.glsl
  _ 1         base/renderprogs/glsl-1_50/bloodorb_draw_fragment.uniforms
  _ 976       base/renderprogs/glsl-1_50/bloodorb_draw_vertex.glsl
  _ 53        base/renderprogs/glsl-1_50/bloodorb_draw_vertex.uniforms
  _ 3537      base/renderprogs/glsl-1_50/bumpyenvironment_fragment.glsl
  _ 1         base/renderprogs/glsl-1_50/bumpyenvironment_fragment.uniforms
  _ 3537      base/renderprogs/glsl-1_50/bumpyenvironment_skinned_fragment.glsl
  _ 1         base/renderprogs/glsl-1_50/bumpyenvironment_skinned_fragment.uniforms
  _ 4146      base/renderprogs/glsl-1_50/bumpyenvironment_skinned_vertex.glsl
  _ 124       base/renderprogs/glsl-1_50/bumpyenvironment_skinned_vertex.uniforms
  _ 2453      base/renderprogs/glsl-1_50/bumpyenvironment_vertex.glsl
  _ 124       base/renderprogs/glsl-1_50/bumpyenvironment_vertex.uniforms
  _ 2476      base/renderprogs/glsl-1_50/color_fragment.glsl
  _ 9         base/renderprogs/glsl-1_50/color_fragment.uniforms
  _ 2476      base/renderprogs/glsl-1_50/color_skinned_fragment.glsl
  _ 9         base/renderprogs/glsl-1_50/color_skinned_fragment.uniforms
  _ 2082      base/renderprogs/glsl-1_50/color_skinned_vertex.glsl
  _ 53        base/renderprogs/glsl-1_50/color_skinned_vertex.uniforms
  _ 938       base/renderprogs/glsl-1_50/color_vertex.glsl
  _ 53        base/renderprogs/glsl-1_50/color_vertex.uniforms
  _ 2630      base/renderprogs/glsl-1_50/debug_shadowmap_fragment.glsl
  _ 26        base/renderprogs/glsl-1_50/debug_shadowmap_fragment.uniforms
  _ 1321      base/renderprogs/glsl-1_50/debug_shadowmap_vertex.glsl
  _ 126       base/renderprogs/glsl-1_50/debug_shadowmap_vertex.uniforms
  _ 2462      base/renderprogs/glsl-1_50/depth_fragment.glsl
  _ 1         base/renderprogs/glsl-1_50/depth_fragment.uniforms
  _ 2462      base/renderprogs/glsl-1_50/depth_skinned_fragment.glsl
  _ 1         base/renderprogs/glsl-1_50/depth_skinned_fragment.uniforms
  _ 2022      base/renderprogs/glsl-1_50/depth_skinned_vertex.glsl
  _ 53        base/renderprogs/glsl-1_50/depth_skinned_vertex.uniforms
  _ 841       base/renderprogs/glsl-1_50/depth_vertex.glsl
  _ 53        base/renderprogs/glsl-1_50/depth_vertex.uniforms
  _ 2796      base/renderprogs/glsl-1_50/enviroSuit_fragment.glsl
  _ 1         base/renderprogs/glsl-1_50/enviroSuit_fragment.uniforms
  _ 1082      base/renderprogs/glsl-1_50/enviroSuit_vertex.glsl
  _ 61        base/renderprogs/glsl-1_50/enviroSuit_vertex.uniforms
  _ 3133      base/renderprogs/glsl-1_50/environment_fragment.glsl
  _ 1         base/renderprogs/glsl-1_50/environment_fragment.uniforms
  _ 3133      base/renderprogs/glsl-1_50/environment_skinned_fragment.glsl
  _ 1         base/renderprogs/glsl-1_50/environment_skinned_fragment.uniforms
  _ 2803      base/renderprogs/glsl-1_50/environment_skinned_vertex.glsl
  _ 79        base/renderprogs/glsl-1_50/environment_skinned_vertex.uniforms
  _ 1153      base/renderprogs/glsl-1_50/environment_vertex.glsl
  _ 79        base/renderprogs/glsl-1_50/environment_vertex.uniforms
  _ 2646      base/renderprogs/glsl-1_50/fog_fragment.glsl
  _ 9         base/renderprogs/glsl-1_50/fog_fragment.uniforms
  _ 2646      base/renderprogs/glsl-1_50/fog_skinned_fragment.glsl
  _ 9         base/renderprogs/glsl-1_50/fog_skinned_fragment.uniforms
  _ 2389      base/renderprogs/glsl-1_50/fog_skinned_vertex.glsl
  _ 97        base/renderprogs/glsl-1_50/fog_skinned_vertex.uniforms
  _ 1257      base/renderprogs/glsl-1_50/fog_vertex.glsl
  _ 97        base/renderprogs/glsl-1_50/fog_vertex.uniforms
  _ 2667      base/renderprogs/glsl-1_50/gui_fragment.glsl
  _ 1         base/renderprogs/glsl-1_50/gui_fragment.uniforms
  _ 1198      base/renderprogs/glsl-1_50/gui_vertex.glsl
  _ 53        base/renderprogs/glsl-1_50/gui_vertex.uniforms
  _ 3186      base/renderprogs/glsl-1_50/heatHazeWithMaskAndVertex_fragment.glsl
  _ 15        base/renderprogs/glsl-1_50/heatHazeWithMaskAndVertex_fragment.uniforms
  _ 2953      base/renderprogs/glsl-1_50/heatHazeWithMaskAndVertex_vertex.glsl
  _ 145       base/renderprogs/glsl-1_50/heatHazeWithMaskAndVertex_vertex.uniforms
  _ 3135      base/renderprogs/glsl-1_50/heatHazeWithMask_fragment.glsl
  _ 15        base/renderprogs/glsl-1_50/heatHazeWithMask_fragment.uniforms
  _ 2858      base/renderprogs/glsl-1_50/heatHazeWithMask_vertex.glsl
  _ 145       base/renderprogs/glsl-1_50/heatHazeWithMask_vertex.uniforms
  _ 2973      base/renderprogs/glsl-1_50/heatHaze_fragment.glsl
  _ 15        base/renderprogs/glsl-1_50/heatHaze_fragment.uniforms
  _ 2779      base/renderprogs/glsl-1_50/heatHaze_vertex.glsl
  _ 145       base/renderprogs/glsl-1_50/heatHaze_vertex.uniforms
  _ 4909      base/renderprogs/glsl-1_50/interactionAmbient_fragment.glsl
  _ 38        base/renderprogs/glsl-1_50/interactionAmbient_fragment.uniforms
  _ 4901      base/renderprogs/glsl-1_50/interactionAmbient_skinned_fragment.glsl
  _ 38        base/renderprogs/glsl-1_50/interactionAmbient_skinned_fragment.uniforms
  _ 4819      base/renderprogs/glsl-1_50/interactionAmbient_skinned_vertex.glsl
  _ 300       base/renderprogs/glsl-1_50/interactionAmbient_skinned_vertex.uniforms
  _ 3116      base/renderprogs/glsl-1_50/interactionAmbient_vertex.glsl
  _ 300       base/renderprogs/glsl-1_50/interactionAmbient_vertex.uniforms
  _ 7803      base/renderprogs/glsl-1_50/interactionSM_parallel_fragment.glsl
  _ 134       base/renderprogs/glsl-1_50/interactionSM_parallel_fragment.uniforms
  _ 7803      base/renderprogs/glsl-1_50/interactionSM_parallel_skinned_fragment.glsl
  _ 134       base/renderprogs/glsl-1_50/interactionSM_parallel_skinned_fragment.uniforms
  _ 5842      base/renderprogs/glsl-1_50/interactionSM_parallel_skinned_vertex.glsl
  _ 417       base/renderprogs/glsl-1_50/interactionSM_parallel_skinned_vertex.uniforms
  _ 4461      base/renderprogs/glsl-1_50/interactionSM_parallel_vertex.glsl
  _ 456       base/renderprogs/glsl-1_50/interactionSM_parallel_vertex.uniforms
  _ 8005      base/renderprogs/glsl-1_50/interactionSM_point_fragment.glsl
  _ 115       base/renderprogs/glsl-1_50/interactionSM_point_fragment.uniforms
  _ 8005      base/renderprogs/glsl-1_50/interactionSM_point_skinned_fragment.glsl
  _ 115       base/renderprogs/glsl-1_50/interactionSM_point_skinned_fragment.uniforms
  _ 5842      base/renderprogs/glsl-1_50/interactionSM_point_skinned_vertex.glsl
  _ 417       base/renderprogs/glsl-1_50/interactionSM_point_skinned_vertex.uniforms
  _ 4461      base/renderprogs/glsl-1_50/interactionSM_point_vertex.glsl
  _ 456       base/renderprogs/glsl-1_50/interactionSM_point_vertex.uniforms
  _ 7610      base/renderprogs/glsl-1_50/interactionSM_spot_fragment.glsl
  _ 115       base/renderprogs/glsl-1_50/interactionSM_spot_fragment.uniforms
  _ 7610      base/renderprogs/glsl-1_50/interactionSM_spot_skinned_fragment.glsl
  _ 115       base/renderprogs/glsl-1_50/interactionSM_spot_skinned_fragment.uniforms
  _ 5842      base/renderprogs/glsl-1_50/interactionSM_spot_skinned_vertex.glsl
  _ 417       base/renderprogs/glsl-1_50/interactionSM_spot_skinned_vertex.uniforms
  _ 4461      base/renderprogs/glsl-1_50/interactionSM_spot_vertex.glsl
  _ 456       base/renderprogs/glsl-1_50/interactionSM_spot_vertex.uniforms
  _ 5239      base/renderprogs/glsl-1_50/interaction_fragment.glsl
  _ 38        base/renderprogs/glsl-1_50/interaction_fragment.uniforms
  _ 5239      base/renderprogs/glsl-1_50/interaction_skinned_fragment.glsl
  _ 38        base/renderprogs/glsl-1_50/interaction_skinned_fragment.uniforms
  _ 4923      base/renderprogs/glsl-1_50/interaction_skinned_vertex.glsl
  _ 261       base/renderprogs/glsl-1_50/interaction_skinned_vertex.uniforms
  _ 3504      base/renderprogs/glsl-1_50/interaction_vertex.glsl
  _ 300       base/renderprogs/glsl-1_50/interaction_vertex.uniforms
  _ 3749      base/renderprogs/glsl-1_50/motionBlur_fragment.glsl
  _ 86        base/renderprogs/glsl-1_50/motionBlur_fragment.uniforms
  _ 512       base/renderprogs/glsl-1_50/motionBlur_vertex.glsl
  _ 1         base/renderprogs/glsl-1_50/motionBlur_vertex.uniforms
  _ 2540      base/renderprogs/glsl-1_50/postprocess_fragment.glsl
  _ 1         base/renderprogs/glsl-1_50/postprocess_fragment.uniforms
  _ 569       base/renderprogs/glsl-1_50/postprocess_vertex.glsl
  _ 1         base/renderprogs/glsl-1_50/postprocess_vertex.uniforms
  _ 2476      base/renderprogs/glsl-1_50/shadowDebug_fragment.glsl
  _ 9         base/renderprogs/glsl-1_50/shadowDebug_fragment.uniforms
  _ 2476      base/renderprogs/glsl-1_50/shadowDebug_skinned_fragment.glsl
  _ 9         base/renderprogs/glsl-1_50/shadowDebug_skinned_fragment.uniforms
  _ 2202      base/renderprogs/glsl-1_50/shadowDebug_skinned_vertex.glsl
  _ 72        base/renderprogs/glsl-1_50/shadowDebug_skinned_vertex.uniforms
  _ 942       base/renderprogs/glsl-1_50/shadowDebug_vertex.glsl
  _ 72        base/renderprogs/glsl-1_50/shadowDebug_vertex.uniforms
  _ 2476      base/renderprogs/glsl-1_50/shadow_fragment.glsl
  _ 9         base/renderprogs/glsl-1_50/shadow_fragment.uniforms
  _ 2476      base/renderprogs/glsl-1_50/shadow_skinned_fragment.glsl
  _ 9         base/renderprogs/glsl-1_50/shadow_skinned_fragment.uniforms
  _ 2202      base/renderprogs/glsl-1_50/shadow_skinned_vertex.glsl
  _ 72        base/renderprogs/glsl-1_50/shadow_skinned_vertex.uniforms
  _ 942       base/renderprogs/glsl-1_50/shadow_vertex.glsl
  _ 72        base/renderprogs/glsl-1_50/shadow_vertex.uniforms
  _ 2551      base/renderprogs/glsl-1_50/skybox_fragment.glsl
  _ 1         base/renderprogs/glsl-1_50/skybox_fragment.uniforms
  _ 1202      base/renderprogs/glsl-1_50/skybox_vertex.glsl
  _ 110       base/renderprogs/glsl-1_50/skybox_vertex.uniforms
  _ 2476      base/renderprogs/glsl-1_50/stereoDeGhost_fragment.glsl
  _ 9         base/renderprogs/glsl-1_50/stereoDeGhost_fragment.uniforms
  _ 919       base/renderprogs/glsl-1_50/stereoDeGhost_vertex.glsl
  _ 53        base/renderprogs/glsl-1_50/stereoDeGhost_vertex.uniforms
  _ 2672      base/renderprogs/glsl-1_50/stereoInterlace_fragment.glsl
  _ 1         base/renderprogs/glsl-1_50/stereoInterlace_fragment.uniforms
  _ 919       base/renderprogs/glsl-1_50/stereoInterlace_vertex.glsl
  _ 53        base/renderprogs/glsl-1_50/stereoInterlace_vertex.uniforms
  _ 3036      base/renderprogs/glsl-1_50/stereoWarp_fragment.glsl
  _ 1         base/renderprogs/glsl-1_50/stereoWarp_fragment.uniforms
  _ 919       base/renderprogs/glsl-1_50/stereoWarp_vertex.glsl
  _ 53        base/renderprogs/glsl-1_50/stereoWarp_vertex.uniforms
  _ 2646      base/renderprogs/glsl-1_50/texture_color_fragment.glsl
  _ 13        base/renderprogs/glsl-1_50/texture_color_fragment.uniforms
  _ 2646      base/renderprogs/glsl-1_50/texture_color_skinned_fragment.glsl
  _ 13        base/renderprogs/glsl-1_50/texture_color_skinned_fragment.uniforms
  _ 2690      base/renderprogs/glsl-1_50/texture_color_skinned_vertex.glsl
  _ 173       base/renderprogs/glsl-1_50/texture_color_skinned_vertex.uniforms
  _ 2683      base/renderprogs/glsl-1_50/texture_color_texgen_fragment.glsl
  _ 1         base/renderprogs/glsl-1_50/texture_color_texgen_fragment.uniforms
  _ 1566      base/renderprogs/glsl-1_50/texture_color_texgen_vertex.glsl
  _ 167       base/renderprogs/glsl-1_50/texture_color_texgen_vertex.uniforms
  _ 1562      base/renderprogs/glsl-1_50/texture_color_vertex.glsl
  _ 173       base/renderprogs/glsl-1_50/texture_color_vertex.uniforms
  _ 2562      base/renderprogs/glsl-1_50/texture_fragment.glsl
  _ 9         base/renderprogs/glsl-1_50/texture_fragment.uniforms
  _ 1321      base/renderprogs/glsl-1_50/texture_vertex.glsl
  _ 126       base/renderprogs/glsl-1_50/texture_vertex.uniforms
  _ 2464      base/renderprogs/glsl-1_50/vertex_color_fragment.glsl
  _ 1         base/renderprogs/glsl-1_50/vertex_color_fragment.uniforms
  _ 1024      base/renderprogs/glsl-1_50/vertex_color_vertex.glsl
  _ 53        base/renderprogs/glsl-1_50/vertex_color_vertex.uniforms
  _ 2551      base/renderprogs/glsl-1_50/wobblesky_fragment.glsl
  _ 1         base/renderprogs/glsl-1_50/wobblesky_fragment.uniforms
  _ 1635      base/renderprogs/glsl-1_50/wobblesky_vertex.glsl
  _ 149       base/renderprogs/glsl-1_50/wobblesky_vertex.uniforms
  _ 993       base/renderprogs/hlsl/bink_fragment.hlsl
  _ 1165      base/renderprogs/hlsl/bink_gui_fragment.hlsl
  _ 1243      base/renderprogs/hlsl/bink_gui_vertex.hlsl
  _ 965       base/renderprogs/hlsl/bink_vertex.hlsl
  _ 583       base/renderprogs/hlsl/blendlight_fragment.hlsl
  _ 1502      base/renderprogs/hlsl/blendlight_vertex.hlsl
  _ 636       base/renderprogs/hlsl/bloodorb1_capture_fragment.hlsl
  _ 1555      base/renderprogs/hlsl/bloodorb1_capture_vertex.hlsl
  _ 802       base/renderprogs/hlsl/bloodorb2_capture_fragment.hlsl
  _ 2342      base/renderprogs/hlsl/bloodorb2_capture_vertex.hlsl
  _ 1361      base/renderprogs/hlsl/bloodorb3_capture_fragment.hlsl
  _ 2512      base/renderprogs/hlsl/bloodorb3_capture_vertex.hlsl
  _ 594       base/renderprogs/hlsl/bloodorb_draw_fragment.hlsl
  _ 967       base/renderprogs/hlsl/bloodorb_draw_vertex.hlsl
  _ 1542      base/renderprogs/hlsl/bumpyenvironment_fragment.hlsl
  _ 1544      base/renderprogs/hlsl/bumpyenvironment_skinned_fragment.hlsl
  _ 4534      base/renderprogs/hlsl/bumpyenvironment_skinned_vertex.hlsl
  _ 2681      base/renderprogs/hlsl/bumpyenvironment_vertex.hlsl
  _ 153       base/renderprogs/hlsl/color_fragment.hlsl
  _ 153       base/renderprogs/hlsl/color_skinned_fragment.hlsl
  _ 2182      base/renderprogs/hlsl/color_skinned_vertex.hlsl
  _ 914       base/renderprogs/hlsl/color_vertex.hlsl
  _ 433       base/renderprogs/hlsl/debug_shadowmap_fragment.hlsl
  _ 1502      base/renderprogs/hlsl/debug_shadowmap_vertex.hlsl
  _ 138       base/renderprogs/hlsl/depth_fragment.hlsl
  _ 138       base/renderprogs/hlsl/depth_skinned_fragment.hlsl
  _ 2094      base/renderprogs/hlsl/depth_skinned_vertex.hlsl
  _ 773       base/renderprogs/hlsl/depth_vertex.hlsl
  _ 624       base/renderprogs/hlsl/enviroSuit_fragment.hlsl
  _ 1118      base/renderprogs/hlsl/enviroSuit_vertex.hlsl
  _ 1028      base/renderprogs/hlsl/environment_fragment.hlsl
  _ 1028      base/renderprogs/hlsl/environment_skinned_fragment.hlsl
  _ 3081      base/renderprogs/hlsl/environment_skinned_vertex.hlsl
  _ 1228      base/renderprogs/hlsl/environment_vertex.hlsl
  _ 463       base/renderprogs/hlsl/fog_fragment.hlsl
  _ 463       base/renderprogs/hlsl/fog_skinned_fragment.hlsl
  _ 2632      base/renderprogs/hlsl/fog_skinned_vertex.hlsl
  _ 1405      base/renderprogs/hlsl/fog_vertex.hlsl
  _ 488       base/renderprogs/hlsl/gui_fragment.hlsl
  _ 1243      base/renderprogs/hlsl/gui_vertex.hlsl
  _ 1120      base/renderprogs/hlsl/heatHazeWithMaskAndVertex_fragment.hlsl
  _ 3447      base/renderprogs/hlsl/heatHazeWithMaskAndVertex_vertex.hlsl
  _ 1055      base/renderprogs/hlsl/heatHazeWithMask_fragment.hlsl
  _ 3323      base/renderprogs/hlsl/heatHazeWithMask_vertex.hlsl
  _ 841       base/renderprogs/hlsl/heatHaze_fragment.hlsl
  _ 3219      base/renderprogs/hlsl/heatHaze_vertex.hlsl
  _ 3140      base/renderprogs/hlsl/interactionAmbient_fragment.hlsl
  _ 3130      base/renderprogs/hlsl/interactionAmbient_skinned_fragment.hlsl
  _ 5802      base/renderprogs/hlsl/interactionAmbient_skinned_vertex.hlsl
  _ 3967      base/renderprogs/hlsl/interactionAmbient_vertex.hlsl
  _ 6483      base/renderprogs/hlsl/interactionSM_parallel_fragment.hlsl
  _ 6483      base/renderprogs/hlsl/interactionSM_parallel_skinned_fragment.hlsl
  _ 7150      base/renderprogs/hlsl/interactionSM_parallel_skinned_vertex.hlsl
  _ 5700      base/renderprogs/hlsl/interactionSM_parallel_vertex.hlsl
  _ 6663      base/renderprogs/hlsl/interactionSM_point_fragment.hlsl
  _ 6663      base/renderprogs/hlsl/interactionSM_point_skinned_fragment.hlsl
  _ 7150      base/renderprogs/hlsl/interactionSM_point_skinned_vertex.hlsl
  _ 5700      base/renderprogs/hlsl/interactionSM_point_vertex.hlsl
  _ 6240      base/renderprogs/hlsl/interactionSM_spot_fragment.hlsl
  _ 6240      base/renderprogs/hlsl/interactionSM_spot_skinned_fragment.hlsl
  _ 7150      base/renderprogs/hlsl/interactionSM_spot_skinned_vertex.hlsl
  _ 5700      base/renderprogs/hlsl/interactionSM_spot_vertex.hlsl
  _ 3505      base/renderprogs/hlsl/interaction_fragment.hlsl
  _ 3505      base/renderprogs/hlsl/interaction_skinned_fragment.hlsl
  _ 5846      base/renderprogs/hlsl/interaction_skinned_vertex.hlsl
  _ 4358      base/renderprogs/hlsl/interaction_vertex.hlsl
  _ 1786      base/renderprogs/hlsl/motionBlur_fragment.hlsl
  _ 306       base/renderprogs/hlsl/motionBlur_vertex.hlsl
  _ 319       base/renderprogs/hlsl/postprocess_fragment.hlsl
  _ 398       base/renderprogs/hlsl/postprocess_vertex.hlsl
  _ 153       base/renderprogs/hlsl/shadowDebug_fragment.hlsl
  _ 153       base/renderprogs/hlsl/shadowDebug_skinned_fragment.hlsl
  _ 2304      base/renderprogs/hlsl/shadowDebug_skinned_vertex.hlsl
  _ 885       base/renderprogs/hlsl/shadowDebug_vertex.hlsl
  _ 153       base/renderprogs/hlsl/shadow_fragment.hlsl
  _ 153       base/renderprogs/hlsl/shadow_skinned_fragment.hlsl
  _ 2304      base/renderprogs/hlsl/shadow_skinned_vertex.hlsl
  _ 885       base/renderprogs/hlsl/shadow_vertex.hlsl
  _ 339       base/renderprogs/hlsl/skybox_fragment.hlsl
  _ 1332      base/renderprogs/hlsl/skybox_vertex.hlsl
  _ 153       base/renderprogs/hlsl/stereoDeGhost_fragment.hlsl
  _ 887       base/renderprogs/hlsl/stereoDeGhost_vertex.hlsl
  _ 455       base/renderprogs/hlsl/stereoInterlace_fragment.hlsl
  _ 883       base/renderprogs/hlsl/stereoInterlace_vertex.hlsl
  _ 828       base/renderprogs/hlsl/stereoWarp_fragment.hlsl
  _ 881       base/renderprogs/hlsl/stereoWarp_vertex.hlsl
  _ 445       base/renderprogs/hlsl/texture_color_fragment.hlsl
  _ 445       base/renderprogs/hlsl/texture_color_skinned_fragment.hlsl
  _ 3106      base/renderprogs/hlsl/texture_color_skinned_vertex.hlsl
  _ 500       base/renderprogs/hlsl/texture_color_texgen_fragment.hlsl
  _ 1886      base/renderprogs/hlsl/texture_color_texgen_vertex.hlsl
  _ 1875      base/renderprogs/hlsl/texture_color_vertex.hlsl
  _ 340       base/renderprogs/hlsl/texture_fragment.hlsl
  _ 1502      base/renderprogs/hlsl/texture_vertex.hlsl
  _ 185       base/renderprogs/hlsl/vertex_color_fragment.hlsl
  _ 1023      base/renderprogs/hlsl/vertex_color_vertex.hlsl
  _ 339       base/renderprogs/hlsl/wobblesky_fragment.hlsl
  _ 1926      base/renderprogs/hlsl/wobblesky_vertex.hlsl
  _ 155       base/savegame/GAME-autosave/game.details
  _ 1228405   base/savegame/GAME-autosave/gamedata.save
  _ 257549    base/savegame/GAME-autosave/gamedata.strings
  _ 3683      base/savegame/profile.bin
  _ 7094560   base/sound/VO/video/deployment.bik
  _ 8433256   base/sound/VO/video/epd.bik
  _ 5113228   base/sound/VO/video/generator.bik
  _ 5380928   base/sound/VO/video/grabber.bik
  _ 8305516   base/sound/VO/video/hydrocon.bik
  _ 8149436   base/sound/VO/video/mfs.bik
  _ 6237592   base/sound/VO/video/video_alphalabs_intro.bik
  _ 13289632  base/sound/VO/video/video_ancient_civ.bik
  _ 7363368   base/sound/VO/video/video_bfg.bik
  _ 4872792   base/sound/VO/video/video_chaingun.bik
  _ 6626196   base/sound/VO/video/video_demon_museum.bik
  _ 16843008  base/sound/VO/video/video_ian_report.bik
  _ 16438520  base/sound/VO/video/video_ipn_news.bik
  _ 7068072   base/sound/VO/video/video_marine_sops.bik
  _ 29663272  base/sound/VO/video/video_meyers_report.bik
  _ 4449736   base/sound/VO/video/video_plasmagun.bik
  _ 7742276   base/sound/VO/video/video_recycling.bik
  _ 8923828   base/sound/VO/video/video_soulcube.bik
  _ 10925312  base/sound/VO/video/video_tablets.bik
  _ 7563896   base/sound/VO/video/video_uac_welcome.bik
  _ 564165    base/strings/english.lang
  _ 353912    base/video/admin/betruger.bik
  _ 1393180   base/video/comm1/swann_vidphone1.bik
  _ 1398308   base/video/comm1/swann_vidphone2.bik
  _ 1431740   base/video/comm1/swann_vidphone3.bik
  _ 1620328   base/video/data.bik
  _ 2386144   base/video/delta1/sarge_video1.bik
  _ 10111424  base/video/enpro1/lm_meyers_enpro.bik
  _ 333916    base/video/erebusteam.bik
  _ 121164    base/video/fireball.bik
  _ 2690568   base/video/hellhole/rescue.bik
  _ 2401492   base/video/intro/introloop.bik
  _ 5003796   base/video/loadvideo.bik
  _ 5138764   base/video/mars1.bik
  _ 25011168  base/video/mars_rotation.bik
  _ 427296    base/video/marscity/decom.bik
  _ 675408    base/video/marscity/dropship.bik
  _ 269232    base/video/marscity/monoflyby.bik
  _ 3160712   base/video/marscity/sarge_mission_brief.bik
  _ 884456    base/video/marscity/sci_team_request.bik
  _ 470092    base/video/marscity/ship.bik
  _ 594128    base/video/mc_underground/inv1sm.bik
  _ 333880    base/video/mc_underground/inv2sm.bik
  _ 1426136   base/video/mc_underground/inv3.bik
  _ 171052    base/video/mc_underground/inv4sm.bik
  _ 457372    base/video/mc_underground/inv5sm.bik
  _ 675204    base/video/mc_underground/inv6sm.bik
  _ 477304    base/video/mc_underground/inv7sm.bik
  _ 7142608   base/video/mcneil.bik
  _ 1538884   base/video/radar.bik
  _ 4665364   base/video/recycling2/cs_bert01_composite.bik
  _ 3811088   base/video/recycling2/cs_bert02_composite.bik
  _ 12487824  base/wads/DOOM.WAD
  _ 14691821  base/wads/DOOM2.WAD
  _ 3819855   base/wads/NERVE.WAD

md5sums: |
<<<<<<< HEAD
  6325f0936f59420d33668754032141cb  doom3-linux-1.3.1.1304.x86.run
=======
  0a2843d900347a0bf8c2b556ff8652b2  base/game00.pk4
  197f85d31672a7fb5a145e88e0ab3519  base/game01.pk4
  425173e95a5a4115127662077e4e877b  base/game02.pk4
  882c1b0aaad0bf62dde6df43048a9999  base/game03.pk4
>>>>>>> 78fb49fa
  71b8d37b2444d3d86a36fd61783844fe  base/pak000.pk4
  4bc4f3ba04ec2b4f4837be40e840a3c1  base/pak001.pk4
  fa84069e9642ad9aa4b49624150cc345  base/pak002.pk4
  f22d8464997924e4913e467e7d62d5fe  base/pak003.pk4
  38561a3c73f93f2e6fd31abf1d4e9102  base/pak004.pk4
  2afd4ece27d36393b7538d55a345b90d  base/pak005.pk4
  a6e7003fa9dcc75073dc02b56399b370  base/pak006.pk4
  6319f086f930ec1618ab09b4c20c268c  base/pak007.pk4
  28750b7841de9453eb335bad6841a2a5  base/pak008.pk4
  0e6dea0e5505da10e8fdf6c98a76271a  License.txt
  5a83710af3530b4fb4ed86c19b9a1b2a  d3xp/game01.pk4
  4ecfcd51e4b45534fc1968b1b69619d4  d3xp/game02.pk4
  eb9b5260b8695a764832a30e32ded796  d3xp/game03.pk4
  a883fef0fd10aadeb73d34c462ff865d  d3xp/pak000.pk4
  06fc9be965e345587064056bf22236d2  d3xp/pak001.pk4

  50f7eea4e35dc518cda28c54c7b3316c  cdoom/Classic Doom 3.url
  8e4117000ed0d0c288be3f38a1f07cb1  cdoom/autoexec.cfg
  f9a08966390b10bc234adb7202e40d27  cdoom/cdoom.ico
  ebf2d22046d0c1e968c10d4e2fd61fc4  cdoom/cdoom_dll.pk4
  8eccfaad75ac3554b01918bb0bfdb01d  cdoom/cdoom_linux.pk4
  877c8d6428b492ac2e002f2d94a12d8e  cdoom/cdoom_mac.pk4
  204b9f7ffe12073f8458f7b12728bb36  cdoom/cdoom_main.pk4
  59025199c33249925657602ce7f1bac9  cdoom/cdoom_maps.pk4
  4946368d3060001909dd2107c6f863c8  cdoom/cdoom_models.pk4
  3c513546626c58321363130269e04077  cdoom/cdoom_sounds.pk4
  b83d1225b8cdcf38a428f4cf24335fc4  cdoom/cdoom_textures.pk4
  84c7bdf8a7210b617fe77497d5db6164  cdoom/description.txt
  9db62a73aea3db208194bb4a2c1944b1  cdoom/docs/License.txt
  d727b20e4a99c3855f34455c133671b1  cdoom/docs/Readme.txt
  c39a3658c4d4addd7e04154843bc083d  cdoom/docs/shot00002.jpg
  509b22ad5b18bbb04d6d5fb7bcd426b7  cdoom/fan_extras/cdoomsource_131/framework/UsercmdGen.h
  61faa696fa033aa23e3b29e4500c70be  cdoom/fan_extras/cdoomsource_131/game/Entity.cpp
  ea5d2ab9438dd564725d76742f01d8bc  cdoom/fan_extras/cdoomsource_131/game/Entity.h
  75e196b09da3d4fbe8f937c3df703a32  cdoom/fan_extras/cdoomsource_131/game/Game_local.cpp
  17672596922cfc8b791293fbfc64da21  cdoom/fan_extras/cdoomsource_131/game/Game_local.h
  a72d5273bd485011087b836aae5d456c  cdoom/fan_extras/cdoomsource_131/game/Item.cpp
  ae6761508628b436b5604ea5d43a6333  cdoom/fan_extras/cdoomsource_131/game/Item.h
  5ce340cde019bc17a269165a595aa858  cdoom/fan_extras/cdoomsource_131/game/Misc.cpp
  1555bbf2d03198d5c7253d59aa7bb7c3  cdoom/fan_extras/cdoomsource_131/game/Misc.h
  46d0d22c607d941841cd84d2ad22a431  cdoom/fan_extras/cdoomsource_131/game/MultiplayerGame.cpp
  8fccfffae00a720cfdba73850bf99fc9  cdoom/fan_extras/cdoomsource_131/game/Player.cpp
  a74ffcebc8081be2d914c7517cd79194  cdoom/fan_extras/cdoomsource_131/game/Player.h
  4122bccf922b9ae0d8873cba4ae583be  cdoom/fan_extras/cdoomsource_131/game/PlayerView.cpp
  9728bf226b15d1c97d4f911eb88bdc00  cdoom/fan_extras/cdoomsource_131/game/Sound.cpp
  69ecf2b841c7d0583b30f2c91bd9043c  cdoom/fan_extras/cdoomsource_131/game/Target.cpp
  e4e045c0288d684283f76a1eb6ae0e47  cdoom/fan_extras/cdoomsource_131/game/Target.h
  24d05f54b4b8a30e2ef06122a66cd7ba  cdoom/fan_extras/cdoomsource_131/game/ai/AI.cpp
  ce926e087af0187d94be7ea223b2e411  cdoom/fan_extras/cdoomsource_131/game/gamesys/SysCmds.cpp
  f216a04b5451826a7f2be58ca3e7dc5c  cdoom/fan_extras/cdoomsource_131/game/gamesys/SysCvar.cpp
  d4a799d5949e6e15236a3c71d408e7b5  cdoom/fan_extras/cdoomsource_131/game/gamesys/SysCvar.h
  4575ebd83cfd178caed42d433ae84698  cdoom/fan_extras/cdoomsource_131/readme.txt
  834b5ad600a9e6a8e88276a186cae9f9  cdoom/fan_extras/classicdoom_001_1280x1024.jpg
  6ea13fe278a85ae4a1a92b4f61ab9eb3  cdoom/fan_extras/wallpaper1.jpg
  36879001ab7ebeb08221a5254f789e22  cdoom/fan_extras/wallpaper2.jpg
  6954ef3418f244bf35f2f00a9d65d95a  cdoom/fan_extras/wallpaper3.jpg

  74730e3ed58d1a50bff218095d9dd8e7  base/D3BFGConfig.cfg
  00f89dc77d79f015d834019114f5fe74  base/_common.crc
  6eea23da08930c4f91415ee005d417ff  base/_common.resources
  c6017691bc059f4c460a5df0f6ab5a5a  base/_ordered.crc
  cedb159596cacb5a8f22bda251475b6a  base/_ordered.resources
  0645725e0c5d03cadffc4695e663c233  base/_sound_pc.crc
  98ce8ddb7aa83b7f2b39ff9cc6a5064e  base/_sound_pc.resources
  27bf2ef54ff3743f8c52e296ad97c037  base/_sound_pc_en.crc
  d30d68a061b8771e9730c2a0dd07edbb  base/_sound_pc_en.resources
  c13acbb298d4deadfcd06db10cba0d43  base/_sound_pc_fr.crc
  4277451b4cfbcb7b060dedbdaf93b0fd  base/_sound_pc_gr.crc
  e8e977b1b58069354da2b05e7e9a54a2  base/_sound_pc_it.crc
  6df877b53293348cb360fe7215d0b18c  base/_sound_pc_jp.crc
  4b82286cec8f8ce00f20f35566dc5049  base/_sound_pc_sp.crc
  d6dab5e941e5090e99951e521336daeb  base/classicmusic/gravis.cfg
  08a0918d039ca1cfb418feaca1fe8983  base/classicmusic/instruments/ACBASS.PAT
  ee71868661463ac9f8bb6b2eede1dbef  base/classicmusic/instruments/ACCORDN.PAT
  755dabe1a645820f0c96fa5cf1dc8a2a  base/classicmusic/instruments/ACGUITAR.PAT
  f79fa41fdc1e2916c93f94dfb92526e0  base/classicmusic/instruments/ACPIANO.PAT
  272763736cab67ec659788c1c69b2b95  base/classicmusic/instruments/AGOGO.PAT
  0818f0d4f1314c04009f5b0551182a30  base/classicmusic/instruments/AGOGOHI.PAT
  a9591b9372d89cf805881afc39fef5f3  base/classicmusic/instruments/AGOGOLO.PAT
  6cc3fb0e79aa4b77830851ed01c52a49  base/classicmusic/instruments/ALTOSAX.PAT
  ea36c2e74a19a34fcfb957326989537f  base/classicmusic/instruments/APPLAUSE.PAT
  d72b0950b013cc52e01ff6748f6e221a  base/classicmusic/instruments/ATMOSPHR.PAT
  ccc316461e499102c7eed64d7dfad330  base/classicmusic/instruments/AURORA.PAT
  2ae148dd3236ab01e512e6f4e03d5708  base/classicmusic/instruments/BAGPIPES.PAT
  91376a6a81ad1136846d41f17a82f89c  base/classicmusic/instruments/BANJO.PAT
  af7f6916b179766d578b4f7960a6feca  base/classicmusic/instruments/BARISAX.PAT
  7830b813e24b337aeeb188f698fb70d1  base/classicmusic/instruments/BASSLEAD.PAT
  fe96a48f6bf6cf5a0301b469a3dd6645  base/classicmusic/instruments/BASSOON.PAT
  9ee77f3c3dbff0bb8e218cc60ef9ef3c  base/classicmusic/instruments/BELLTREE.PAT
  09655a4dca92c12b769f1290f684c172  base/classicmusic/instruments/BLANK.PAT
  bfe5e0ceee5e5cbae4033d6125424ed5  base/classicmusic/instruments/BONGOHI.PAT
  49261077b29782ebc82ca5ecc9e28213  base/classicmusic/instruments/BONGOLO.PAT
  623c4cd3758834337a026e4edd4e7c56  base/classicmusic/instruments/BOTTLE.PAT
  3d5ee64c6366240a7743508c245a4ffe  base/classicmusic/instruments/BOWGLASS.PAT
  381d9db3552ab1e3a4e10baa12fe1a11  base/classicmusic/instruments/BRITEPNO.PAT
  121fd2256b5c53a021b9229f15c2a43b  base/classicmusic/instruments/CABASA.PAT
  cc4f8fbf084bc5dd3087758e7a2084a2  base/classicmusic/instruments/CALLIOPE.PAT
  b239e3fae8d7754975420464313f7057  base/classicmusic/instruments/CARILLON.PAT
  3055f331dd75e04d2863d68865d69dc5  base/classicmusic/instruments/CASTINET.PAT
  5ea85c7747ed3ef5310ea17f39251baa  base/classicmusic/instruments/CELESTE.PAT
  c64484edc6389a59676bd2bc2125bfbb  base/classicmusic/instruments/CELLO.PAT
  f6d7516d4f864cfadcfe594249861fcd  base/classicmusic/instruments/CHARANG.PAT
  1f7e8cfb28c0137338bc234a30cf1387  base/classicmusic/instruments/CHIFLEAD.PAT
  21012953d4f5009ba92171c7008a326f  base/classicmusic/instruments/CHOIR.PAT
  a940c2d0935254de87432ab49a146f03  base/classicmusic/instruments/CHURCH.PAT
  07df2480991307667885624fa494edcf  base/classicmusic/instruments/CLAPS.PAT
  6a686100010311756f8cdf9ec00f9d96  base/classicmusic/instruments/CLARINET.PAT
  772881799199742c66ee7f5fa4ccb0fc  base/classicmusic/instruments/CLAVE.PAT
  12dfc9d40d85e8856412532fe3d155f1  base/classicmusic/instruments/CLAVINET.PAT
  fec3fb42c126e18a3a9d7c02a734b2ce  base/classicmusic/instruments/CLEANGTR.PAT
  2b3dd9b420b4c3ec9162c7c5faee5951  base/classicmusic/instruments/CONCRTNA.PAT
  a835066fb20b92137a1656c81f034f01  base/classicmusic/instruments/CONGAHI1.PAT
  4eb1e50b72e79c46187a791affc9e692  base/classicmusic/instruments/CONGAHI2.PAT
  03cdf416c641a3d55c47d096907263e3  base/classicmusic/instruments/CONGALO.PAT
  e5e6d96900a570c01cf7fabefaf1dbd9  base/classicmusic/instruments/CONTRABA.PAT
  c34bb86bbcae74f575271e36ed170554  base/classicmusic/instruments/COWBELL.PAT
  10da2d6bebbba8390d0c86c5546815c7  base/classicmusic/instruments/CRYSTAL.PAT
  ed79f6b512f5d0ab6a96d963edbbcaae  base/classicmusic/instruments/CUICA1.PAT
  db457f2f93ea6d8e591288cbc86f03df  base/classicmusic/instruments/CUICA2.PAT
  59768d88925d72dab9deb3990247322f  base/classicmusic/instruments/CYMBELL.PAT
  792521e4fd5ead35a093e94186393e44  base/classicmusic/instruments/CYMCHINA.PAT
  2598e06670eba72cd4cfa9d45c543336  base/classicmusic/instruments/CYMCRSH1.PAT
  011f618d30b6a604ff6564030cb468fd  base/classicmusic/instruments/CYMCRSH2.PAT
  bb014b007a3b730398b34603f9626574  base/classicmusic/instruments/CYMRIDE1.PAT
  2b7e10fe54e2efbc9a886b968abbf84f  base/classicmusic/instruments/CYMRIDE2.PAT
  6bcf17228b9ee20fecd8baf79c32108e  base/classicmusic/instruments/CYMSPLSH.PAT
  fd3c1b8d959b85d1564f236a42638443  base/classicmusic/instruments/DISTGTR.PAT
  752516b6b8755b8a9b43653ac8debe4b  base/classicmusic/instruments/DOO.PAT
  f36704bd746cbce9ea9c68a7ae42da3d  base/classicmusic/instruments/ECHOVOX.PAT
  86fd731092111c447672cc42fb661521  base/classicmusic/instruments/ENGLHORN.PAT
  d64659adfd078970d459f1b54eb0fe82  base/classicmusic/instruments/EPIANO1.PAT
  df57162d53abb01b9ba09582c75b76c6  base/classicmusic/instruments/EPIANO2.PAT
  c97b1e94eb20fcac7c6c9b3ddf24271b  base/classicmusic/instruments/FANTASIA.PAT
  16d0486475bde0fa4c8fa39b1c6eafda  base/classicmusic/instruments/FIDDLE.PAT
  6675402f37fdc88724514c7a7c530c12  base/classicmusic/instruments/FLUTE.PAT
  0f42b9f56daf77d955ddd3011c0da144  base/classicmusic/instruments/FNGRBASS.PAT
  35da5afae4202b69e223d4a37589d2f7  base/classicmusic/instruments/FRENCHRN.PAT
  b8f71092a142aa30f5c005b1d2a83037  base/classicmusic/instruments/FRESHAIR.PAT
  c526525e7d94071677442d06994a3dbe  base/classicmusic/instruments/FRETLESS.PAT
  b0fe2195303525e3e613064b373cb424  base/classicmusic/instruments/FX-BLOW.PAT
  92c4a811a5c8dfa365fb77f865afac4f  base/classicmusic/instruments/FX-FRET.PAT
  7370ae5964c2712a6a6af60e83dfd7fb  base/classicmusic/instruments/GHOSTIE.PAT
  13e7c2dae8d24f5e4d6af0f0b99efbe6  base/classicmusic/instruments/GLOCKEN.PAT
  a744038719d53cbe3c28aa6e8611c447  base/classicmusic/instruments/GTRHARM.PAT
  94f16f9deafa0d3346923e7c061511d9  base/classicmusic/instruments/GUIRO1.PAT
  d6b2b262d634964bbb403344f5aad6a9  base/classicmusic/instruments/GUIRO2.PAT
  a324502b03aa8f9a958f13a643693a06  base/classicmusic/instruments/HALOPAD.PAT
  26fc9e3e9bb60535e9e0f2b241c23aac  base/classicmusic/instruments/HARMONCA.PAT
  3d96f9d2a12e0d05f9a1435e88501aba  base/classicmusic/instruments/HARP.PAT
  44515f7fe59bd30b3b98ee86beebd953  base/classicmusic/instruments/HELICPTR.PAT
  56b92ed6febae6fe63ca510049c0d45f  base/classicmusic/instruments/HIGHQ.PAT
  3e21dd3d95925f7e7b94f7bed7e5f47f  base/classicmusic/instruments/HIHATCL.PAT
  0079f2bb33ff962f6542b334c2b5bc55  base/classicmusic/instruments/HIHATOP.PAT
  925df5b8f460a0ba9520a8c8452db729  base/classicmusic/instruments/HIHATPD.PAT
  871f29ce5beb2537d8d6ee1b99271a5e  base/classicmusic/instruments/HITBRASS.PAT
  ae48658fa5486f23abdf951d9302e976  base/classicmusic/instruments/HOMEORG.PAT
  615fb972f898ca531ce4fdec04d0eb6e  base/classicmusic/instruments/HONKY.PAT
  8a6f07001d4569af771f32e932e73738  base/classicmusic/instruments/HRPSCHRD.PAT
  68fd50d9cfed898f96a4c161bc3352e5  base/classicmusic/instruments/JAZZGTR.PAT
  a2bb9d1516bc407b0f60508be7236c8f  base/classicmusic/instruments/JINGLES.PAT
  99a22cfb0ced2fd9a9b8faa88ff835ff  base/classicmusic/instruments/JUNGLE.PAT
  07aef92295767e67f7c7c57464f898c1  base/classicmusic/instruments/KALIMBA.PAT
  3d9cb546a01c993d09807b9513484466  base/classicmusic/instruments/KICK1.PAT
  8d0e3077e0651d573c6ad21ec7ca4e31  base/classicmusic/instruments/KICK2.PAT
  253283581dbae8563f0ba875eb5cd357  base/classicmusic/instruments/KOTO.PAT
  80f2bc2010f9ec7d7fed71034bacd724  base/classicmusic/instruments/LEAD5TH.PAT
  c20fddf0d708917109ebebd9e3c9279d  base/classicmusic/instruments/MARACAS.PAT
  d2f361dd0e6f31310188de5ecd937bb4  base/classicmusic/instruments/MARCATO.PAT
  47c3dbe7196dfee0fa9925dedc720ff6  base/classicmusic/instruments/MARIMBA.PAT
  ed0f0556971acc0783c8b2061b308306  base/classicmusic/instruments/METALPAD.PAT
  d53324ccf52c88c4928e324cca87093d  base/classicmusic/instruments/METBELL.PAT
  a3dc7a3b86d34ff8a8f59296d0b4f4a0  base/classicmusic/instruments/METCLICK.PAT
  c4614885a9287a4dd905fdde97126bad  base/classicmusic/instruments/MUSICBOX.PAT
  0512952794aec23a679c0a43b741f0d6  base/classicmusic/instruments/MUTEGTR.PAT
  451bd80af84ebceaa534d4d5512fb4a0  base/classicmusic/instruments/MUTETRUM.PAT
  476d7262f7699b4d37cb930a6f2e7832  base/classicmusic/instruments/NYGUITAR.PAT
  3ee62c16e96ea4998f46d9b704823c88  base/classicmusic/instruments/OBOE.PAT
  90ae9f25e00a53090e6ea1c921216c28  base/classicmusic/instruments/OCARINA.PAT
  3a394df719af2ea3d7f03965402a5fbb  base/classicmusic/instruments/ODGUITAR.PAT
  44720380ea8c449c637cf106508894e2  base/classicmusic/instruments/ORCHHIT.PAT
  70739dfdc05f15134e8e39b41ddef914  base/classicmusic/instruments/PERCORG.PAT
  b00dada605ee318779759bb77345be67  base/classicmusic/instruments/PICCOLO.PAT
  2b08f4ed47567b2e2c3cf75934fd6a12  base/classicmusic/instruments/PICKBASS.PAT
  aba0f0341fd76440619b42295a670b0d  base/classicmusic/instruments/PISTOL.PAT
  68d36cd69bfcd7c22487747b1e2c6aa2  base/classicmusic/instruments/PIZZCATO.PAT
  7ed1d40c84318cb010de3a0eb719df9b  base/classicmusic/instruments/POLYSYN.PAT
  5098194490c5861a5c91bb81a151ad57  base/classicmusic/instruments/RECORDER.PAT
  ce1ecec4327380bfa50514f38dec8654  base/classicmusic/instruments/REEDORG.PAT
  0d889d530f1896eef577799dc74d9ee2  base/classicmusic/instruments/REVCYM.PAT
  d5397ea3d2d31326d1d4ca5d404447fb  base/classicmusic/instruments/ROCKORG.PAT
  111c7940dc7613209e7d114f59dcc354  base/classicmusic/instruments/SANTUR.PAT
  c1edf7db70663f0aa17450931bb57d76  base/classicmusic/instruments/SAWWAVE.PAT
  a9e0f1f049fafaaf4e5fc0f44e556e8c  base/classicmusic/instruments/SCRATCH1.PAT
  432b7f0b16954a03fd84578cf1a2e90a  base/classicmusic/instruments/SCRATCH2.PAT
  8d0e1e6576a7ea28c501d8349fd8f478  base/classicmusic/instruments/SEASHORE.PAT
  83f58d66f19e3480904229085370c159  base/classicmusic/instruments/SHAKAZUL.PAT
  629207f107b5b19268b06930f19c96c4  base/classicmusic/instruments/SHAKER.PAT
  053cfa2cbe020d342e2aa86d6145dcf4  base/classicmusic/instruments/SHAMISEN.PAT
  cda799949350716440f0d72b026f184c  base/classicmusic/instruments/SHANNAI.PAT
  d647c81792bda594e2f16a2305089b56  base/classicmusic/instruments/SITAR.PAT
  b9482a886dad694fb42d6c32318fa15a  base/classicmusic/instruments/SLAP.PAT
  b830108a3e6447511b44fcaa626ae503  base/classicmusic/instruments/SLAPBAS1.PAT
  5cebf0e3e744768fbf46b880d91af4e6  base/classicmusic/instruments/SLAPBAS2.PAT
  7162cf8dea06d05f5a7e0d66179fcbe1  base/classicmusic/instruments/SLOWSTR.PAT
  1ca9188b1900689cf061d47b601088c0  base/classicmusic/instruments/SNARE1.PAT
  ccdddedf4cc3dc9c9d95d4d757f73fa8  base/classicmusic/instruments/SNARE2.PAT
  6bb379a14ae4c17a21d37a50e3a52822  base/classicmusic/instruments/SOUNDTRK.PAT
  c4aeedb4269e140950770e0e289a57af  base/classicmusic/instruments/SPRNOSAX.PAT
  53ed3fb852a61d8aae2bec5db740bd32  base/classicmusic/instruments/SQRCLICK.PAT
  1621b67653dd7648bf6b8565d911f399  base/classicmusic/instruments/SQRWAVE.PAT
  f7a256ff0c77590f0a1dd16f7a28eacd  base/classicmusic/instruments/STARTRAK.PAT
  e81942cc8f8a2379c4621793acc24090  base/classicmusic/instruments/STEELDRM.PAT
  11496958bd66a2e8592c86466dc4a549  base/classicmusic/instruments/STICKRIM.PAT
  b97605a8eb68aa23ebbe9946c3bdcfc8  base/classicmusic/instruments/STICKS.PAT
  81aa141c160ade3bdcbc5678216c68c4  base/classicmusic/instruments/SURDO1.PAT
  b16a038ca9c4c35a2ebb48550593b89f  base/classicmusic/instruments/SURDO2.PAT
  03e76264eee9f61f0c5feb82cfb29dee  base/classicmusic/instruments/SWEEPER.PAT
  d2381706c6000580b4aa2c29ea6f26ff  base/classicmusic/instruments/SYNBASS1.PAT
  f9ddf2793f904f2d8798145c7624cc71  base/classicmusic/instruments/SYNBASS2.PAT
  8709e8f0b70479c6ad6d51f615325a5f  base/classicmusic/instruments/SYNBRAS1.PAT
  08f18a3dd2ab1691e263656080f88777  base/classicmusic/instruments/SYNBRAS2.PAT
  6804c3d96cc966c731460bdeeabb32c5  base/classicmusic/instruments/SYNPIANO.PAT
  1285df8e7ec98a205c799851063360ee  base/classicmusic/instruments/SYNSTR1.PAT
  f98e4c1081a48d3a7cbdb838e9780f99  base/classicmusic/instruments/SYNSTR2.PAT
  0197ca308eb7d6aa825356fd4bcb91a0  base/classicmusic/instruments/SYNTOM.PAT
  606ab6204b3d853851b4a3245e0b5845  base/classicmusic/instruments/TAIKO.PAT
  1718fb7fef7f1ebc91601ecf15ca078e  base/classicmusic/instruments/TAMBORIN.PAT
  c3a57bb7a415ae31e4bfea36b7cec65a  base/classicmusic/instruments/TELEPHON.PAT
  1c699f9c9a1fce54d0efbe5baf046644  base/classicmusic/instruments/TENORSAX.PAT
  0f8f64a11f19f0cef2420309200d2b7e  base/classicmusic/instruments/TIMBALEH.PAT
  d3ae41d760f783a7859e9233aaa79e84  base/classicmusic/instruments/TIMBALEL.PAT
  c5ae50faec03d2dae2b338f30d36712e  base/classicmusic/instruments/TIMPANI.PAT
  d354a2fd0fcf5faf4202a953f1d5902d  base/classicmusic/instruments/TOMHI1.PAT
  16dacdf8fa4f7a07830fc78ef8d26295  base/classicmusic/instruments/TOMHI2.PAT
  056ce10bbe52f62de6d102e402b1dc7b  base/classicmusic/instruments/TOMLO1.PAT
  7aaf6587d2f915d4df3eee55e3f8bf5f  base/classicmusic/instruments/TOMLO2.PAT
  45789a2ea894b16998f4e6f027648720  base/classicmusic/instruments/TOMMID1.PAT
  b122269bb2da503aa3b02a747791a59e  base/classicmusic/instruments/TOMMID2.PAT
  823403bdd63a2aaa8813758600ac2919  base/classicmusic/instruments/TOMS.PAT
  af1e9273df8d883d8598e2c62eec413d  base/classicmusic/instruments/TREMSTR.PAT
  2f43f3a3fc43bfe34208a8db7ef3c23e  base/classicmusic/instruments/TRIANGL1.PAT
  9639795c49cb0eb938cedac7dedf3e36  base/classicmusic/instruments/TRIANGL2.PAT
  efe2666352dcf293d1601797a42c6bdb  base/classicmusic/instruments/TROMBONE.PAT
  62265dbaf7d02ad88764b6fbb1f112c5  base/classicmusic/instruments/TRUMPET.PAT
  bcc9e1d821134bfc17074f9acc9027d9  base/classicmusic/instruments/TUBA.PAT
  f49344b82899ca0e0173bea0d054307d  base/classicmusic/instruments/TUBEBELL.PAT
  35fc66854a8778917bbeaa6802c08355  base/classicmusic/instruments/UNICORN.PAT
  3abdb279b7a9372259304cc511afe0ca  base/classicmusic/instruments/VIBES.PAT
  ef456cb88a5f69702292fc3baeb042bf  base/classicmusic/instruments/VIBSLAP.PAT
  83dd0a6dc3ffcade864a83c25e8189e8  base/classicmusic/instruments/VIOLA.PAT
  0703505e239b30723389cd510bac01f7  base/classicmusic/instruments/VIOLIN.PAT
  b0f4b3defad343e8fb9e79a6b51e9bb2  base/classicmusic/instruments/VOICES.PAT
  5675ef5e3d792e8e37c37a3250b772b2  base/classicmusic/instruments/VOXLEAD.PAT
  f86471f661e11b87ab7835c8f200edbd  base/classicmusic/instruments/WARMPAD.PAT
  9bbf7bd68b33653be3a195aff630baa4  base/classicmusic/instruments/WHISTLE.PAT
  b173c3e39d9336474469da6d01fa2c67  base/classicmusic/instruments/WHISTLE1.PAT
  a574f4f6167c1618a6ed3d2d8409c2dd  base/classicmusic/instruments/WHISTLE2.PAT
  fc3ee9c47f93f9450859b89d139bfebc  base/classicmusic/instruments/WOODBLK.PAT
  5afe18a3897b085d6aa0629abf5009db  base/classicmusic/instruments/WOODBLK1.PAT
  13a58fa04070fdc80c496dddc28e619a  base/classicmusic/instruments/WOODBLK2.PAT
  1735a5bb967002defbf8060315762e26  base/classicmusic/instruments/WOODFLUT.PAT
  75639f8686485c8de2e267950e1b4ead  base/classicmusic/instruments/XYLOPHON.PAT
  a3140d269c610f3c9c85208945e1601d  base/default.cfg
  dd19a3ecc592ec2d7ab9e9c6ae958826  base/joy_360_0.cfg
  2a51b291696dd8e8be620344226a43bd  base/joy_360_1.cfg
  bc641cdf9cc99993eb17ee63cd1e3647  base/joy_lefty.cfg
  0f68b829267b2cd4592b9729d2514798  base/joy_righty.cfg
  3f5f66774f73868a02c1160a00d52df4  base/maps/admin.crc
  12c31bf318c264fce068a9ceda33585c  base/maps/admin.resources
  72a22fd41cf2e7b825dc7f4371325125  base/maps/alphalabs1.crc
  039bf15cbfcc0d83f02dc1a7ba2aeb20  base/maps/alphalabs1.resources
  8d1fd898ecaa738005ae421102b104b8  base/maps/alphalabs2.crc
  aefbf010decff6836b2e4c64d0fe589a  base/maps/alphalabs2.resources
  ab0a33abba5e255636d4c7a74999a9ea  base/maps/alphalabs3.crc
  a120fb992178914439c0920ea6fcb39a  base/maps/alphalabs3.resources
  5b01c3f44fdcf947cbdd018879fe6e39  base/maps/alphalabs4.crc
  7b411a091c51249c3e998375d3d21c29  base/maps/alphalabs4.resources
  6f5624817f2912bba37c6a316482ae21  base/maps/caverns1.crc
  82b4803f2d591310c44a6ddc10fb97bc  base/maps/caverns1.resources
  d7a80258c02c22ba65d3677430a5b82e  base/maps/caverns2.crc
  987080e7382bf748e1362197b425ca5c  base/maps/caverns2.resources
  d0920830fea06b195c2606355637b974  base/maps/comm1.crc
  c0bde129242c68f0db11c2f642eef020  base/maps/comm1.resources
  a9dbae5ece8258ddd2ac7986fb935f91  base/maps/commoutside.crc
  1589de447088abd7262be891b6371c9f  base/maps/commoutside.resources
  391c0d33b418a609f8a01d60c2d9d73d  base/maps/cpu.crc
  af9baa752992a8e536aee7aa83ba65c6  base/maps/cpu.resources
  8681b5dec0601eeef38f41a3a6c0aa13  base/maps/cpuboss.crc
  9d30ae26f53695d6641d8311137112da  base/maps/cpuboss.resources
  a84cc88f1ddf8a187d740d4b17de91b9  base/maps/d3ctf1.crc
  dc32cc26f4f604dabe8e913b3ae6e5e3  base/maps/d3ctf1.resources
  fbeef9444fd68feb11906a59f3ed0cbb  base/maps/d3ctf2.crc
  15e8834b717c13bd1385d55386e10c95  base/maps/d3ctf2.resources
  c244e4590fb39bfc1fa9fb73cae7ad6b  base/maps/d3ctf3.crc
  b1248bfb554dc1e662e65c754da685a5  base/maps/d3ctf3.resources
  eb21be732ff0c8340ed582c4a119ad8a  base/maps/d3ctf4.crc
  89a61ad3b70adecd99dee51c4a12944e  base/maps/d3ctf4.resources
  67351fdf3b9a1412104d0a10131586e5  base/maps/d3dm1.crc
  f74158a1cb4bdd2a54d206b25761f6bb  base/maps/d3dm1.resources
  f615038324acf5862b9f14ab29293e93  base/maps/d3dm2.crc
  710f0ff38397391b99d2112a7aa3edd4  base/maps/d3dm2.resources
  d9a17cdb36f21284ddb81b173a64b063  base/maps/d3dm3.crc
  30ee1416aac035841345c5932e07b24d  base/maps/d3dm3.resources
  69be30b6a8c73f28e98d13f5228cd0b4  base/maps/d3dm4.crc
  693e00681732161401e15174d42706f6  base/maps/d3dm4.resources
  ded83da17ca52cbac1bb045764fddc25  base/maps/d3dm5.crc
  d43c038f80d34922415f9207ab3719ea  base/maps/d3dm5.resources
  e6b03f9eeaab0da7768d71d4d64db9b0  base/maps/d3xpdm1.crc
  8fb360a6ea93137608c35f105fc335e7  base/maps/d3xpdm1.resources
  2c39b0aa8bbd9195b4800304e7770fb4  base/maps/d3xpdm2.crc
  0de577a6a00dc09d4c65630c02f5609a  base/maps/d3xpdm2.resources
  d33e0e1b2eefa87f769275e3808a187a  base/maps/d3xpdm3.crc
  264e2003f260019a4bb568173067f32f  base/maps/d3xpdm3.resources
  3c2280becb6b0aa06d532fbb014a965f  base/maps/d3xpdm4.crc
  484c7c63230ab4b49e965cb23d36fbd4  base/maps/d3xpdm4.resources
  569eea4891e6a66ae8e883a2d116d86a  base/maps/delta1.crc
  d46e12279d0ded172316df797432b12b  base/maps/delta1.resources
  7b4e7d78b88a5d50cf352966d4d314d9  base/maps/delta2a.crc
  9ba9771b7577d9f4970d48c2def605d3  base/maps/delta2a.resources
  738d64062774d4d406de660880a98520  base/maps/delta2b.crc
  a8a45978eaf07b824dfcbede83caf145  base/maps/delta2b.resources
  f0eade565fa6c84f87d17d75548b9fda  base/maps/delta3.crc
  93fe4a5c82ac4a63c649cb9c7a452886  base/maps/delta3.resources
  56fadf994f014c5ac8a11dde7068c7f0  base/maps/delta4.crc
  17a8a5420c20620c6258b56e4c73f554  base/maps/delta4.resources
  9f7ef7c40f8f36a51051931d9614a796  base/maps/delta5.crc
  241e1d4656cacc80ec1109baabf05860  base/maps/delta5.resources
  60be5c90216c941238373cf09da54e55  base/maps/deltax.crc
  b05d72e67baa2c18decd14363c5986d2  base/maps/deltax.resources
  4551c0c812c9a76485408a2b66bf077e  base/maps/enpro.crc
  2b2e96284c8b40232d3fd1e37db8b98c  base/maps/enpro.resources
  6c98c714234e475dc7dc842ee0f5f08f  base/maps/erebus1.crc
  f4d48742dbaa1f458c5101e078bd585f  base/maps/erebus1.resources
  d9f0c7120ee0735c095ab03adb9f698a  base/maps/erebus2.crc
  c1078da8cdbe1130887b8b41b7d824ce  base/maps/erebus2.resources
  844b97fd57538a9939584bc705d08805  base/maps/erebus3.crc
  97fe6d46fc28e03180b034c9e1ad6ab7  base/maps/erebus3.resources
  a53e53dfc2d5779c024f4ecddedb6588  base/maps/erebus4.crc
  3021a83e2427ac4df33dc0b32a76bff2  base/maps/erebus4.resources
  7bb32d067d52cbaf25d055ff6d683e25  base/maps/erebus5.crc
  e7483cc80d82e6a9b175ff89a24def62  base/maps/erebus5.resources
  9d4f3472c333003e14a637c1330c19d8  base/maps/erebus6.crc
  7f815ccb6f752b8ef7572c0fc1242215  base/maps/erebus6.resources
  fffcc4afb32bcb00b549220dabeb8216  base/maps/hell.crc
  30afe55f1182e1e1096262ba87a1b4e5  base/maps/hell.resources
  78fa10be9b5806c9933e85c9c96aae20  base/maps/hell1.crc
  8b043f2c4b8e884dd037693f5a36e2c9  base/maps/hell1.resources
  d088b085313f6aecffa488e1ae400de9  base/maps/hellhole.crc
  9b28c38622cddb8ad9515cd9ab8f497d  base/maps/hellhole.resources
  d304acd026867697672a3ec4e4616d40  base/maps/le_enpro1.crc
  2ef7b8125b7b81df28d831404dda5477  base/maps/le_enpro1.resources
  1646dddb8da04bc055ebeb34577b808f  base/maps/le_enpro2.crc
  bb08344710a8922285d1f7413da4cd08  base/maps/le_enpro2.resources
  5ac75b4dacc8dcda3af8b77c58033b77  base/maps/le_exis1.crc
  7b9b7a3fe303abce93d5ab6206d7022d  base/maps/le_exis1.resources
  3df699eb935057d3d2d9dbe7df15a8f4  base/maps/le_exis2.crc
  c4b65e05aba3eca1459e8c340976fb31  base/maps/le_exis2.resources
  9b99b1256b85998eb1956f6434b4381e  base/maps/le_hell.crc
  454f9606bf879198216a276b81c5ce3d  base/maps/le_hell.resources
  7593651d29f22bb79b2113189f3998b5  base/maps/le_hell_post.crc
  2df21cb8eff373c06cde09a590a88b41  base/maps/le_hell_post.resources
  7b203bc3f233e4874cba4095dc02b01f  base/maps/le_underground.crc
  c73c779789da3e0f1b5bab7681e10be9  base/maps/le_underground.resources
  88ffa79dccc7f85d2b50055120bbe7db  base/maps/le_underground2.crc
  9fd4766a341b7a23e29b335bd3b2e99c  base/maps/le_underground2.resources
  d905455d800f43e562562fd37d4285b2  base/maps/mars_city1.crc
  b0d7e6d1291f1535f55a4f0c9ab0946b  base/maps/mars_city1.resources
  d2aa1ca77136fd1862eb37c7541032ff  base/maps/mars_city2.crc
  50212c6a7cc55d5203314752e4005df8  base/maps/mars_city2.resources
  dc6a769436b4da2b2f139c09d9446920  base/maps/mc_underground.crc
  a35c207ec4ef11bc87c68fb5fb60d05a  base/maps/mc_underground.resources
  5561107c4f861d05af1bae9c9f955c53  base/maps/monorail.crc
  8535bcdf5123182143eb949bd6633a54  base/maps/monorail.resources
  1d4674d59038e700b6376238be1d6bfe  base/maps/phobos1.crc
  b56da275bebd344a708d529b6988b486  base/maps/phobos1.resources
  15840dcf5e8ad891ff6a747ae6018901  base/maps/phobos2.crc
  2703b8f53f6de17e5999d12256d9422c  base/maps/phobos2.resources
  b8c04b9bb378bc4d1679abae8ad81e50  base/maps/phobos3.crc
  a3b645daab7f4ebb159df781cb849a45  base/maps/phobos3.resources
  c28202a5ceb55d8d5cb99063001da4f9  base/maps/phobos4.crc
  52cdf612ed33a7e516f1a16be89af3a8  base/maps/phobos4.resources
  f55417f3d02a98c5912498c271f9bf7e  base/maps/recycling1.crc
  d67e71f236942ef18c3519f1124c0f11  base/maps/recycling1.resources
  59357385cc90d01810b490f027c52a1b  base/maps/recycling2.crc
  3ac61a1aba62effdc00833b5b61d0269  base/maps/recycling2.resources
  f584be0b7d4a7075e2768620d45c0b72  base/maps/site3.crc
  09fbbb57a41cb9901ab52cd531130fe4  base/maps/site3.resources
  fa5bd5e2fd4154cbf15f2b528c15aade  base/renderprogs/glsl-1_50/bink_fragment.glsl
  8fc21aedb095f00c9ec04029e3a04029  base/renderprogs/glsl-1_50/bink_fragment.uniforms
  bc09a68a3cc60b8c9104b1c752da376d  base/renderprogs/glsl-1_50/bink_gui_fragment.glsl
  68b329da9893e34099c7d8ad5cb9c940  base/renderprogs/glsl-1_50/bink_gui_fragment.uniforms
  016ee44ca65816739071c33d1376fbcf  base/renderprogs/glsl-1_50/bink_gui_vertex.glsl
  2f47d93f4d1b53251e76f337d356e348  base/renderprogs/glsl-1_50/bink_gui_vertex.uniforms
  08f8ec70963a18e8010bdecc9803b900  base/renderprogs/glsl-1_50/bink_vertex.glsl
  2f47d93f4d1b53251e76f337d356e348  base/renderprogs/glsl-1_50/bink_vertex.uniforms
  d156143056151fe97f577ee50975c6fb  base/renderprogs/glsl-1_50/blendlight_fragment.glsl
  8fc21aedb095f00c9ec04029e3a04029  base/renderprogs/glsl-1_50/blendlight_fragment.uniforms
  1fbd88eca8762c0679aa56c14d45c712  base/renderprogs/glsl-1_50/blendlight_vertex.glsl
  e4e9fab5518adaf6e627443e3c5a8060  base/renderprogs/glsl-1_50/blendlight_vertex.uniforms
  82a0232128e6416d40e54b9bddf4ddde  base/renderprogs/glsl-1_50/bloodorb1_capture_fragment.glsl
  68b329da9893e34099c7d8ad5cb9c940  base/renderprogs/glsl-1_50/bloodorb1_capture_fragment.uniforms
  7cd46f611935d627ca5b52a3be4749f8  base/renderprogs/glsl-1_50/bloodorb1_capture_vertex.glsl
  e9880521679e7e31d304073f307e5031  base/renderprogs/glsl-1_50/bloodorb1_capture_vertex.uniforms
  ae222d12430f251a2de412e7f8189671  base/renderprogs/glsl-1_50/bloodorb2_capture_fragment.glsl
  68b329da9893e34099c7d8ad5cb9c940  base/renderprogs/glsl-1_50/bloodorb2_capture_fragment.uniforms
  bbcac8f836b03480bc962e89174634ef  base/renderprogs/glsl-1_50/bloodorb2_capture_vertex.glsl
  d9d09a52ac988b48f38f0f084919b25d  base/renderprogs/glsl-1_50/bloodorb2_capture_vertex.uniforms
  114a2bf7ff7b2c81b67e91f15bd1a836  base/renderprogs/glsl-1_50/bloodorb3_capture_fragment.glsl
  68b329da9893e34099c7d8ad5cb9c940  base/renderprogs/glsl-1_50/bloodorb3_capture_fragment.uniforms
  6886e35b42222f8371b91a21ae0773b5  base/renderprogs/glsl-1_50/bloodorb3_capture_vertex.glsl
  d9d09a52ac988b48f38f0f084919b25d  base/renderprogs/glsl-1_50/bloodorb3_capture_vertex.uniforms
  eff751c148f099aceec5d48b3679de6b  base/renderprogs/glsl-1_50/bloodorb_draw_fragment.glsl
  68b329da9893e34099c7d8ad5cb9c940  base/renderprogs/glsl-1_50/bloodorb_draw_fragment.uniforms
  08f8ec70963a18e8010bdecc9803b900  base/renderprogs/glsl-1_50/bloodorb_draw_vertex.glsl
  2f47d93f4d1b53251e76f337d356e348  base/renderprogs/glsl-1_50/bloodorb_draw_vertex.uniforms
  25d91bd4d2a809e6c07a88b31d2f4b9d  base/renderprogs/glsl-1_50/bumpyenvironment_fragment.glsl
  68b329da9893e34099c7d8ad5cb9c940  base/renderprogs/glsl-1_50/bumpyenvironment_fragment.uniforms
  25d91bd4d2a809e6c07a88b31d2f4b9d  base/renderprogs/glsl-1_50/bumpyenvironment_skinned_fragment.glsl
  68b329da9893e34099c7d8ad5cb9c940  base/renderprogs/glsl-1_50/bumpyenvironment_skinned_fragment.uniforms
  d91508d5cb4f97bc77601e5c028ed928  base/renderprogs/glsl-1_50/bumpyenvironment_skinned_vertex.glsl
  b30d61c5cc740f8e9ad87d01719d2822  base/renderprogs/glsl-1_50/bumpyenvironment_skinned_vertex.uniforms
  6e03324194c946d8439c85e63486376b  base/renderprogs/glsl-1_50/bumpyenvironment_vertex.glsl
  b30d61c5cc740f8e9ad87d01719d2822  base/renderprogs/glsl-1_50/bumpyenvironment_vertex.uniforms
  addf09d2f9c32e824eb5f9061eacd081  base/renderprogs/glsl-1_50/color_fragment.glsl
  8fc21aedb095f00c9ec04029e3a04029  base/renderprogs/glsl-1_50/color_fragment.uniforms
  addf09d2f9c32e824eb5f9061eacd081  base/renderprogs/glsl-1_50/color_skinned_fragment.glsl
  8fc21aedb095f00c9ec04029e3a04029  base/renderprogs/glsl-1_50/color_skinned_fragment.uniforms
  1268be4e09b87410eb701a7942c756a5  base/renderprogs/glsl-1_50/color_skinned_vertex.glsl
  2f47d93f4d1b53251e76f337d356e348  base/renderprogs/glsl-1_50/color_skinned_vertex.uniforms
  6484ac816eea417478fb3224e2a78ddc  base/renderprogs/glsl-1_50/color_vertex.glsl
  2f47d93f4d1b53251e76f337d356e348  base/renderprogs/glsl-1_50/color_vertex.uniforms
  0357ddbc586ae601d62161544aa70def  base/renderprogs/glsl-1_50/debug_shadowmap_fragment.glsl
  38955194f756aeef3a8f682b985afaf6  base/renderprogs/glsl-1_50/debug_shadowmap_fragment.uniforms
  d288fc0cbc5f87038feccce7a06b717b  base/renderprogs/glsl-1_50/debug_shadowmap_vertex.glsl
  9607191931886bf62b995528ff4218f8  base/renderprogs/glsl-1_50/debug_shadowmap_vertex.uniforms
  9a1c3bbc27950201176fa58616b97950  base/renderprogs/glsl-1_50/depth_fragment.glsl
  68b329da9893e34099c7d8ad5cb9c940  base/renderprogs/glsl-1_50/depth_fragment.uniforms
  9a1c3bbc27950201176fa58616b97950  base/renderprogs/glsl-1_50/depth_skinned_fragment.glsl
  68b329da9893e34099c7d8ad5cb9c940  base/renderprogs/glsl-1_50/depth_skinned_fragment.uniforms
  31c69ce2efb9b960886a4bc4397fb28f  base/renderprogs/glsl-1_50/depth_skinned_vertex.glsl
  2f47d93f4d1b53251e76f337d356e348  base/renderprogs/glsl-1_50/depth_skinned_vertex.uniforms
  ecd701baffa34e9c247a17c76ebe4cae  base/renderprogs/glsl-1_50/depth_vertex.glsl
  2f47d93f4d1b53251e76f337d356e348  base/renderprogs/glsl-1_50/depth_vertex.uniforms
  9d5d53fc82e0668b2a4e7170553dcb8f  base/renderprogs/glsl-1_50/enviroSuit_fragment.glsl
  68b329da9893e34099c7d8ad5cb9c940  base/renderprogs/glsl-1_50/enviroSuit_fragment.uniforms
  2b560e70225485ef38d58ce71d8d6245  base/renderprogs/glsl-1_50/enviroSuit_vertex.glsl
  d1cbab71bebb21bae5d9f8a2eca125cc  base/renderprogs/glsl-1_50/enviroSuit_vertex.uniforms
  174e03def8b03eb4a7a81084714fca04  base/renderprogs/glsl-1_50/environment_fragment.glsl
  68b329da9893e34099c7d8ad5cb9c940  base/renderprogs/glsl-1_50/environment_fragment.uniforms
  174e03def8b03eb4a7a81084714fca04  base/renderprogs/glsl-1_50/environment_skinned_fragment.glsl
  68b329da9893e34099c7d8ad5cb9c940  base/renderprogs/glsl-1_50/environment_skinned_fragment.uniforms
  01bf5f04e703c8cc7517ca968bffd4bd  base/renderprogs/glsl-1_50/environment_skinned_vertex.glsl
  8a53317bc1866bee5b37c6aeb838722f  base/renderprogs/glsl-1_50/environment_skinned_vertex.uniforms
  54334e93c61b9af533dea8876f4ae2a4  base/renderprogs/glsl-1_50/environment_vertex.glsl
  8a53317bc1866bee5b37c6aeb838722f  base/renderprogs/glsl-1_50/environment_vertex.uniforms
  3d7f276d174fe7efaf72cb656dd3a6b1  base/renderprogs/glsl-1_50/fog_fragment.glsl
  8fc21aedb095f00c9ec04029e3a04029  base/renderprogs/glsl-1_50/fog_fragment.uniforms
  3d7f276d174fe7efaf72cb656dd3a6b1  base/renderprogs/glsl-1_50/fog_skinned_fragment.glsl
  8fc21aedb095f00c9ec04029e3a04029  base/renderprogs/glsl-1_50/fog_skinned_fragment.uniforms
  0b4beddc215f182a7001823ff7219a84  base/renderprogs/glsl-1_50/fog_skinned_vertex.glsl
  566ab6e6c8b05751e83359611ad729d4  base/renderprogs/glsl-1_50/fog_skinned_vertex.uniforms
  8ff6e958b049283214ff60052d37a2e4  base/renderprogs/glsl-1_50/fog_vertex.glsl
  566ab6e6c8b05751e83359611ad729d4  base/renderprogs/glsl-1_50/fog_vertex.uniforms
  cba5c206098ac81fdf3ef12810f43faa  base/renderprogs/glsl-1_50/gui_fragment.glsl
  68b329da9893e34099c7d8ad5cb9c940  base/renderprogs/glsl-1_50/gui_fragment.uniforms
  016ee44ca65816739071c33d1376fbcf  base/renderprogs/glsl-1_50/gui_vertex.glsl
  2f47d93f4d1b53251e76f337d356e348  base/renderprogs/glsl-1_50/gui_vertex.uniforms
  e70bdc4e8cc6d72d181142f1909a2f07  base/renderprogs/glsl-1_50/heatHazeWithMaskAndVertex_fragment.glsl
  5b8d925b558d13184f8cb6b4cad562d0  base/renderprogs/glsl-1_50/heatHazeWithMaskAndVertex_fragment.uniforms
  d86aa317882ab59aebe1c955506f1f2c  base/renderprogs/glsl-1_50/heatHazeWithMaskAndVertex_vertex.glsl
  88ae7d6953f24e16dbbd87ef41cb0da3  base/renderprogs/glsl-1_50/heatHazeWithMaskAndVertex_vertex.uniforms
  b84db2a5158a34e3b7fc15ce20fb97e5  base/renderprogs/glsl-1_50/heatHazeWithMask_fragment.glsl
  5b8d925b558d13184f8cb6b4cad562d0  base/renderprogs/glsl-1_50/heatHazeWithMask_fragment.uniforms
  ac75b3d60a79bbad7cdc1a0fae9c3a6f  base/renderprogs/glsl-1_50/heatHazeWithMask_vertex.glsl
  88ae7d6953f24e16dbbd87ef41cb0da3  base/renderprogs/glsl-1_50/heatHazeWithMask_vertex.uniforms
  c140777ce6bbb7be0c934e1fffb34eb7  base/renderprogs/glsl-1_50/heatHaze_fragment.glsl
  5b8d925b558d13184f8cb6b4cad562d0  base/renderprogs/glsl-1_50/heatHaze_fragment.uniforms
  62036c52093601e8bbe2987d5fdd15a1  base/renderprogs/glsl-1_50/heatHaze_vertex.glsl
  88ae7d6953f24e16dbbd87ef41cb0da3  base/renderprogs/glsl-1_50/heatHaze_vertex.uniforms
  06e49df22c7bd6cd1172500c5656c047  base/renderprogs/glsl-1_50/interactionAmbient_fragment.glsl
  39eaf2bda457fbf2e1b82f4aecf5dce5  base/renderprogs/glsl-1_50/interactionAmbient_fragment.uniforms
  3dd236e5dac09421f8231afb675eaa16  base/renderprogs/glsl-1_50/interactionAmbient_skinned_fragment.glsl
  39eaf2bda457fbf2e1b82f4aecf5dce5  base/renderprogs/glsl-1_50/interactionAmbient_skinned_fragment.uniforms
  23bce7f555a16025f90bb79ff3f64cbf  base/renderprogs/glsl-1_50/interactionAmbient_skinned_vertex.glsl
  7f87aceb2cba8c84ec961015be09c783  base/renderprogs/glsl-1_50/interactionAmbient_skinned_vertex.uniforms
  781f7363e75317dac363776a3485c11a  base/renderprogs/glsl-1_50/interactionAmbient_vertex.glsl
  7f87aceb2cba8c84ec961015be09c783  base/renderprogs/glsl-1_50/interactionAmbient_vertex.uniforms
  99b86ea77db6f47460518021fc6fb5e9  base/renderprogs/glsl-1_50/interactionSM_parallel_fragment.glsl
  f83e8a89a9efd4d2ea8dcf4fd899ed74  base/renderprogs/glsl-1_50/interactionSM_parallel_fragment.uniforms
  99b86ea77db6f47460518021fc6fb5e9  base/renderprogs/glsl-1_50/interactionSM_parallel_skinned_fragment.glsl
  f83e8a89a9efd4d2ea8dcf4fd899ed74  base/renderprogs/glsl-1_50/interactionSM_parallel_skinned_fragment.uniforms
  a431d2e3f4bcb95fdb4d3343d3e95f1c  base/renderprogs/glsl-1_50/interactionSM_parallel_skinned_vertex.glsl
  45bb91a3fab665aba62c362e77b4acec  base/renderprogs/glsl-1_50/interactionSM_parallel_skinned_vertex.uniforms
  11bcfa02b554d680616b451db5ad9dc4  base/renderprogs/glsl-1_50/interactionSM_parallel_vertex.glsl
  c3f61e71e9b734ea305bbb653300400c  base/renderprogs/glsl-1_50/interactionSM_parallel_vertex.uniforms
  76c319a7a5f934c242560c9b5a5f8966  base/renderprogs/glsl-1_50/interactionSM_point_fragment.glsl
  bcb9b0b05b1decdda9fe2cd456070d33  base/renderprogs/glsl-1_50/interactionSM_point_fragment.uniforms
  76c319a7a5f934c242560c9b5a5f8966  base/renderprogs/glsl-1_50/interactionSM_point_skinned_fragment.glsl
  bcb9b0b05b1decdda9fe2cd456070d33  base/renderprogs/glsl-1_50/interactionSM_point_skinned_fragment.uniforms
  a431d2e3f4bcb95fdb4d3343d3e95f1c  base/renderprogs/glsl-1_50/interactionSM_point_skinned_vertex.glsl
  45bb91a3fab665aba62c362e77b4acec  base/renderprogs/glsl-1_50/interactionSM_point_skinned_vertex.uniforms
  11bcfa02b554d680616b451db5ad9dc4  base/renderprogs/glsl-1_50/interactionSM_point_vertex.glsl
  c3f61e71e9b734ea305bbb653300400c  base/renderprogs/glsl-1_50/interactionSM_point_vertex.uniforms
  2a35709fe3c39595b8e3f4ae84411fb1  base/renderprogs/glsl-1_50/interactionSM_spot_fragment.glsl
  bcb9b0b05b1decdda9fe2cd456070d33  base/renderprogs/glsl-1_50/interactionSM_spot_fragment.uniforms
  2a35709fe3c39595b8e3f4ae84411fb1  base/renderprogs/glsl-1_50/interactionSM_spot_skinned_fragment.glsl
  bcb9b0b05b1decdda9fe2cd456070d33  base/renderprogs/glsl-1_50/interactionSM_spot_skinned_fragment.uniforms
  a431d2e3f4bcb95fdb4d3343d3e95f1c  base/renderprogs/glsl-1_50/interactionSM_spot_skinned_vertex.glsl
  45bb91a3fab665aba62c362e77b4acec  base/renderprogs/glsl-1_50/interactionSM_spot_skinned_vertex.uniforms
  11bcfa02b554d680616b451db5ad9dc4  base/renderprogs/glsl-1_50/interactionSM_spot_vertex.glsl
  c3f61e71e9b734ea305bbb653300400c  base/renderprogs/glsl-1_50/interactionSM_spot_vertex.uniforms
  59fa0af9a6e05aac2b5a1de1ba477e60  base/renderprogs/glsl-1_50/interaction_fragment.glsl
  39eaf2bda457fbf2e1b82f4aecf5dce5  base/renderprogs/glsl-1_50/interaction_fragment.uniforms
  59fa0af9a6e05aac2b5a1de1ba477e60  base/renderprogs/glsl-1_50/interaction_skinned_fragment.glsl
  39eaf2bda457fbf2e1b82f4aecf5dce5  base/renderprogs/glsl-1_50/interaction_skinned_fragment.uniforms
  7e4dcc0100a2bfd8a755809985a725fb  base/renderprogs/glsl-1_50/interaction_skinned_vertex.glsl
  0115e738bcc8fa46eeabcd77f4bae6e2  base/renderprogs/glsl-1_50/interaction_skinned_vertex.uniforms
  c2feb7bbf98cb3ed7179bba115037583  base/renderprogs/glsl-1_50/interaction_vertex.glsl
  7f87aceb2cba8c84ec961015be09c783  base/renderprogs/glsl-1_50/interaction_vertex.uniforms
  8c0ec19bd18b34c2207024f41b6ce922  base/renderprogs/glsl-1_50/motionBlur_fragment.glsl
  54236400e04517f7224f93a81519e8eb  base/renderprogs/glsl-1_50/motionBlur_fragment.uniforms
  87bcd4621134c71ad637bf63412fb68b  base/renderprogs/glsl-1_50/motionBlur_vertex.glsl
  68b329da9893e34099c7d8ad5cb9c940  base/renderprogs/glsl-1_50/motionBlur_vertex.uniforms
  5bb76e077744f97154bd6301567dcec5  base/renderprogs/glsl-1_50/postprocess_fragment.glsl
  68b329da9893e34099c7d8ad5cb9c940  base/renderprogs/glsl-1_50/postprocess_fragment.uniforms
  d6e423b842817b7bd256fb5639af0c47  base/renderprogs/glsl-1_50/postprocess_vertex.glsl
  68b329da9893e34099c7d8ad5cb9c940  base/renderprogs/glsl-1_50/postprocess_vertex.uniforms
  addf09d2f9c32e824eb5f9061eacd081  base/renderprogs/glsl-1_50/shadowDebug_fragment.glsl
  8fc21aedb095f00c9ec04029e3a04029  base/renderprogs/glsl-1_50/shadowDebug_fragment.uniforms
  addf09d2f9c32e824eb5f9061eacd081  base/renderprogs/glsl-1_50/shadowDebug_skinned_fragment.glsl
  8fc21aedb095f00c9ec04029e3a04029  base/renderprogs/glsl-1_50/shadowDebug_skinned_fragment.uniforms
  ae5e8c7850fb760979073f778f6ccaf3  base/renderprogs/glsl-1_50/shadowDebug_skinned_vertex.glsl
  7f6610ad4565c4852ce41c04dea40a0c  base/renderprogs/glsl-1_50/shadowDebug_skinned_vertex.uniforms
  399d549ff623846753bc8871539e7a35  base/renderprogs/glsl-1_50/shadowDebug_vertex.glsl
  7f6610ad4565c4852ce41c04dea40a0c  base/renderprogs/glsl-1_50/shadowDebug_vertex.uniforms
  addf09d2f9c32e824eb5f9061eacd081  base/renderprogs/glsl-1_50/shadow_fragment.glsl
  8fc21aedb095f00c9ec04029e3a04029  base/renderprogs/glsl-1_50/shadow_fragment.uniforms
  addf09d2f9c32e824eb5f9061eacd081  base/renderprogs/glsl-1_50/shadow_skinned_fragment.glsl
  8fc21aedb095f00c9ec04029e3a04029  base/renderprogs/glsl-1_50/shadow_skinned_fragment.uniforms
  ae5e8c7850fb760979073f778f6ccaf3  base/renderprogs/glsl-1_50/shadow_skinned_vertex.glsl
  7f6610ad4565c4852ce41c04dea40a0c  base/renderprogs/glsl-1_50/shadow_skinned_vertex.uniforms
  399d549ff623846753bc8871539e7a35  base/renderprogs/glsl-1_50/shadow_vertex.glsl
  7f6610ad4565c4852ce41c04dea40a0c  base/renderprogs/glsl-1_50/shadow_vertex.uniforms
  6cbc17a473f2695c960200a50d492120  base/renderprogs/glsl-1_50/skybox_fragment.glsl
  68b329da9893e34099c7d8ad5cb9c940  base/renderprogs/glsl-1_50/skybox_fragment.uniforms
  2cf62d507143407e2f4fd16f3e571604  base/renderprogs/glsl-1_50/skybox_vertex.glsl
  872a17f8975d8ad2115f3f9de98b8d90  base/renderprogs/glsl-1_50/skybox_vertex.uniforms
  addf09d2f9c32e824eb5f9061eacd081  base/renderprogs/glsl-1_50/stereoDeGhost_fragment.glsl
  8fc21aedb095f00c9ec04029e3a04029  base/renderprogs/glsl-1_50/stereoDeGhost_fragment.uniforms
  78c5b2157b69f461752d013462332efe  base/renderprogs/glsl-1_50/stereoDeGhost_vertex.glsl
  2f47d93f4d1b53251e76f337d356e348  base/renderprogs/glsl-1_50/stereoDeGhost_vertex.uniforms
  8852e57838c5e583b36319b1553bd788  base/renderprogs/glsl-1_50/stereoInterlace_fragment.glsl
  68b329da9893e34099c7d8ad5cb9c940  base/renderprogs/glsl-1_50/stereoInterlace_fragment.uniforms
  cabf042e740c27b8176fdadff5ac58e9  base/renderprogs/glsl-1_50/stereoInterlace_vertex.glsl
  2f47d93f4d1b53251e76f337d356e348  base/renderprogs/glsl-1_50/stereoInterlace_vertex.uniforms
  737a532a5f317d8bf815a59e1622bad6  base/renderprogs/glsl-1_50/stereoWarp_fragment.glsl
  68b329da9893e34099c7d8ad5cb9c940  base/renderprogs/glsl-1_50/stereoWarp_fragment.uniforms
  1f41b0107ccfe1c087156cd8c6f4fb80  base/renderprogs/glsl-1_50/stereoWarp_vertex.glsl
  2f47d93f4d1b53251e76f337d356e348  base/renderprogs/glsl-1_50/stereoWarp_vertex.uniforms
  01efbecaa560545a64a3965bca745579  base/renderprogs/glsl-1_50/texture_color_fragment.glsl
  e7667107817070949927f5c45d3fdd93  base/renderprogs/glsl-1_50/texture_color_fragment.uniforms
  01efbecaa560545a64a3965bca745579  base/renderprogs/glsl-1_50/texture_color_skinned_fragment.glsl
  e7667107817070949927f5c45d3fdd93  base/renderprogs/glsl-1_50/texture_color_skinned_fragment.uniforms
  cdd01174bdbf820da6952184414d3a35  base/renderprogs/glsl-1_50/texture_color_skinned_vertex.glsl
  6da45188223cda3315c247139b01c6d7  base/renderprogs/glsl-1_50/texture_color_skinned_vertex.uniforms
  9db10be21a4d47c4e71a6f463f0164e4  base/renderprogs/glsl-1_50/texture_color_texgen_fragment.glsl
  68b329da9893e34099c7d8ad5cb9c940  base/renderprogs/glsl-1_50/texture_color_texgen_fragment.uniforms
  25c7c3d7510d9087f76810539efb5cb0  base/renderprogs/glsl-1_50/texture_color_texgen_vertex.glsl
  0ddfc93cfcb20f74637df4453b31245f  base/renderprogs/glsl-1_50/texture_color_texgen_vertex.uniforms
  687325c80fe0582741b667c361b50ec6  base/renderprogs/glsl-1_50/texture_color_vertex.glsl
  6da45188223cda3315c247139b01c6d7  base/renderprogs/glsl-1_50/texture_color_vertex.uniforms
  914ae8256f845f4a45d7d2014855e45f  base/renderprogs/glsl-1_50/texture_fragment.glsl
  8fc21aedb095f00c9ec04029e3a04029  base/renderprogs/glsl-1_50/texture_fragment.uniforms
  d288fc0cbc5f87038feccce7a06b717b  base/renderprogs/glsl-1_50/texture_vertex.glsl
  9607191931886bf62b995528ff4218f8  base/renderprogs/glsl-1_50/texture_vertex.uniforms
  c4b2dfda6eabca6d7f667db5b6683199  base/renderprogs/glsl-1_50/vertex_color_fragment.glsl
  68b329da9893e34099c7d8ad5cb9c940  base/renderprogs/glsl-1_50/vertex_color_fragment.uniforms
  fa409a9e8ec9d2da8834f18973af2131  base/renderprogs/glsl-1_50/vertex_color_vertex.glsl
  2f47d93f4d1b53251e76f337d356e348  base/renderprogs/glsl-1_50/vertex_color_vertex.uniforms
  6cbc17a473f2695c960200a50d492120  base/renderprogs/glsl-1_50/wobblesky_fragment.glsl
  68b329da9893e34099c7d8ad5cb9c940  base/renderprogs/glsl-1_50/wobblesky_fragment.uniforms
  ae0ec5ee56f3c834e10f16beb673c523  base/renderprogs/glsl-1_50/wobblesky_vertex.glsl
  6150bd8190a408d2c95af5d5e99fb6e8  base/renderprogs/glsl-1_50/wobblesky_vertex.uniforms
  b5c922747932e0f106e6876f94b82453  base/renderprogs/hlsl/bink_fragment.hlsl
  423e5452a722041ae1e0f39a9242abdb  base/renderprogs/hlsl/bink_gui_fragment.hlsl
  7f6e2bad97eac7a9182f15bace379334  base/renderprogs/hlsl/bink_gui_vertex.hlsl
  3f2c83a9862ff80f83b18eeaa14c4fd9  base/renderprogs/hlsl/bink_vertex.hlsl
  f5f9cd9b4aa50e5d87d8244373552b52  base/renderprogs/hlsl/blendlight_fragment.hlsl
  eededd844bd192de582c867b8f07da0c  base/renderprogs/hlsl/blendlight_vertex.hlsl
  fddc9d78d3cb3b33dbc4842c33204854  base/renderprogs/hlsl/bloodorb1_capture_fragment.hlsl
  1627b85c0b5cada590c56a201ae2a66f  base/renderprogs/hlsl/bloodorb1_capture_vertex.hlsl
  94fe1c897baa42e4db1dfac0a86c8bfb  base/renderprogs/hlsl/bloodorb2_capture_fragment.hlsl
  344b0a4720077d4fe2a1fe41459d070a  base/renderprogs/hlsl/bloodorb2_capture_vertex.hlsl
  4a448f1e680fb5f6e8a5357ab5619814  base/renderprogs/hlsl/bloodorb3_capture_fragment.hlsl
  726784847601275641665efab6528a88  base/renderprogs/hlsl/bloodorb3_capture_vertex.hlsl
  1fd1a2003eb8865414d05498d3dd4ff8  base/renderprogs/hlsl/bloodorb_draw_fragment.hlsl
  86b59f95a45e9a5bbdd8a578c14e056e  base/renderprogs/hlsl/bloodorb_draw_vertex.hlsl
  f41eff1118653a5b5f301a78ba005289  base/renderprogs/hlsl/bumpyenvironment_fragment.hlsl
  4ee94dec3ebd82d16023f5fd11848554  base/renderprogs/hlsl/bumpyenvironment_skinned_fragment.hlsl
  757a2b664804c52a64681eec9389d9c1  base/renderprogs/hlsl/bumpyenvironment_skinned_vertex.hlsl
  d88db1cc25787c6b2d7eb977b8e5717e  base/renderprogs/hlsl/bumpyenvironment_vertex.hlsl
  0b2cf507523cc2688273ed463c30fb9c  base/renderprogs/hlsl/color_fragment.hlsl
  0b2cf507523cc2688273ed463c30fb9c  base/renderprogs/hlsl/color_skinned_fragment.hlsl
  8ac7c82cf5a621b3e87c43750a2d509c  base/renderprogs/hlsl/color_skinned_vertex.hlsl
  2f49da4b68c9378190e936fa1d717375  base/renderprogs/hlsl/color_vertex.hlsl
  9c1d8413ceff182107d2a5ccfb233baa  base/renderprogs/hlsl/debug_shadowmap_fragment.hlsl
  5dc282e8c96fa6d6a5e110801bcffded  base/renderprogs/hlsl/debug_shadowmap_vertex.hlsl
  df102d3bdbb4344367a9b507a8f9fe77  base/renderprogs/hlsl/depth_fragment.hlsl
  df102d3bdbb4344367a9b507a8f9fe77  base/renderprogs/hlsl/depth_skinned_fragment.hlsl
  aeb173ab75c062ead88d033e81820b2e  base/renderprogs/hlsl/depth_skinned_vertex.hlsl
  2e84f4c6e790551091e0b8efe8bfb53a  base/renderprogs/hlsl/depth_vertex.hlsl
  fa838c2b8549a45de3a9089bd252b803  base/renderprogs/hlsl/enviroSuit_fragment.hlsl
  c4f29d462c9c77437b330bc053369443  base/renderprogs/hlsl/enviroSuit_vertex.hlsl
  891a580f3e8a6cdff3d68d9c9ef7f1f8  base/renderprogs/hlsl/environment_fragment.hlsl
  891a580f3e8a6cdff3d68d9c9ef7f1f8  base/renderprogs/hlsl/environment_skinned_fragment.hlsl
  a50b0b2b1c7bb205aec97288dd723e31  base/renderprogs/hlsl/environment_skinned_vertex.hlsl
  598da56773611e064b6c00575ab888a4  base/renderprogs/hlsl/environment_vertex.hlsl
  f6411c955cd35c3a5c182f4ccd278f75  base/renderprogs/hlsl/fog_fragment.hlsl
  f6411c955cd35c3a5c182f4ccd278f75  base/renderprogs/hlsl/fog_skinned_fragment.hlsl
  7b0a265342626c17423bc1cb26395c52  base/renderprogs/hlsl/fog_skinned_vertex.hlsl
  bd120100a592e01efb1cb5bb9bc8e85f  base/renderprogs/hlsl/fog_vertex.hlsl
  b93ef0e5b9503b4415dada3ea71a8e28  base/renderprogs/hlsl/gui_fragment.hlsl
  7f6e2bad97eac7a9182f15bace379334  base/renderprogs/hlsl/gui_vertex.hlsl
  b9394ac4caca95214b093c0fc806d7d6  base/renderprogs/hlsl/heatHazeWithMaskAndVertex_fragment.hlsl
  b6f3f8628357cadd0cd84dc33647a947  base/renderprogs/hlsl/heatHazeWithMaskAndVertex_vertex.hlsl
  b36a3c4e062a2141a701cb0bd4aa55a5  base/renderprogs/hlsl/heatHazeWithMask_fragment.hlsl
  962f2c5ec9efaf29d3864ca2baf9b9fa  base/renderprogs/hlsl/heatHazeWithMask_vertex.hlsl
  102eb59445a00d75db1912b63d37f52b  base/renderprogs/hlsl/heatHaze_fragment.hlsl
  55e53df8c3ddfdbae9f038a61de11325  base/renderprogs/hlsl/heatHaze_vertex.hlsl
  da5eb31ee633147ac302e5e2577befe9  base/renderprogs/hlsl/interactionAmbient_fragment.hlsl
  f948d54b1a8c9f0243623df63e2d63ea  base/renderprogs/hlsl/interactionAmbient_skinned_fragment.hlsl
  e2daf770bc891f5a9c7f5398cd278fb4  base/renderprogs/hlsl/interactionAmbient_skinned_vertex.hlsl
  5d97e487a4127ac164f21dea2a6c8fc4  base/renderprogs/hlsl/interactionAmbient_vertex.hlsl
  dea6ffc71f629f454ec39b944bbf7876  base/renderprogs/hlsl/interactionSM_parallel_fragment.hlsl
  dea6ffc71f629f454ec39b944bbf7876  base/renderprogs/hlsl/interactionSM_parallel_skinned_fragment.hlsl
  7f909a3c90ced1792d9f051d08532f84  base/renderprogs/hlsl/interactionSM_parallel_skinned_vertex.hlsl
  01f29d393207801988909b95599db166  base/renderprogs/hlsl/interactionSM_parallel_vertex.hlsl
  5bbdc08d09f6bd5c847980fb3bf683d6  base/renderprogs/hlsl/interactionSM_point_fragment.hlsl
  5bbdc08d09f6bd5c847980fb3bf683d6  base/renderprogs/hlsl/interactionSM_point_skinned_fragment.hlsl
  7f909a3c90ced1792d9f051d08532f84  base/renderprogs/hlsl/interactionSM_point_skinned_vertex.hlsl
  01f29d393207801988909b95599db166  base/renderprogs/hlsl/interactionSM_point_vertex.hlsl
  fd7238e2726962b6a9600e5c3af72a69  base/renderprogs/hlsl/interactionSM_spot_fragment.hlsl
  fd7238e2726962b6a9600e5c3af72a69  base/renderprogs/hlsl/interactionSM_spot_skinned_fragment.hlsl
  7f909a3c90ced1792d9f051d08532f84  base/renderprogs/hlsl/interactionSM_spot_skinned_vertex.hlsl
  01f29d393207801988909b95599db166  base/renderprogs/hlsl/interactionSM_spot_vertex.hlsl
  55f819f509be44f5107fc1d66c17bb5b  base/renderprogs/hlsl/interaction_fragment.hlsl
  55f819f509be44f5107fc1d66c17bb5b  base/renderprogs/hlsl/interaction_skinned_fragment.hlsl
  c70cc46730d8875be084f3772ef0af64  base/renderprogs/hlsl/interaction_skinned_vertex.hlsl
  e0cca68b7db8418b9cdc87e62098c85e  base/renderprogs/hlsl/interaction_vertex.hlsl
  e29fec682cafcec479fab0fee2c13ba7  base/renderprogs/hlsl/motionBlur_fragment.hlsl
  a952cf57ecea1f0cc8a2fcad39e16db2  base/renderprogs/hlsl/motionBlur_vertex.hlsl
  2376fc961197e9c2bf2669ac6a30e9c3  base/renderprogs/hlsl/postprocess_fragment.hlsl
  c0444be2c89c1a983af3ae75c238a4a7  base/renderprogs/hlsl/postprocess_vertex.hlsl
  0b2cf507523cc2688273ed463c30fb9c  base/renderprogs/hlsl/shadowDebug_fragment.hlsl
  0b2cf507523cc2688273ed463c30fb9c  base/renderprogs/hlsl/shadowDebug_skinned_fragment.hlsl
  38187b9f47c348458a0bd9cb4c9b4162  base/renderprogs/hlsl/shadowDebug_skinned_vertex.hlsl
  cee35d08b89849d4be075f0e68b8da8f  base/renderprogs/hlsl/shadowDebug_vertex.hlsl
  0b2cf507523cc2688273ed463c30fb9c  base/renderprogs/hlsl/shadow_fragment.hlsl
  0b2cf507523cc2688273ed463c30fb9c  base/renderprogs/hlsl/shadow_skinned_fragment.hlsl
  38187b9f47c348458a0bd9cb4c9b4162  base/renderprogs/hlsl/shadow_skinned_vertex.hlsl
  cee35d08b89849d4be075f0e68b8da8f  base/renderprogs/hlsl/shadow_vertex.hlsl
  05c58d322f931f4044bd327af2888abb  base/renderprogs/hlsl/skybox_fragment.hlsl
  b22fdc99cb5b26bc2e65c6af9221af84  base/renderprogs/hlsl/skybox_vertex.hlsl
  0b2cf507523cc2688273ed463c30fb9c  base/renderprogs/hlsl/stereoDeGhost_fragment.hlsl
  4922802ebc3fa47885332d3e22832cf7  base/renderprogs/hlsl/stereoDeGhost_vertex.hlsl
  983409147ed69bad1cee60f5cbf6ff7f  base/renderprogs/hlsl/stereoInterlace_fragment.hlsl
  86b7f1ab82d81537e31ce85a029042b9  base/renderprogs/hlsl/stereoInterlace_vertex.hlsl
  fe1c8dced24587c66c67e562d3a60d5b  base/renderprogs/hlsl/stereoWarp_fragment.hlsl
  e34fbd337a60327916c706bcdf55c9ca  base/renderprogs/hlsl/stereoWarp_vertex.hlsl
  91330f5185afad90813fd6e71b988003  base/renderprogs/hlsl/texture_color_fragment.hlsl
  91330f5185afad90813fd6e71b988003  base/renderprogs/hlsl/texture_color_skinned_fragment.hlsl
  4b11fd58d3e13bb2e99ab9ce1b53b37a  base/renderprogs/hlsl/texture_color_skinned_vertex.hlsl
  30cbde00740e4aa4a3311ee16addc087  base/renderprogs/hlsl/texture_color_texgen_fragment.hlsl
  f193abf3d12d9f217e98ab7e694738e2  base/renderprogs/hlsl/texture_color_texgen_vertex.hlsl
  b02a61a4b8971450147d4833097f4bea  base/renderprogs/hlsl/texture_color_vertex.hlsl
  6d2668be72e649f400eb51fd7099d230  base/renderprogs/hlsl/texture_fragment.hlsl
  5dc282e8c96fa6d6a5e110801bcffded  base/renderprogs/hlsl/texture_vertex.hlsl
  5b4d179e1b0fee7cec1ff067383e858e  base/renderprogs/hlsl/vertex_color_fragment.hlsl
  86e922e3f60b897b7377e911067e4b80  base/renderprogs/hlsl/vertex_color_vertex.hlsl
  05c58d322f931f4044bd327af2888abb  base/renderprogs/hlsl/wobblesky_fragment.hlsl
  169766b7efd98b8bf9076c44583d0a85  base/renderprogs/hlsl/wobblesky_vertex.hlsl
  317dd6917bf55528377f62284eb81d54  base/savegame/GAME-autosave/game.details
  4af847f3863c37b0f8184b25051d747a  base/savegame/GAME-autosave/gamedata.save
  3502b864c805604a3b9eb30463a7d9c3  base/savegame/GAME-autosave/gamedata.strings
  c46429cb3fece1de06a1388d3a664537  base/savegame/profile.bin
  f63c9e6c6cd155f8498bcfbfc5ae1317  base/sound/VO/video/deployment.bik
  5a0ceb42981d67549f229056cf6a2923  base/sound/VO/video/epd.bik
  28b3c31f0b13567a3cd957cc06c8ee7d  base/sound/VO/video/generator.bik
  75dae950961760e98dcd948ff799c0bc  base/sound/VO/video/grabber.bik
  0bb242683e6d30ad3f54949b77786ecf  base/sound/VO/video/hydrocon.bik
  0c7d21a069c4bd50495aad7d62421f31  base/sound/VO/video/mfs.bik
  086fa2c7331c2ba5640b3802dbd5cfed  base/sound/VO/video/video_alphalabs_intro.bik
  a0aa87d8e597410087ff02658d170988  base/sound/VO/video/video_ancient_civ.bik
  4ec548f317c73eb1034d36e627f6b92e  base/sound/VO/video/video_bfg.bik
  f1f7b26098b509d40ac8150096ad7c94  base/sound/VO/video/video_chaingun.bik
  497b38dd3904e7aa0657955ee9f25e98  base/sound/VO/video/video_demon_museum.bik
  f87813c18a138413591df47fb583848f  base/sound/VO/video/video_ian_report.bik
  842de633937e7009416d731a62d24069  base/sound/VO/video/video_ipn_news.bik
  90ff9d5094d827cf1007ba8a4a49dd06  base/sound/VO/video/video_marine_sops.bik
  a7cd289cfb2df374458ff2324b7e2913  base/sound/VO/video/video_meyers_report.bik
  db7c96b76a7aeec831a54c2f4b4850e3  base/sound/VO/video/video_plasmagun.bik
  77625a99d7c825fdbca29ee66797603e  base/sound/VO/video/video_recycling.bik
  2c84eeda28ab80493d2ca51bfadb4f97  base/sound/VO/video/video_soulcube.bik
  0712f07602c2ed95c5ecda40b20f877b  base/sound/VO/video/video_tablets.bik
  c551fcd420081f8542decdc03265df38  base/sound/VO/video/video_uac_welcome.bik
  97edda4321c179507708695e9505471c  base/strings/english.lang
  f5b0544be30f1c7b579c70e31073ea3f  base/video/admin/betruger.bik
  c5f6b652709d305324e35501c4b6acb5  base/video/comm1/swann_vidphone1.bik
  92a75b1d68ce944f9209191f97a7d5b8  base/video/comm1/swann_vidphone2.bik
  c4f65108e3df9d9d0221ec5b33bee479  base/video/comm1/swann_vidphone3.bik
  d158d22a064423946f5f197816728102  base/video/data.bik
  e4317ebcbbb236d77201a158e7eec70d  base/video/delta1/sarge_video1.bik
  f8f9b75f5deb496bb91a8af697872492  base/video/enpro1/lm_meyers_enpro.bik
  9aa92c2846d63ccb1922e94651b7b63a  base/video/erebusteam.bik
  9ae86edf9b8d8270d2a3b2c7e5139bd5  base/video/fireball.bik
  93db97d019aec65067614513fe5935c6  base/video/hellhole/rescue.bik
  b8acbf46d247a359007be4ecf140a1b6  base/video/intro/introloop.bik
  431d38e4fcd81df09febfad012a22412  base/video/loadvideo.bik
  2b60ec1b157d53d49123d08387c24f89  base/video/mars1.bik
  67c5bf92470b811334e0ca34172d1706  base/video/mars_rotation.bik
  308362451eb429e11be5410392aff285  base/video/marscity/decom.bik
  1632bc29f9301d42b1331a9802392888  base/video/marscity/dropship.bik
  cc841a7a09df7da8117b140a64e5b4c2  base/video/marscity/monoflyby.bik
  195084ef97470ea8571785bcd2358b7c  base/video/marscity/sarge_mission_brief.bik
  f89b54896ed8fa9d7841557386adee3e  base/video/marscity/sci_team_request.bik
  da58e3c365ca2a7d4569ac89b50a2a2b  base/video/marscity/ship.bik
  aecf9ca202d85bc8e4379e44c49c6405  base/video/mc_underground/inv1sm.bik
  a9e8a9eda088b9fd36e40ced7ad42158  base/video/mc_underground/inv2sm.bik
  76bb188cf494fc3d576aad288dd823c1  base/video/mc_underground/inv3.bik
  98e29b60073e230df374bfff6300e240  base/video/mc_underground/inv4sm.bik
  773b99bb6109aa5938b1c3115c29a655  base/video/mc_underground/inv5sm.bik
  eed7e6224c9d478afea81f5b3708651e  base/video/mc_underground/inv6sm.bik
  d6edcc803ddaedfa60250f8800292d9c  base/video/mc_underground/inv7sm.bik
  b5e2866867f1016bd21092b1028cc176  base/video/mcneil.bik
  35646f399f09cffe1cd455591fa36d52  base/video/radar.bik
  2bf9a98b9734f610407eb8e360379bb5  base/video/recycling2/cs_bert01_composite.bik
  203b2ccc8895f8a62868f753f9b95d1c  base/video/recycling2/cs_bert02_composite.bik
  fb35c4a5a9fd49ec29ab6e900572c524  base/wads/DOOM.WAD
  c3bea40570c23e511a7ed3ebcd9865f7  base/wads/DOOM2.WAD
  967d5ae23daf45196212ae1b605da3b0  base/wads/NERVE.WAD

sha1sums: |
<<<<<<< HEAD
  028dd18e5bada1e563c2a0d3bf5e77572d78e6b9  doom3-linux-1.3.1.1304.x86.run
=======
  8514ef18e32b157e07a45400d6283ef5f555bc80  base/game00.pk4
  711948baf6fa62aa8325ddfee4370282911977dd  base/game01.pk4
  4b5e447c1fe0b9f87865e6b638a93e055e3c5e16  base/game02.pk4
  5efc59540da641f58b17a1d410cee37ef95d3d46  base/game03.pk4
>>>>>>> 78fb49fa
  3b3cdd19ec394fb5c1ae271993f181097e5c6085  base/pak000.pk4
  76e477e61b0248ce5181fef582212a5332c34c20  base/pak001.pk4
  cfa56ff89255f9bd56b9e40b24f4d54b76f9caee  base/pak002.pk4
  5afb060a63ae0749ccbb0d26da4c00938b241dde  base/pak003.pk4
  d77145983d5689e2230c5b479b48a2847aa668b2  base/pak004.pk4
  4c53f56f3a784c38b1e45d4eba7a23d1d5cc3ada  base/pak005.pk4
  de543a0369dbae3d4181f2c727085adb89ef3531  base/pak006.pk4
  662a4014dabe26bcdd988877fadaff7d6a09725c  base/pak007.pk4
  c50bf2c97e989aa19ad27fe62e67c5cfc6ae2a8b  base/pak008.pk4
<<<<<<< HEAD
  0d9ca3d4532c0d412fbb64ab2885f52ef8852594  d3xp/pak001.pk4
=======
  846b7e0d931d48d08ee45cf226a5dbe7dba59861  License.txt
  97d21648b424f1f6f8c11456166fd6e38e24abe0  d3xp/game01.pk4
  22c7f6117043b2ddd10d9076336cce67bfd15a90  d3xp/game02.pk4
  46230705a87cf88f1fa4a6094abc3c7cdf1ab428  d3xp/game03.pk4
  0d9ca3d4532c0d412fbb64ab2885f52ef8852594  d3xp/pak001.pk4

  7fdba41af0521cdb815cad272499b888a348acfd  cdoom/Classic Doom 3.url
  c4b63b17223ba9ec77408eac0d2bad1370ce47c2  cdoom/autoexec.cfg
  295abe683546900bdea4b73a2760545e03f6ad55  cdoom/cdoom.ico
  a2e4d30f06fa64868c59aa8805c1644c4199371b  cdoom/cdoom_dll.pk4
  05619f728c50e563c8daf1aea6b915a2a4fcc46d  cdoom/cdoom_linux.pk4
  bd9f8e158604c937b99cd02fc7dca2022745b5e2  cdoom/cdoom_mac.pk4
  e0158ab23856803b8999d16418f4bc8ba8a0274f  cdoom/cdoom_main.pk4
  6ed75bbaad262d2ce263aefe0252e68f51ee50ce  cdoom/cdoom_maps.pk4
  7c95dc757ec1dd9c8b2558efa7fede3f731cd463  cdoom/cdoom_models.pk4
  e8f650c96c58b23cca4c747fb1ef9d1fc68bceb8  cdoom/cdoom_sounds.pk4
  5d328e7dea28283515eabb6eb32f8b33d1192d07  cdoom/cdoom_textures.pk4
  5bf5c1759793319b369fc259cd556b580ad989be  cdoom/description.txt
  ff922feefc9aebd9e5acd680c18d52eeb2ec70e4  cdoom/docs/License.txt
  a0e1a98224a1e153e7de55365ebeafffbb175c2a  cdoom/docs/Readme.txt
  aad0d136bf69d16c0b4e7b286df6406c329b5d96  cdoom/docs/shot00002.jpg
  60a340ad7e8b971db61b17c4a40af227355a6469  cdoom/fan_extras/cdoomsource_131/framework/UsercmdGen.h
  e2bbe141340597cb5d5768a72ef940cce26a0d89  cdoom/fan_extras/cdoomsource_131/game/Entity.cpp
  29d84c56ad11eb394e6662e4b583c99add0420e9  cdoom/fan_extras/cdoomsource_131/game/Entity.h
  41739b7c6a8ad05cdccaa7226d1f7065c3b5f201  cdoom/fan_extras/cdoomsource_131/game/Game_local.cpp
  cfb4d297ba170c0607b5d78c59246f4eb93afea5  cdoom/fan_extras/cdoomsource_131/game/Game_local.h
  64b11793192755c8123b066b550f8efb668c064d  cdoom/fan_extras/cdoomsource_131/game/Item.cpp
  7fdc71059af7138ae102c85b821406352f398dce  cdoom/fan_extras/cdoomsource_131/game/Item.h
  5261e4e0651d4909608eaaad175b392a7ee6d0b9  cdoom/fan_extras/cdoomsource_131/game/Misc.cpp
  168b15242a08f39414c4b83b3132d0b5bb89e410  cdoom/fan_extras/cdoomsource_131/game/Misc.h
  6b74cf43cf3a24137ae6c071a4f52a2303c2ec1d  cdoom/fan_extras/cdoomsource_131/game/MultiplayerGame.cpp
  6ca1608f483385484c0f696e8c35d3dd69cbcf79  cdoom/fan_extras/cdoomsource_131/game/Player.cpp
  7756dce4a0e9b88743bda630d9c24dadee2d657b  cdoom/fan_extras/cdoomsource_131/game/Player.h
  9c66a7777725eb01f60fea95162c5b8c3f981f1c  cdoom/fan_extras/cdoomsource_131/game/PlayerView.cpp
  ab4b0e5e23eb3c7124b894567d9bd1806e5be1a3  cdoom/fan_extras/cdoomsource_131/game/Sound.cpp
  596db8c732b24012738d807a6118aec7be550487  cdoom/fan_extras/cdoomsource_131/game/Target.cpp
  6d75beaa41a9fe11590cc6e741e593f3804de576  cdoom/fan_extras/cdoomsource_131/game/Target.h
  1882ebf04e2fdc029c9dd44d83115b83f58a9f96  cdoom/fan_extras/cdoomsource_131/game/ai/AI.cpp
  76b490b874cb644ff4d29cb39c13281d628eefd9  cdoom/fan_extras/cdoomsource_131/game/gamesys/SysCmds.cpp
  8aefcab7b3e48e14db9f1108525173dba985f24c  cdoom/fan_extras/cdoomsource_131/game/gamesys/SysCvar.cpp
  423bd84e968250ff66732c714f1c508e9f4f2779  cdoom/fan_extras/cdoomsource_131/game/gamesys/SysCvar.h
  15e8e9e223d5a1d84b0bb2b42ea0fa9d620c95bf  cdoom/fan_extras/cdoomsource_131/readme.txt
  dff9e44df79295b8ac837a7d8f247e66da0e5388  cdoom/fan_extras/classicdoom_001_1280x1024.jpg
  fe8cfebbb329f90f51c08829b9491e04e5eadf13  cdoom/fan_extras/wallpaper1.jpg
  75107cead28f79d2519f007ad077fd7d56548932  cdoom/fan_extras/wallpaper2.jpg
  cf248c648914d35e0adc47e5cae9a2dbce3276ed  cdoom/fan_extras/wallpaper3.jpg

>>>>>>> 78fb49fa
  0a9d9a9baff7eb1760214cefdb76a506c41e9f39  base/D3BFGConfig.cfg
  183b4f08dba658cd07c2ba5ef9e2ba8e1c319d2f  base/_common.crc
  d90263e4dbdb2d2efcc2ff0d25c500b3d2d5657b  base/_common.resources
  71bba11ff61a9feb2b59682f098832e3c6d04e46  base/_ordered.crc
  2e1f6b320c8443ad20084934403bcf49d7f4f85d  base/_ordered.resources
  f445e63778f46f6c92cc194682b69d911ffe89d8  base/_sound_pc.crc
  51c7dddee8c30529b760b2561e3566a4798c4039  base/_sound_pc.resources
  4699317f0a6907954eb071538495252fbbf2c633  base/_sound_pc_en.crc
  3e74307bba0c6045b1390881c542bacd18173209  base/_sound_pc_en.resources
  2bdf7a8ca8c1b594ce8d30e4a357f72188510cc3  base/_sound_pc_fr.crc
  28554f6ce44ce815d21fb3e6c0a184430e84a20d  base/_sound_pc_gr.crc
  86fd902565f721a6966fe81bab3aa7c90910548f  base/_sound_pc_it.crc
  b57414f10c29b8af42c08b5c21366f40ead74603  base/_sound_pc_jp.crc
  f1e90e8dcdf112e83f9fcab5978a5bcb5e4f68f0  base/_sound_pc_sp.crc
  792aab2c1d642614b7403c5ee0ea3e21cb54677d  base/classicmusic/gravis.cfg
  3a3d410994a8f5ad87513452a60a8de7e35e3448  base/classicmusic/instruments/ACBASS.PAT
  b109c954b23484d814249bb9a5d4ac62d7f9fb01  base/classicmusic/instruments/ACCORDN.PAT
  554192f9432c5e6015ac3eddb9cd46d167001ab3  base/classicmusic/instruments/ACGUITAR.PAT
  6adecb0e197292f874f615274440cf59e852b4f0  base/classicmusic/instruments/ACPIANO.PAT
  fb6266746d5c5de7ec42987db34a046a4567b772  base/classicmusic/instruments/AGOGO.PAT
  77025ed589cdbf7956bccda8cc50cac87487189b  base/classicmusic/instruments/AGOGOHI.PAT
  6e4826ae90ba4185e6dbfbf3de59002dd9a2e5af  base/classicmusic/instruments/AGOGOLO.PAT
  5271e3d970d55ee53f82a14d501d52667e62c958  base/classicmusic/instruments/ALTOSAX.PAT
  5e0260745da9e20d50739227693c893f1d1a99b5  base/classicmusic/instruments/APPLAUSE.PAT
  c5db8b2cc3b954164e59d55c3331a7da8eb6fbab  base/classicmusic/instruments/ATMOSPHR.PAT
  e294049be8ec7c838315d62281762b8e44ddc4a1  base/classicmusic/instruments/AURORA.PAT
  ce52f1727ebe88f140d913ec4342843f7aa87e76  base/classicmusic/instruments/BAGPIPES.PAT
  41fd4040affb64bb28e06fda9a608b628ba8aac2  base/classicmusic/instruments/BANJO.PAT
  01aac1a2c920959239d45afc59c52f314a0b3e9b  base/classicmusic/instruments/BARISAX.PAT
  6f7bee8104bc5433e46d2c559b10dc4d237872d0  base/classicmusic/instruments/BASSLEAD.PAT
  dc31283a6bc017c618b24cdea33c0973190e4219  base/classicmusic/instruments/BASSOON.PAT
  acf99ffa243c31b197dec10871dd874d1b3635df  base/classicmusic/instruments/BELLTREE.PAT
  9d936927fa71b03138d38d6eaa93858c425a4905  base/classicmusic/instruments/BLANK.PAT
  7b2722f40f57c4289fd99e75a3d699e0a7906267  base/classicmusic/instruments/BONGOHI.PAT
  670be9963c5f8ae27368c6a53b036ef11349c595  base/classicmusic/instruments/BONGOLO.PAT
  3be5edbac63e56c99b0a40d660ba981110597c57  base/classicmusic/instruments/BOTTLE.PAT
  89d773aec150317a460acd52d43af3ae6e80ce7c  base/classicmusic/instruments/BOWGLASS.PAT
  cd54968f485875ae96f1a7ccacfb873d7e0fc89b  base/classicmusic/instruments/BRITEPNO.PAT
  f1b0d2f1eeecf2a35dd883deb0cccaa8cef053a9  base/classicmusic/instruments/CABASA.PAT
  ca0ed9213d5de686382fbf8134f463bf7eeb25e7  base/classicmusic/instruments/CALLIOPE.PAT
  177d70230497141f4019dec50ad0759d6c9f79bf  base/classicmusic/instruments/CARILLON.PAT
  12e2c235394a9229ac9fe64e72258e33e7283eec  base/classicmusic/instruments/CASTINET.PAT
  470f551d0eed0d984c10043b98612ed9897bb1af  base/classicmusic/instruments/CELESTE.PAT
  478dda1dc17a38d526ac737b7870d8855d6db060  base/classicmusic/instruments/CELLO.PAT
  c28ec6e60800f8691e7fd1ba7d672886129628b6  base/classicmusic/instruments/CHARANG.PAT
  1b89f61d1b3c052f2b4aa9c8316e43d7421718b5  base/classicmusic/instruments/CHIFLEAD.PAT
  4f68eb15aae0aa1ddd306a53946dd75c1fd12934  base/classicmusic/instruments/CHOIR.PAT
  049d583860fa7208a2979c2b1cc2fe495dd11b25  base/classicmusic/instruments/CHURCH.PAT
  c93c695d96f24ec1aaa58a3541afd0933f71383d  base/classicmusic/instruments/CLAPS.PAT
  68545cba26c03843e1d0fda0cf3d137c0e6432c9  base/classicmusic/instruments/CLARINET.PAT
  6ae9a15a66dd000c91234d4f846c3633ce2ef21f  base/classicmusic/instruments/CLAVE.PAT
  f9639ad1aff8e04a6380794500900b013b172059  base/classicmusic/instruments/CLAVINET.PAT
  741846c2317f561383e6659ff93af1ebfb0f4c57  base/classicmusic/instruments/CLEANGTR.PAT
  581caa1340db4410ad094f5645c744ca337c82dc  base/classicmusic/instruments/CONCRTNA.PAT
  560a25275c08ef8a663c7bb4d73ce62d718904b4  base/classicmusic/instruments/CONGAHI1.PAT
  61273060cf7e58e76a8dec55f4c5e66866563701  base/classicmusic/instruments/CONGAHI2.PAT
  10c90d958d3981d25184fbe17501d4b7f6835ee6  base/classicmusic/instruments/CONGALO.PAT
  e54143dfd076dde13dc53cad0c5732cb07f2063b  base/classicmusic/instruments/CONTRABA.PAT
  1dde4bca39019a50537dfe2bf86bcc68de47b0d7  base/classicmusic/instruments/COWBELL.PAT
  5699beb7376ac514b696db6e1f7a52fcf67d96a8  base/classicmusic/instruments/CRYSTAL.PAT
  a4b1800638c00a37134088b0770966931d7aa16c  base/classicmusic/instruments/CUICA1.PAT
  28e2c29c16f9b78b2bb60cf9f515136dca301274  base/classicmusic/instruments/CUICA2.PAT
  5282870270cad5cf340dde8412b377154daf1f65  base/classicmusic/instruments/CYMBELL.PAT
  85d06a96391d810c589b2535d029919cef683b00  base/classicmusic/instruments/CYMCHINA.PAT
  3270af233eaa122c0a620ec0ceed492ee455526b  base/classicmusic/instruments/CYMCRSH1.PAT
  b79158d381537c249b38b52286d23ab65c072c0d  base/classicmusic/instruments/CYMCRSH2.PAT
  2485a06a21326c759b06bc15b2f54e8b20447ee6  base/classicmusic/instruments/CYMRIDE1.PAT
  b057753a6db69ed2f2aea83c466f5fb2ca4d9d1a  base/classicmusic/instruments/CYMRIDE2.PAT
  55785c0128f7228ba09b91c704d3835a796f3ca4  base/classicmusic/instruments/CYMSPLSH.PAT
  c0eb07f570c238f422480ec2d3138aa0fae5ea12  base/classicmusic/instruments/DISTGTR.PAT
  5f1bc02088c5690cfa5933f2d72f14b7f51844fc  base/classicmusic/instruments/DOO.PAT
  7c27fbb7f1cdfd746de8be9c9c42d33742e401f4  base/classicmusic/instruments/ECHOVOX.PAT
  6f5bfb03c97376603c7f8c8ed5d41acdadda2607  base/classicmusic/instruments/ENGLHORN.PAT
  5b683491c01fb08111b5429b2707a69bc8d7068f  base/classicmusic/instruments/EPIANO1.PAT
  18ce07b7e8dc7f729d438cc912c2e5a91d5edb7e  base/classicmusic/instruments/EPIANO2.PAT
  e6ffdad6ad970cae748fcea794e6fffc3359c16c  base/classicmusic/instruments/FANTASIA.PAT
  116e2b10f5905264f605300b866dd36a5f369205  base/classicmusic/instruments/FIDDLE.PAT
  049770c1f1386d6f7801bce08f8646f6a8c9879f  base/classicmusic/instruments/FLUTE.PAT
  2a70b5d7d1bedca7acb93e3d38e9bc67118204dc  base/classicmusic/instruments/FNGRBASS.PAT
  510bc1f4eb1d6b2722c9fa6be707d7ffbb02d68f  base/classicmusic/instruments/FRENCHRN.PAT
  d1252946888719487f73dde2ee371854b84ee2f8  base/classicmusic/instruments/FRESHAIR.PAT
  9ae6d1f02f63660f5852b5e2c5b2e05a5f9abe2d  base/classicmusic/instruments/FRETLESS.PAT
  d1aa1c828562033bdc041686598c071db7fa8ee2  base/classicmusic/instruments/FX-BLOW.PAT
  681e2680b21d379b0552f68d72c4744aa2db382d  base/classicmusic/instruments/FX-FRET.PAT
  f495893ff1ba5a6253fcd34177ac23c4138f6ebb  base/classicmusic/instruments/GHOSTIE.PAT
  834a71a00e87662047c05f95278fc83838a5b7c7  base/classicmusic/instruments/GLOCKEN.PAT
  ea01dbd7d9d6a2d0a48c41e360f3b978836123e3  base/classicmusic/instruments/GTRHARM.PAT
  8c98b6fe162dbddb2c95c4e6ee17bbfd44d760c1  base/classicmusic/instruments/GUIRO1.PAT
  52d85d9adfbd02920e0f6231f2178c2731a22688  base/classicmusic/instruments/GUIRO2.PAT
  61902f921752bced56a7745b7d18ed1c8ceb557c  base/classicmusic/instruments/HALOPAD.PAT
  510a144014939503952bd3886fb8a6b7995dc44e  base/classicmusic/instruments/HARMONCA.PAT
  d8b7af55518c2d2b8eb1da316ca83ec77c3f267c  base/classicmusic/instruments/HARP.PAT
  ce59e6795552caeca7e82f641ff72ebcdb329af8  base/classicmusic/instruments/HELICPTR.PAT
  3ac8c0ce8840f6d27f863b46e48654bc98e5bc19  base/classicmusic/instruments/HIGHQ.PAT
  a2e9974b5ab73b8b0cab0e7f5ffbcdf94bf1e3c7  base/classicmusic/instruments/HIHATCL.PAT
  851ef0f440b73137b80fdc7a9e10b6007215c84f  base/classicmusic/instruments/HIHATOP.PAT
  e1aed5141213f4c1ec86ccfa2c0d1d85bb276e32  base/classicmusic/instruments/HIHATPD.PAT
  d2a61342f6cb2f68160ef6009e13294412fb1609  base/classicmusic/instruments/HITBRASS.PAT
  8f1f748112f2e160084e48a9fa2b3352622d43ee  base/classicmusic/instruments/HOMEORG.PAT
  ccd08dd6b8b307066d53c975baac8248a3e911bc  base/classicmusic/instruments/HONKY.PAT
  6d7e861c1122abe02f93cf61597a5eb89a97e504  base/classicmusic/instruments/HRPSCHRD.PAT
  9c5d751860c4ba0557346a07e3791e18a5fb530e  base/classicmusic/instruments/JAZZGTR.PAT
  956a972c9a8bd2bde150d1ae2ff4d3c654dd92f3  base/classicmusic/instruments/JINGLES.PAT
  66de007e1ac45b72f399c297a7f4a2d984184914  base/classicmusic/instruments/JUNGLE.PAT
  549068f369fd35d5ff6c001972b606fa1e33657d  base/classicmusic/instruments/KALIMBA.PAT
  39cfd935d0033037e4dcd2aa337eee56dcd604b7  base/classicmusic/instruments/KICK1.PAT
  8a367138449a51260df344490ddd3b12a0e05bcc  base/classicmusic/instruments/KICK2.PAT
  ecc266aa77f89c1566e7195400304e9df8bd0211  base/classicmusic/instruments/KOTO.PAT
  4c8ddbe40943c28f6161101c9916448062c37868  base/classicmusic/instruments/LEAD5TH.PAT
  ad75dc5fedd12d7f12b6ea692f0faaa945696d18  base/classicmusic/instruments/MARACAS.PAT
  de7aacbe767255ea28b2fc806ea1fed91344c90e  base/classicmusic/instruments/MARCATO.PAT
  beaa24fe6d964a6fbd3f750ec463d4b3e9b50431  base/classicmusic/instruments/MARIMBA.PAT
  f131094c142c4a0d5be94062ebd8457165af87db  base/classicmusic/instruments/METALPAD.PAT
  0bee2b0d92c7765083a3491837ee091faa17868f  base/classicmusic/instruments/METBELL.PAT
  9c9aad57d265c352916f0c3e8595593e022445f9  base/classicmusic/instruments/METCLICK.PAT
  771e5fb1c0ed8c07baebef2914eed6b265f47780  base/classicmusic/instruments/MUSICBOX.PAT
  fc0a03d48b4f9bcd19c732b3ffd983678d464157  base/classicmusic/instruments/MUTEGTR.PAT
  304c011c61d33814f81a553842181ce064f5e454  base/classicmusic/instruments/MUTETRUM.PAT
  0eee8beb632e14f6c2ba6a5314dd94b5f0d2a87f  base/classicmusic/instruments/NYGUITAR.PAT
  5730a4f28143c3192f025da1b49dd6d716b534fd  base/classicmusic/instruments/OBOE.PAT
  1f3670510f8d5aebb789b592487bbd71a911e391  base/classicmusic/instruments/OCARINA.PAT
  69a3cf5f6da88eaf6731a6c0d0602f68f5cf57e2  base/classicmusic/instruments/ODGUITAR.PAT
  4d4619cc201805507ace1245fc003bfc7429e550  base/classicmusic/instruments/ORCHHIT.PAT
  b6f1fe2215acc8b896ee6bf35c3bdcdbf9f149be  base/classicmusic/instruments/PERCORG.PAT
  2514af3c4f7e7e03a5fdc9d1a9ea81bec88ba327  base/classicmusic/instruments/PICCOLO.PAT
  16ba461edcc65eed3481940cf8ea104527cdb315  base/classicmusic/instruments/PICKBASS.PAT
  0082946fad44949dbab280ebbb9ff850ea34e109  base/classicmusic/instruments/PISTOL.PAT
  5363210f7f4704533914b1838bd373cc959aa96e  base/classicmusic/instruments/PIZZCATO.PAT
  c56c6f3e2d103d0cf2626c263baf0bf73b3e78a7  base/classicmusic/instruments/POLYSYN.PAT
  fa3423a34af6bb945502aef025c2820113afcafa  base/classicmusic/instruments/RECORDER.PAT
  f4485575fe24dd9d29e2a568a354b18cf0f2cbb5  base/classicmusic/instruments/REEDORG.PAT
  d8834add60d5554c12c29d06ee37ddafe9c1acc2  base/classicmusic/instruments/REVCYM.PAT
  54dc4cea2a88b80c1e93a222c8f6be7d9aafde7b  base/classicmusic/instruments/ROCKORG.PAT
  5011787bbd6af7bc44561d63b3fa860af2c8d1c5  base/classicmusic/instruments/SANTUR.PAT
  a08a75530119cb0108b71626c33491015bad47cd  base/classicmusic/instruments/SAWWAVE.PAT
  363f565a4458bf4a1ab5cbdb9abed6ebd0489382  base/classicmusic/instruments/SCRATCH1.PAT
  e80258dcd2abe79d2d57e9b34ae7a34f8f258c3b  base/classicmusic/instruments/SCRATCH2.PAT
  d37bd36981aff2093146aaf330c02c745505e491  base/classicmusic/instruments/SEASHORE.PAT
  c851497b1d3e8dbaebeeb550a3e10ec24c9786e3  base/classicmusic/instruments/SHAKAZUL.PAT
  dd1c95855416eaa7cb8366e4e01e22d3521b9d19  base/classicmusic/instruments/SHAKER.PAT
  d8d2569241ab25eaef51969fe18b30344e0d58a2  base/classicmusic/instruments/SHAMISEN.PAT
  e71fdfb8bd121ed762fed8911b778c9683a02d5d  base/classicmusic/instruments/SHANNAI.PAT
  e2388e4b7b83e2b7ae2dae328b8a48c16e86a0b1  base/classicmusic/instruments/SITAR.PAT
  e4d4c4d0736577b72f1853eddedbc97ac336b3ba  base/classicmusic/instruments/SLAP.PAT
  ac69ff76390d10da665fad1372fd8a385557dced  base/classicmusic/instruments/SLAPBAS1.PAT
  dc2810ae7a134ff9c425f6ac3ec8c70c970fa411  base/classicmusic/instruments/SLAPBAS2.PAT
  732d1dbfe272410a2f50cc3e040c72e339537bf3  base/classicmusic/instruments/SLOWSTR.PAT
  82befb3cae2e8fd213effd385739032e828ea149  base/classicmusic/instruments/SNARE1.PAT
  beae44b8765b11088b71e7f12aef8141a6c60934  base/classicmusic/instruments/SNARE2.PAT
  a787dd7464fac333972883ea2b870892e102bca0  base/classicmusic/instruments/SOUNDTRK.PAT
  21533e3825b60b99e98b30c68a63aa6e49d2e2b5  base/classicmusic/instruments/SPRNOSAX.PAT
  76b16cbae923aafab25c1a75ac79b4edcbae8b6f  base/classicmusic/instruments/SQRCLICK.PAT
  2506a676adc6653cf9b82efd32207ef520aeb9f4  base/classicmusic/instruments/SQRWAVE.PAT
  66150f90f96f18774264a178b0aff209b2fd6fb6  base/classicmusic/instruments/STARTRAK.PAT
  3fea4fc8e957880a748d6ffa0943cc5214b153dd  base/classicmusic/instruments/STEELDRM.PAT
  8e2561b2194538db1840ae3fece0f66669e53af4  base/classicmusic/instruments/STICKRIM.PAT
  6e91405b1b366ed7943280eba208204427baa032  base/classicmusic/instruments/STICKS.PAT
  fc783183fdccec6dccb3108027cb9401d5f23ee1  base/classicmusic/instruments/SURDO1.PAT
  d22a7a76649cdef065bd10bf3b9a28a199985de1  base/classicmusic/instruments/SURDO2.PAT
  5f1154c78315bd5ca9da1fc06a894b6f8e867bce  base/classicmusic/instruments/SWEEPER.PAT
  107f60e75d2a0a14445a5e6426cae43fee38c700  base/classicmusic/instruments/SYNBASS1.PAT
  b7bacc1ce42fa21383794d9775f98e2a923e1435  base/classicmusic/instruments/SYNBASS2.PAT
  a22b96ab91dd5f6cbe877a581c41bac7cfecfb33  base/classicmusic/instruments/SYNBRAS1.PAT
  4301cadca3f026853fa55377c8ac90eb4500c62b  base/classicmusic/instruments/SYNBRAS2.PAT
  969247158d94e8b207a8ba54c66484d07679ab0e  base/classicmusic/instruments/SYNPIANO.PAT
  c6604de7bb000acb405d23a7136cf1016b9b21ae  base/classicmusic/instruments/SYNSTR1.PAT
  df88de44019971bc581ab2d8f032799fd31d0072  base/classicmusic/instruments/SYNSTR2.PAT
  e575a428ce070015f1254db97752b680e92057cf  base/classicmusic/instruments/SYNTOM.PAT
  1a6bf9d7b996a4635fb3bfbea5f3eac4523d9705  base/classicmusic/instruments/TAIKO.PAT
  3ca7648552333b17f0d210f6d570e3c7ce9516e7  base/classicmusic/instruments/TAMBORIN.PAT
  e2e4be17ac588275eee69fece80804fef443befa  base/classicmusic/instruments/TELEPHON.PAT
  004e3f54afa647760650a9edad8d1839c43fdf62  base/classicmusic/instruments/TENORSAX.PAT
  cc17b2e0a3d1ba2355744dfca4cb9f1052ea9357  base/classicmusic/instruments/TIMBALEH.PAT
  65975d0b13c5b1e0c56fec2eae0765cb67dbe128  base/classicmusic/instruments/TIMBALEL.PAT
  8acc4c7a22dc998adeab134a71ea4fded6e1c9fe  base/classicmusic/instruments/TIMPANI.PAT
  e978d094ec181c353789dfa2cc69a915bc198d86  base/classicmusic/instruments/TOMHI1.PAT
  51f0f255b62788f68ff022482e8dcd55bebf6f97  base/classicmusic/instruments/TOMHI2.PAT
  395caeae70764ba68698729113cb6e8863c999d6  base/classicmusic/instruments/TOMLO1.PAT
  de98321b332c1adf0e0a32bcc456e1bf3b3b286f  base/classicmusic/instruments/TOMLO2.PAT
  4edc78a5f6c0620988305aa3208dbb5580277824  base/classicmusic/instruments/TOMMID1.PAT
  a3ea99d1f48d5f9f0489886fa39dd7b23fc9fd3e  base/classicmusic/instruments/TOMMID2.PAT
  f69c34425646285e10dd9839d4208a189c4670c1  base/classicmusic/instruments/TOMS.PAT
  eb2769b906d11a4c00ac417eb160b227ec73485d  base/classicmusic/instruments/TREMSTR.PAT
  53aa891980d6e681ffaf8799565464c679c9d338  base/classicmusic/instruments/TRIANGL1.PAT
  db5a6e9bc82ae1ed072cf75523ccf83c2df07959  base/classicmusic/instruments/TRIANGL2.PAT
  da991e98e5b563d9faa6c106c88f06f4e37d4583  base/classicmusic/instruments/TROMBONE.PAT
  2e0050dbeffb3d270aa19541b370fe1170a84f78  base/classicmusic/instruments/TRUMPET.PAT
  87cb586502c029994fca77cb75694dc928dd0838  base/classicmusic/instruments/TUBA.PAT
  1d6cdbd910ce0b89412cc3ea7b33268739c71e92  base/classicmusic/instruments/TUBEBELL.PAT
  8b92b7d30ca964082d39f293257165a47302d671  base/classicmusic/instruments/UNICORN.PAT
  7c2dad7ce895cf5b5814a353ed2e0b53d9dbd5bf  base/classicmusic/instruments/VIBES.PAT
  a1be074aa37bdc6b89e2311dd59f90b33d2c039c  base/classicmusic/instruments/VIBSLAP.PAT
  be32079f9d7e0563c1c3bd75ffd1a7fe18a1b2c0  base/classicmusic/instruments/VIOLA.PAT
  713b1a692a47a63cb4e45e2c0dde1f185447621f  base/classicmusic/instruments/VIOLIN.PAT
  2b5737a2b6eade7434c7bbfb8732847649c74f95  base/classicmusic/instruments/VOICES.PAT
  5813e315990edbaa199670c16055835af059bdb7  base/classicmusic/instruments/VOXLEAD.PAT
  b1a92f1c50bebcc7ee539cce29f157fea6406be9  base/classicmusic/instruments/WARMPAD.PAT
  c0e9835d8d1e842e9eaa442d28b265deafa29ced  base/classicmusic/instruments/WHISTLE.PAT
  fbec52a4e191c8861017b52e6901737a2711d746  base/classicmusic/instruments/WHISTLE1.PAT
  6a5fd2642ddd11b085032917e977b35ae8da4643  base/classicmusic/instruments/WHISTLE2.PAT
  f76bab5f8c8c50ee993b093298056ca2a52d19c8  base/classicmusic/instruments/WOODBLK.PAT
  9ea7c160865a568dbee3162345ddb992a71a227b  base/classicmusic/instruments/WOODBLK1.PAT
  747087a4d1c0288f5f34e23be7d8c40480f12068  base/classicmusic/instruments/WOODBLK2.PAT
  af7d7c32e66d3f4f629cc23ff4d95a288b36bce9  base/classicmusic/instruments/WOODFLUT.PAT
  58bb74166843b0a000c9f1d43b674064edf8bc7d  base/classicmusic/instruments/XYLOPHON.PAT
  175b963023865e7a603dd57403de60f81b6c9321  base/default.cfg
  d40d8a38f2a4a40451802f263c0749e78b1d507c  base/joy_360_0.cfg
  60e8eea1844c9c8d87b66ba6a748b683f88d8e19  base/joy_360_1.cfg
  1b5d93ad8ddf5626afc46fc301d0f7ad2eb2194a  base/joy_lefty.cfg
  bfad4cfdb805462ab06a76de7d6710b4eedae7fa  base/joy_righty.cfg
  b7266266621270695f3dbd96638ccec88d8afdd9  base/maps/admin.crc
  28fe074fa9bf8455535c54029901dbe08f9a5471  base/maps/admin.resources
  f9f42703fe241bf1d60c60f552e4a7e3eb675a81  base/maps/alphalabs1.crc
  7627099606090157e0ceb1d7ecaf9391e43ac964  base/maps/alphalabs1.resources
  57037ba56ede41fa0471530e9bfa124a78778712  base/maps/alphalabs2.crc
  f0ceedc7bc08ec3f97a287cbc679733643379a5e  base/maps/alphalabs2.resources
  0cc36160341df9183525d2980de6b5e62bd00ec1  base/maps/alphalabs3.crc
  f38b075e28050dc02db261db95677f81b2f7785f  base/maps/alphalabs3.resources
  ea6ce466652aaf5f4e461917b454e893a0e53c90  base/maps/alphalabs4.crc
  06851e214dc365fb682c185d37eb335352340321  base/maps/alphalabs4.resources
  43db175236888689b0010284f5dda4085c2ee35f  base/maps/caverns1.crc
  69b577fb53afbda5f711aa7162b0c4db249c8db3  base/maps/caverns1.resources
  1ef8a5f7634a8756eba8fbc6cfb07ba5f0f810c4  base/maps/caverns2.crc
  5a9b70c1389fe2f9ae35444d5e716fec8e3bc81a  base/maps/caverns2.resources
  db747d626ac0cd58b7b0a25187689e81571e1f18  base/maps/comm1.crc
  07b420a280f067917a1ac531c159edefac1bb629  base/maps/comm1.resources
  e6d5bccb28935db74d08d936dc2aa2de7a5dc331  base/maps/commoutside.crc
  4c81ea9dee7f72389371cc00a9aae6d6d2d0d87c  base/maps/commoutside.resources
  52130a5d837481e4780a4c4d97de4fd05545fe42  base/maps/cpu.crc
  f63503e17aed33077b05d130e878154737391c21  base/maps/cpu.resources
  bc81cd918d9b9b4423b4ca53283b549e9fd98438  base/maps/cpuboss.crc
  5b95e1942ef9359bb282f21029a49b8612a57ec0  base/maps/cpuboss.resources
  7ffc48c8bee1e737df595891246ac086bf54d2a5  base/maps/d3ctf1.crc
  aa9ac8de166900c14795ed3f361afad5102f55bc  base/maps/d3ctf1.resources
  8cf13448a59bb228f53d80c75cbe29cc8b66e4c8  base/maps/d3ctf2.crc
  df585a89fc17a07a568cf78c7642f9c5395ebcc7  base/maps/d3ctf2.resources
  b7fdab26a633d844f5e742d32d3490d6b71ecd40  base/maps/d3ctf3.crc
  895a1b765a2b1ffa9dc29f1a02b6fa58535f6f9d  base/maps/d3ctf3.resources
  b3a2cd07addff6275b1341203c174a828ad2765b  base/maps/d3ctf4.crc
  94fc5997a3a7a4de1df8ce4594f4762964fa4411  base/maps/d3ctf4.resources
  1ff4fc691fb6a650266e5334b08ba2ede688c330  base/maps/d3dm1.crc
  e07793758ee9fdc9f48ea4b23dec09559f2da4d2  base/maps/d3dm1.resources
  17e6653ea8c6d904e4446f1e4c0783339e025557  base/maps/d3dm2.crc
  2e97add2520e0ae385b06a1966cb57533363ac61  base/maps/d3dm2.resources
  ee091981e13a9771b0ba57aa277518c8f01f3b0d  base/maps/d3dm3.crc
  6cda20df879379500c6b32cf73dbfb70b5e34fe2  base/maps/d3dm3.resources
  e5f78fee76515e2bbefa4f18f6a92d73d87b101e  base/maps/d3dm4.crc
  6715536eb855be4bd917dbe7ddd4cf22d4675acd  base/maps/d3dm4.resources
  33ede1323604249f8321921d67e49967488c2cf8  base/maps/d3dm5.crc
  e8c86443ef9be14849eeddbf721074fa26b7419c  base/maps/d3dm5.resources
  8e5d31fbcefd6f355eb2ab43ecbc97b00482868f  base/maps/d3xpdm1.crc
  be97638c288545727f25f7ddc0207e36cd59aa6f  base/maps/d3xpdm1.resources
  e4e6a0c0a689b1d3af50e7fa2e1498e773799595  base/maps/d3xpdm2.crc
  2e4818db182c5582db778cefd6f3ccad6d7867f3  base/maps/d3xpdm2.resources
  cf86c0b58edd67ecb8298fe5c66107778a61b6c9  base/maps/d3xpdm3.crc
  ec0d0be7bf343942af3a1bf60d1e27789d1ec6b9  base/maps/d3xpdm3.resources
  bdfb4f10f8efb3b9d6c1b4b86dcd112b07d568b7  base/maps/d3xpdm4.crc
  c17174ed3fc1ddd71e4d65ee52b99e56d8f94fcd  base/maps/d3xpdm4.resources
  0840a7a2a1d88d2158d7c84490c842ce54016106  base/maps/delta1.crc
  8b180a2f4003de8f4d39af1fc459a16e2d1e9ce9  base/maps/delta1.resources
  8fc6434a13d0ee2d3c5775c69d71aeb6ef46b247  base/maps/delta2a.crc
  18c8dace9c5333a6a922a5d106c498935bd0ba2d  base/maps/delta2a.resources
  7fad43c9ebd8106d36f56f50b1af383645ac18bd  base/maps/delta2b.crc
  1cd150276c2b71c83dacc8c7cdffde878c9c643c  base/maps/delta2b.resources
  a161673b6b814f6478fa5bc3d3fb28743781d56d  base/maps/delta3.crc
  adb1e5b7738c7137aca017fe0d995264a6355a4e  base/maps/delta3.resources
  5c1d27346ed9db5c2726cba08080c6d3978729fb  base/maps/delta4.crc
  e566b0add6352db9c997fdd0caad0f7f24b82ec4  base/maps/delta4.resources
  aedfb98a90466ccd37e5675e2f660ed763b2d8a7  base/maps/delta5.crc
  73f8addc47bf6ee257dfb182883b465c6d8f5054  base/maps/delta5.resources
  d42864ae037d3c415c8563333b5bc3ea081f2207  base/maps/deltax.crc
  dedd701cd1078e44140d3d9a1f515baf181ab7c2  base/maps/deltax.resources
  76dd71dd8e54d42fa700bfecec5119ea062490a3  base/maps/enpro.crc
  936a2a8a3b22adb990c33e11ce4061cd58a1d6ef  base/maps/enpro.resources
  1e21be6538fc6a26bd74730608c02ef60b0cbb7b  base/maps/erebus1.crc
  40c0c39fa00bbdbf753974cd926c5b310f01074f  base/maps/erebus1.resources
  4fd355d250592941ee7c6cd604300f82358f6ad4  base/maps/erebus2.crc
  28843adad2b281ce59890da3a37dcbcea55e2210  base/maps/erebus2.resources
  4d831a2a112059cf484be7cd3158acd2f2649db8  base/maps/erebus3.crc
  0614c11eff3c6eb9fcfef8b585d8fe4094057cf5  base/maps/erebus3.resources
  e49c007c27150b4ac42f297e6669a964d9b6d428  base/maps/erebus4.crc
  ff50a4558d44e72c9de753beff645cda80fd8348  base/maps/erebus4.resources
  cd9541c2c95fbf257f81f7c7a99d07f42b686624  base/maps/erebus5.crc
  768a6a9ce280234c897e4cea04f03f34693ac9ac  base/maps/erebus5.resources
  59ced910eb883a2d88d9b5f625d946db874a79e9  base/maps/erebus6.crc
  d3325281aa557a8b1fff68a871161db07616a108  base/maps/erebus6.resources
  7d3e01c56bd063644591eb2d3dfc10a306138b86  base/maps/hell.crc
  3c7c026a4bdf2d0c3a68c0455231477d2f87497e  base/maps/hell.resources
  0b5a6c52a95198fee376378faac368aa7666085b  base/maps/hell1.crc
  211679a1b397f8da3140ac8f7e44169268a26f54  base/maps/hell1.resources
  7f21d1f4891c88b1a277409c5e7c3511d235966f  base/maps/hellhole.crc
  1342e433f0c8b258258189e488b56b96881bea78  base/maps/hellhole.resources
  8b7958e9a92c70c4a096e00632de5f8138402f5f  base/maps/le_enpro1.crc
  1ca6ed11e473c70f1632efd46718da09b917cc8f  base/maps/le_enpro1.resources
  385657157e58c18159409010651d88ecf985da3c  base/maps/le_enpro2.crc
  059ddbe90dd05e0410c9c76ae6337c3ca01abdcc  base/maps/le_enpro2.resources
  2898a78ed2d4374b94514f8f910125448a64bedb  base/maps/le_exis1.crc
  73dc956ccc45197f939164f53e55abec7d78c4e3  base/maps/le_exis1.resources
  a7d223ecb41102b86bb4064bedc0458eb779d101  base/maps/le_exis2.crc
  95e0ff79a90bc0d81539d901fbb56fe6428319b7  base/maps/le_exis2.resources
  47bde6a10f22be6e9898479f11e40c679756e656  base/maps/le_hell.crc
  c8254bdbde922a85d174757433cc218f1dcee04b  base/maps/le_hell.resources
  185df147d1032302c8466b55ff9f23e5cf6a561a  base/maps/le_hell_post.crc
  82e3562c2f3a05cf524a347580d70fb47c6141bf  base/maps/le_hell_post.resources
  1f215fc9d3a6f26f3e2345a2517e88d82fdc1121  base/maps/le_underground.crc
  9cbd4d27b69957e89e86ca7fbfb8f2602b34efca  base/maps/le_underground.resources
  2608af72f2bc0a85bd0bcb7b4e8eeb5bf10da965  base/maps/le_underground2.crc
  ef138768de02fbf0bd5656b4c5ab3007e48414af  base/maps/le_underground2.resources
  904ea715429bc40d6e12324a3a0619483cb14883  base/maps/mars_city1.crc
  2f733327e7133cff9193c3a6a096c72f6f2f2636  base/maps/mars_city1.resources
  3da7d5ae29ed0ee6ee202cc1cead2fb3914ac935  base/maps/mars_city2.crc
  87dd6fb0d17695d1cd72c5971cd25259f8d6bfd1  base/maps/mars_city2.resources
  cfa41dd88d74f1107508d85184036f3b8e91a13d  base/maps/mc_underground.crc
  0a577221d29753b42d0b67feb5896bcd05c0a3f1  base/maps/mc_underground.resources
  76c76d3942b935bc1985a0fe9fd212b6c7cddead  base/maps/monorail.crc
  7567c25d164f134e76cab96d886ce254a2d453e2  base/maps/monorail.resources
  e4c81c18338b53b44b84cd358123faf013181488  base/maps/phobos1.crc
  2537c7f49464e74c9f08cdbc7e88dfd4ff3a9c4b  base/maps/phobos1.resources
  38ce87cc198a69de38c498b923093dbf68f6eba6  base/maps/phobos2.crc
  ed418859566721256a30c6febbc80aa6c9fbe730  base/maps/phobos2.resources
  68c148a01d4824494a58105bfebd8ba4d3ad0133  base/maps/phobos3.crc
  d149e2d9fb375521b30e92033ef1174c718962ba  base/maps/phobos3.resources
  a815049af895f79607c83949c2c8fccbb8b039b2  base/maps/phobos4.crc
  a3d3997196cf978dc81b99ce8d483036cf0c9bf9  base/maps/phobos4.resources
  9fa45ce601c9af979d33e1e8a40d6c4078510f95  base/maps/recycling1.crc
  ab31c981256025873fef8afa997eb0b1902760b0  base/maps/recycling1.resources
  ac693667de63f8056d2e89698ef322a3de930bf8  base/maps/recycling2.crc
  177296d80e102b95985d3d137fbc1f9868f4d0dc  base/maps/recycling2.resources
  1c9c65797cfcdb46c9209f04854cc4514dc95dd7  base/maps/site3.crc
  477f870c7c4d354a46702d9b5d125c3e05b4349a  base/maps/site3.resources
  cb108004192ac391b4e4f35b653fb323ec88afc6  base/renderprogs/glsl-1_50/bink_fragment.glsl
  46f4e1658c4c68f03ddbb1b06c49a917efde8c5f  base/renderprogs/glsl-1_50/bink_fragment.uniforms
  ed8d08cfed160448cff2681ae223e72ee1c57e0b  base/renderprogs/glsl-1_50/bink_gui_fragment.glsl
  adc83b19e793491b1c6ea0fd8b46cd9f32e592fc  base/renderprogs/glsl-1_50/bink_gui_fragment.uniforms
  cce9bc1dab012f4fb105a33c78df3a17f87a5ae2  base/renderprogs/glsl-1_50/bink_gui_vertex.glsl
  02bdf76882e2a9b8e68cdf33cb050478258d805e  base/renderprogs/glsl-1_50/bink_gui_vertex.uniforms
  cd691efc6f0895dc73f4e14d98d3a39cafc3a770  base/renderprogs/glsl-1_50/bink_vertex.glsl
  02bdf76882e2a9b8e68cdf33cb050478258d805e  base/renderprogs/glsl-1_50/bink_vertex.uniforms
  e92759b859d6d821ddb185fdf1d553842c32f761  base/renderprogs/glsl-1_50/blendlight_fragment.glsl
  46f4e1658c4c68f03ddbb1b06c49a917efde8c5f  base/renderprogs/glsl-1_50/blendlight_fragment.uniforms
  9a500b585352ccf2b8b90dd56901e1eb76953dbe  base/renderprogs/glsl-1_50/blendlight_vertex.glsl
  c4ffd52ab31446b5d55a712dd9ec01f825e81710  base/renderprogs/glsl-1_50/blendlight_vertex.uniforms
  d5886f9155d2746ebb66f9bee86cb788c483cd4b  base/renderprogs/glsl-1_50/bloodorb1_capture_fragment.glsl
  adc83b19e793491b1c6ea0fd8b46cd9f32e592fc  base/renderprogs/glsl-1_50/bloodorb1_capture_fragment.uniforms
  fd849615be979f16ba7b6283c27f1d123ef4d52f  base/renderprogs/glsl-1_50/bloodorb1_capture_vertex.glsl
  7f40dfb425df5f0eb7b678c87b546e310cf4c426  base/renderprogs/glsl-1_50/bloodorb1_capture_vertex.uniforms
  f572dbb8c2f36a26b8bfeb8cdaba8de13c768022  base/renderprogs/glsl-1_50/bloodorb2_capture_fragment.glsl
  adc83b19e793491b1c6ea0fd8b46cd9f32e592fc  base/renderprogs/glsl-1_50/bloodorb2_capture_fragment.uniforms
  8baf2f94c79f592b9facb9ac241edb1523f5d023  base/renderprogs/glsl-1_50/bloodorb2_capture_vertex.glsl
  4ba688afe4713ea1d5ff5967813d8169ad530664  base/renderprogs/glsl-1_50/bloodorb2_capture_vertex.uniforms
  fcc6595f7b12ca1aac73e814f72ad96a741e3ff3  base/renderprogs/glsl-1_50/bloodorb3_capture_fragment.glsl
  adc83b19e793491b1c6ea0fd8b46cd9f32e592fc  base/renderprogs/glsl-1_50/bloodorb3_capture_fragment.uniforms
  6380a09fea08ccd7e6fd1fd6699864ab6fa75f40  base/renderprogs/glsl-1_50/bloodorb3_capture_vertex.glsl
  4ba688afe4713ea1d5ff5967813d8169ad530664  base/renderprogs/glsl-1_50/bloodorb3_capture_vertex.uniforms
  827ec5db5329a1e67a22d67b2c1f2add43dbdeb9  base/renderprogs/glsl-1_50/bloodorb_draw_fragment.glsl
  adc83b19e793491b1c6ea0fd8b46cd9f32e592fc  base/renderprogs/glsl-1_50/bloodorb_draw_fragment.uniforms
  cd691efc6f0895dc73f4e14d98d3a39cafc3a770  base/renderprogs/glsl-1_50/bloodorb_draw_vertex.glsl
  02bdf76882e2a9b8e68cdf33cb050478258d805e  base/renderprogs/glsl-1_50/bloodorb_draw_vertex.uniforms
  34dcfba56dabffbb877a2b696417b600d5124da3  base/renderprogs/glsl-1_50/bumpyenvironment_fragment.glsl
  adc83b19e793491b1c6ea0fd8b46cd9f32e592fc  base/renderprogs/glsl-1_50/bumpyenvironment_fragment.uniforms
  34dcfba56dabffbb877a2b696417b600d5124da3  base/renderprogs/glsl-1_50/bumpyenvironment_skinned_fragment.glsl
  adc83b19e793491b1c6ea0fd8b46cd9f32e592fc  base/renderprogs/glsl-1_50/bumpyenvironment_skinned_fragment.uniforms
  0679ffb1ace068579454f56b9a25508a10d5f879  base/renderprogs/glsl-1_50/bumpyenvironment_skinned_vertex.glsl
  e9bbe270c768d79a94ad354479752282a41c4635  base/renderprogs/glsl-1_50/bumpyenvironment_skinned_vertex.uniforms
  b9dae32303efc7e24f22f9a86f5fa1f57b67db19  base/renderprogs/glsl-1_50/bumpyenvironment_vertex.glsl
  e9bbe270c768d79a94ad354479752282a41c4635  base/renderprogs/glsl-1_50/bumpyenvironment_vertex.uniforms
  4ad7878d7d2e2d1a8f579c77611c739f1a5b43c3  base/renderprogs/glsl-1_50/color_fragment.glsl
  46f4e1658c4c68f03ddbb1b06c49a917efde8c5f  base/renderprogs/glsl-1_50/color_fragment.uniforms
  4ad7878d7d2e2d1a8f579c77611c739f1a5b43c3  base/renderprogs/glsl-1_50/color_skinned_fragment.glsl
  46f4e1658c4c68f03ddbb1b06c49a917efde8c5f  base/renderprogs/glsl-1_50/color_skinned_fragment.uniforms
  e234d53ffd64be268fb218608285a6fe734d45c5  base/renderprogs/glsl-1_50/color_skinned_vertex.glsl
  02bdf76882e2a9b8e68cdf33cb050478258d805e  base/renderprogs/glsl-1_50/color_skinned_vertex.uniforms
  c41094bfcf9ac8746a46b5f5141078f804691d83  base/renderprogs/glsl-1_50/color_vertex.glsl
  02bdf76882e2a9b8e68cdf33cb050478258d805e  base/renderprogs/glsl-1_50/color_vertex.uniforms
  17dc2b46817a4c2dbdbe3434c98c40b77ad6454e  base/renderprogs/glsl-1_50/debug_shadowmap_fragment.glsl
  0987a71b3626ac7b9c4faa709bd52b82f74daa31  base/renderprogs/glsl-1_50/debug_shadowmap_fragment.uniforms
  a95a1d46a55195068ec2cf54def6125f2287c9c5  base/renderprogs/glsl-1_50/debug_shadowmap_vertex.glsl
  2f0b3d0f1261a102a26ca43824106e52f1b987b1  base/renderprogs/glsl-1_50/debug_shadowmap_vertex.uniforms
  421e2dae03fd5039b6b687d1a4ccbea470432565  base/renderprogs/glsl-1_50/depth_fragment.glsl
  adc83b19e793491b1c6ea0fd8b46cd9f32e592fc  base/renderprogs/glsl-1_50/depth_fragment.uniforms
  421e2dae03fd5039b6b687d1a4ccbea470432565  base/renderprogs/glsl-1_50/depth_skinned_fragment.glsl
  adc83b19e793491b1c6ea0fd8b46cd9f32e592fc  base/renderprogs/glsl-1_50/depth_skinned_fragment.uniforms
  5680563afc17a6c7b177463f748882274672d4c8  base/renderprogs/glsl-1_50/depth_skinned_vertex.glsl
  02bdf76882e2a9b8e68cdf33cb050478258d805e  base/renderprogs/glsl-1_50/depth_skinned_vertex.uniforms
  4cf669fcfef03c2178e5382e14c2be6b23c98e63  base/renderprogs/glsl-1_50/depth_vertex.glsl
  02bdf76882e2a9b8e68cdf33cb050478258d805e  base/renderprogs/glsl-1_50/depth_vertex.uniforms
  95033de3d4838824f9eedb74d4ecfd75c727f8c9  base/renderprogs/glsl-1_50/enviroSuit_fragment.glsl
  adc83b19e793491b1c6ea0fd8b46cd9f32e592fc  base/renderprogs/glsl-1_50/enviroSuit_fragment.uniforms
  6f4cbc2c65242b859491ec22e30177a68986fd49  base/renderprogs/glsl-1_50/enviroSuit_vertex.glsl
  3c2196916f23afb3ddd1427ba101ad05b2b2b996  base/renderprogs/glsl-1_50/enviroSuit_vertex.uniforms
  04c920fe84b3feb6859815d9431bbda7d6449c41  base/renderprogs/glsl-1_50/environment_fragment.glsl
  adc83b19e793491b1c6ea0fd8b46cd9f32e592fc  base/renderprogs/glsl-1_50/environment_fragment.uniforms
  04c920fe84b3feb6859815d9431bbda7d6449c41  base/renderprogs/glsl-1_50/environment_skinned_fragment.glsl
  adc83b19e793491b1c6ea0fd8b46cd9f32e592fc  base/renderprogs/glsl-1_50/environment_skinned_fragment.uniforms
  47c9bbde30249e6253146ef17863ad03648f5faa  base/renderprogs/glsl-1_50/environment_skinned_vertex.glsl
  2c8d0dd5e12a2af064412cbd5ff997a783041fde  base/renderprogs/glsl-1_50/environment_skinned_vertex.uniforms
  74c69f55cf54653f34f0467f3ad17820efa4e49b  base/renderprogs/glsl-1_50/environment_vertex.glsl
  2c8d0dd5e12a2af064412cbd5ff997a783041fde  base/renderprogs/glsl-1_50/environment_vertex.uniforms
  bcba85699a478224390e98a23d6a4d09bd704798  base/renderprogs/glsl-1_50/fog_fragment.glsl
  46f4e1658c4c68f03ddbb1b06c49a917efde8c5f  base/renderprogs/glsl-1_50/fog_fragment.uniforms
  bcba85699a478224390e98a23d6a4d09bd704798  base/renderprogs/glsl-1_50/fog_skinned_fragment.glsl
  46f4e1658c4c68f03ddbb1b06c49a917efde8c5f  base/renderprogs/glsl-1_50/fog_skinned_fragment.uniforms
  ba91e370cd1146f1999310471b30e6b0881582b6  base/renderprogs/glsl-1_50/fog_skinned_vertex.glsl
  d3bfd02aaa4f9be06c3c1d42d8aa36ec207b97b5  base/renderprogs/glsl-1_50/fog_skinned_vertex.uniforms
  d4db984406ab1310ffa6de69cbfaa77888041e59  base/renderprogs/glsl-1_50/fog_vertex.glsl
  d3bfd02aaa4f9be06c3c1d42d8aa36ec207b97b5  base/renderprogs/glsl-1_50/fog_vertex.uniforms
  a6c6449877f19c039e0360884ccb6eba17bac8bc  base/renderprogs/glsl-1_50/gui_fragment.glsl
  adc83b19e793491b1c6ea0fd8b46cd9f32e592fc  base/renderprogs/glsl-1_50/gui_fragment.uniforms
  cce9bc1dab012f4fb105a33c78df3a17f87a5ae2  base/renderprogs/glsl-1_50/gui_vertex.glsl
  02bdf76882e2a9b8e68cdf33cb050478258d805e  base/renderprogs/glsl-1_50/gui_vertex.uniforms
  acfab4a91c0fedf6742b1ac7072b8e8d1b13a4cb  base/renderprogs/glsl-1_50/heatHazeWithMaskAndVertex_fragment.glsl
  c9db6bb9f6eb2c63defb364967233c7d2a1da16d  base/renderprogs/glsl-1_50/heatHazeWithMaskAndVertex_fragment.uniforms
  19c5c105beb7d64d91183554343a7a09ed4e34b7  base/renderprogs/glsl-1_50/heatHazeWithMaskAndVertex_vertex.glsl
  7c347cecb015608f0e1391ec6caefdddbc97205e  base/renderprogs/glsl-1_50/heatHazeWithMaskAndVertex_vertex.uniforms
  65fa28fefb183b922db37083baaffc52f5537d81  base/renderprogs/glsl-1_50/heatHazeWithMask_fragment.glsl
  c9db6bb9f6eb2c63defb364967233c7d2a1da16d  base/renderprogs/glsl-1_50/heatHazeWithMask_fragment.uniforms
  6a7acf97b376b7a2867a1fec1055cc9cbf0f6a42  base/renderprogs/glsl-1_50/heatHazeWithMask_vertex.glsl
  7c347cecb015608f0e1391ec6caefdddbc97205e  base/renderprogs/glsl-1_50/heatHazeWithMask_vertex.uniforms
  f3341f4b3678c61816966fae634842892f3752fb  base/renderprogs/glsl-1_50/heatHaze_fragment.glsl
  c9db6bb9f6eb2c63defb364967233c7d2a1da16d  base/renderprogs/glsl-1_50/heatHaze_fragment.uniforms
  08dac7e8dfa7895bbf1dd563530a1a62ef9364e8  base/renderprogs/glsl-1_50/heatHaze_vertex.glsl
  7c347cecb015608f0e1391ec6caefdddbc97205e  base/renderprogs/glsl-1_50/heatHaze_vertex.uniforms
  40ca74d1241b8a204bfbd61506c41d9fdefc273b  base/renderprogs/glsl-1_50/interactionAmbient_fragment.glsl
  7db4b2f0baed1fd97f5b766b8725be3eba217920  base/renderprogs/glsl-1_50/interactionAmbient_fragment.uniforms
  6324d7c9d5347cf032a75e9b35dff6296b72cf5b  base/renderprogs/glsl-1_50/interactionAmbient_skinned_fragment.glsl
  7db4b2f0baed1fd97f5b766b8725be3eba217920  base/renderprogs/glsl-1_50/interactionAmbient_skinned_fragment.uniforms
  c483354d3bb4e5a95f5909fa752925d4953cc3d3  base/renderprogs/glsl-1_50/interactionAmbient_skinned_vertex.glsl
  3624f81f336ddd1ee4537584b8af170ac0820de7  base/renderprogs/glsl-1_50/interactionAmbient_skinned_vertex.uniforms
  0764f11e5ce136c866ddd7d15b69210b5b283c6a  base/renderprogs/glsl-1_50/interactionAmbient_vertex.glsl
  3624f81f336ddd1ee4537584b8af170ac0820de7  base/renderprogs/glsl-1_50/interactionAmbient_vertex.uniforms
  dde8b6bc7085b006ef19007a2a5c6b2cd5b2e540  base/renderprogs/glsl-1_50/interactionSM_parallel_fragment.glsl
  23769eedbb469450e44a1889a5d51ae993c7dabc  base/renderprogs/glsl-1_50/interactionSM_parallel_fragment.uniforms
  dde8b6bc7085b006ef19007a2a5c6b2cd5b2e540  base/renderprogs/glsl-1_50/interactionSM_parallel_skinned_fragment.glsl
  23769eedbb469450e44a1889a5d51ae993c7dabc  base/renderprogs/glsl-1_50/interactionSM_parallel_skinned_fragment.uniforms
  adeac7e75c178949419d6122d6ef1119dc741457  base/renderprogs/glsl-1_50/interactionSM_parallel_skinned_vertex.glsl
  f072113d60c1c6953581373d20ad0df38ca2b91d  base/renderprogs/glsl-1_50/interactionSM_parallel_skinned_vertex.uniforms
  50491bd111486c65d05364b7bc6a0908174dcbd3  base/renderprogs/glsl-1_50/interactionSM_parallel_vertex.glsl
  c1a76bbb9e6c92abe341aa6a918d796f125ecb0a  base/renderprogs/glsl-1_50/interactionSM_parallel_vertex.uniforms
  1b192870bf706023a9fbb72bb110e00c413abd62  base/renderprogs/glsl-1_50/interactionSM_point_fragment.glsl
  f94d2ff0a9b162d9618d032847a48af1d49c2ed0  base/renderprogs/glsl-1_50/interactionSM_point_fragment.uniforms
  1b192870bf706023a9fbb72bb110e00c413abd62  base/renderprogs/glsl-1_50/interactionSM_point_skinned_fragment.glsl
  f94d2ff0a9b162d9618d032847a48af1d49c2ed0  base/renderprogs/glsl-1_50/interactionSM_point_skinned_fragment.uniforms
  adeac7e75c178949419d6122d6ef1119dc741457  base/renderprogs/glsl-1_50/interactionSM_point_skinned_vertex.glsl
  f072113d60c1c6953581373d20ad0df38ca2b91d  base/renderprogs/glsl-1_50/interactionSM_point_skinned_vertex.uniforms
  50491bd111486c65d05364b7bc6a0908174dcbd3  base/renderprogs/glsl-1_50/interactionSM_point_vertex.glsl
  c1a76bbb9e6c92abe341aa6a918d796f125ecb0a  base/renderprogs/glsl-1_50/interactionSM_point_vertex.uniforms
  9cac8f3534fe08d020e8c4d4ee18d2851f76036e  base/renderprogs/glsl-1_50/interactionSM_spot_fragment.glsl
  f94d2ff0a9b162d9618d032847a48af1d49c2ed0  base/renderprogs/glsl-1_50/interactionSM_spot_fragment.uniforms
  9cac8f3534fe08d020e8c4d4ee18d2851f76036e  base/renderprogs/glsl-1_50/interactionSM_spot_skinned_fragment.glsl
  f94d2ff0a9b162d9618d032847a48af1d49c2ed0  base/renderprogs/glsl-1_50/interactionSM_spot_skinned_fragment.uniforms
  adeac7e75c178949419d6122d6ef1119dc741457  base/renderprogs/glsl-1_50/interactionSM_spot_skinned_vertex.glsl
  f072113d60c1c6953581373d20ad0df38ca2b91d  base/renderprogs/glsl-1_50/interactionSM_spot_skinned_vertex.uniforms
  50491bd111486c65d05364b7bc6a0908174dcbd3  base/renderprogs/glsl-1_50/interactionSM_spot_vertex.glsl
  c1a76bbb9e6c92abe341aa6a918d796f125ecb0a  base/renderprogs/glsl-1_50/interactionSM_spot_vertex.uniforms
  a3eff64059aef8a8dc8e5a30a43781d7af6ecece  base/renderprogs/glsl-1_50/interaction_fragment.glsl
  7db4b2f0baed1fd97f5b766b8725be3eba217920  base/renderprogs/glsl-1_50/interaction_fragment.uniforms
  a3eff64059aef8a8dc8e5a30a43781d7af6ecece  base/renderprogs/glsl-1_50/interaction_skinned_fragment.glsl
  7db4b2f0baed1fd97f5b766b8725be3eba217920  base/renderprogs/glsl-1_50/interaction_skinned_fragment.uniforms
  0ae50363e1851acdd27327e9d2337e0d6654a76a  base/renderprogs/glsl-1_50/interaction_skinned_vertex.glsl
  dd66833b182236a3bc7515108a131e00da1d5bd4  base/renderprogs/glsl-1_50/interaction_skinned_vertex.uniforms
  57d36887663d0b6e526e44ed41f848f2b1dbfc96  base/renderprogs/glsl-1_50/interaction_vertex.glsl
  3624f81f336ddd1ee4537584b8af170ac0820de7  base/renderprogs/glsl-1_50/interaction_vertex.uniforms
  ded98f78b9909327ba1bcbef3eb52c5af2b4b1eb  base/renderprogs/glsl-1_50/motionBlur_fragment.glsl
  7f7558de0f7ee81b0360e34e37cd854d60097248  base/renderprogs/glsl-1_50/motionBlur_fragment.uniforms
  1a4d3f0996d05fb50b859add97b00e747c34285a  base/renderprogs/glsl-1_50/motionBlur_vertex.glsl
  adc83b19e793491b1c6ea0fd8b46cd9f32e592fc  base/renderprogs/glsl-1_50/motionBlur_vertex.uniforms
  6727bc11519bb6e74f2b172d683c968ca4a62212  base/renderprogs/glsl-1_50/postprocess_fragment.glsl
  adc83b19e793491b1c6ea0fd8b46cd9f32e592fc  base/renderprogs/glsl-1_50/postprocess_fragment.uniforms
  95befa4160c32dea2a9d49d1365dfd8dc751aa82  base/renderprogs/glsl-1_50/postprocess_vertex.glsl
  adc83b19e793491b1c6ea0fd8b46cd9f32e592fc  base/renderprogs/glsl-1_50/postprocess_vertex.uniforms
  4ad7878d7d2e2d1a8f579c77611c739f1a5b43c3  base/renderprogs/glsl-1_50/shadowDebug_fragment.glsl
  46f4e1658c4c68f03ddbb1b06c49a917efde8c5f  base/renderprogs/glsl-1_50/shadowDebug_fragment.uniforms
  4ad7878d7d2e2d1a8f579c77611c739f1a5b43c3  base/renderprogs/glsl-1_50/shadowDebug_skinned_fragment.glsl
  46f4e1658c4c68f03ddbb1b06c49a917efde8c5f  base/renderprogs/glsl-1_50/shadowDebug_skinned_fragment.uniforms
  3e319ab67613cc8cf669221811e8bedf87361157  base/renderprogs/glsl-1_50/shadowDebug_skinned_vertex.glsl
  9759bbd48b283de5afa109178fcdc1a2761ae553  base/renderprogs/glsl-1_50/shadowDebug_skinned_vertex.uniforms
  79a52a448fc2eab8f670acc33f534a38db89cccc  base/renderprogs/glsl-1_50/shadowDebug_vertex.glsl
  9759bbd48b283de5afa109178fcdc1a2761ae553  base/renderprogs/glsl-1_50/shadowDebug_vertex.uniforms
  4ad7878d7d2e2d1a8f579c77611c739f1a5b43c3  base/renderprogs/glsl-1_50/shadow_fragment.glsl
  46f4e1658c4c68f03ddbb1b06c49a917efde8c5f  base/renderprogs/glsl-1_50/shadow_fragment.uniforms
  4ad7878d7d2e2d1a8f579c77611c739f1a5b43c3  base/renderprogs/glsl-1_50/shadow_skinned_fragment.glsl
  46f4e1658c4c68f03ddbb1b06c49a917efde8c5f  base/renderprogs/glsl-1_50/shadow_skinned_fragment.uniforms
  3e319ab67613cc8cf669221811e8bedf87361157  base/renderprogs/glsl-1_50/shadow_skinned_vertex.glsl
  9759bbd48b283de5afa109178fcdc1a2761ae553  base/renderprogs/glsl-1_50/shadow_skinned_vertex.uniforms
  79a52a448fc2eab8f670acc33f534a38db89cccc  base/renderprogs/glsl-1_50/shadow_vertex.glsl
  9759bbd48b283de5afa109178fcdc1a2761ae553  base/renderprogs/glsl-1_50/shadow_vertex.uniforms
  a832fef0f4cb277bb5030f2aec859922bc241cdc  base/renderprogs/glsl-1_50/skybox_fragment.glsl
  adc83b19e793491b1c6ea0fd8b46cd9f32e592fc  base/renderprogs/glsl-1_50/skybox_fragment.uniforms
  27b04b5982e69a2a7dd83c2a39ef8b3deee0982e  base/renderprogs/glsl-1_50/skybox_vertex.glsl
  b5aa935653205ca606ec77f5f6ea01bce5029545  base/renderprogs/glsl-1_50/skybox_vertex.uniforms
  4ad7878d7d2e2d1a8f579c77611c739f1a5b43c3  base/renderprogs/glsl-1_50/stereoDeGhost_fragment.glsl
  46f4e1658c4c68f03ddbb1b06c49a917efde8c5f  base/renderprogs/glsl-1_50/stereoDeGhost_fragment.uniforms
  8ecde38e76c0cf75a6473598e9252908332ed8ef  base/renderprogs/glsl-1_50/stereoDeGhost_vertex.glsl
  02bdf76882e2a9b8e68cdf33cb050478258d805e  base/renderprogs/glsl-1_50/stereoDeGhost_vertex.uniforms
  8e01819eed8f63af3146e9c2342e1dfc4fc832b9  base/renderprogs/glsl-1_50/stereoInterlace_fragment.glsl
  adc83b19e793491b1c6ea0fd8b46cd9f32e592fc  base/renderprogs/glsl-1_50/stereoInterlace_fragment.uniforms
  e141653e335516a63e885338310799666d4db1b6  base/renderprogs/glsl-1_50/stereoInterlace_vertex.glsl
  02bdf76882e2a9b8e68cdf33cb050478258d805e  base/renderprogs/glsl-1_50/stereoInterlace_vertex.uniforms
  5d5a2e683635b83d9a58b97cd54ebc1cd0aabffe  base/renderprogs/glsl-1_50/stereoWarp_fragment.glsl
  adc83b19e793491b1c6ea0fd8b46cd9f32e592fc  base/renderprogs/glsl-1_50/stereoWarp_fragment.uniforms
  fe4b6881b957232772070dc4cc19f843f15550cb  base/renderprogs/glsl-1_50/stereoWarp_vertex.glsl
  02bdf76882e2a9b8e68cdf33cb050478258d805e  base/renderprogs/glsl-1_50/stereoWarp_vertex.uniforms
  01485a26ecbc0b151f0556669ab5a5b683d24d2e  base/renderprogs/glsl-1_50/texture_color_fragment.glsl
  751c87088fa9196719ed50e45df347d339f42386  base/renderprogs/glsl-1_50/texture_color_fragment.uniforms
  01485a26ecbc0b151f0556669ab5a5b683d24d2e  base/renderprogs/glsl-1_50/texture_color_skinned_fragment.glsl
  751c87088fa9196719ed50e45df347d339f42386  base/renderprogs/glsl-1_50/texture_color_skinned_fragment.uniforms
  8229d03c35c5e529012a1af8476247a004ad154f  base/renderprogs/glsl-1_50/texture_color_skinned_vertex.glsl
  a21b30cf2329d5881e64fb8a4a8650e43c98ce10  base/renderprogs/glsl-1_50/texture_color_skinned_vertex.uniforms
  131026cc9c8e5a6ea41d1c96e0104994d15b96c7  base/renderprogs/glsl-1_50/texture_color_texgen_fragment.glsl
  adc83b19e793491b1c6ea0fd8b46cd9f32e592fc  base/renderprogs/glsl-1_50/texture_color_texgen_fragment.uniforms
  97b49d978ac65f0a5af878669511c3d8bd6fc4ee  base/renderprogs/glsl-1_50/texture_color_texgen_vertex.glsl
  18c5754912b6d705f3ef23f6c3c759e45a1d3ca6  base/renderprogs/glsl-1_50/texture_color_texgen_vertex.uniforms
  34aac3634771651e4c9632adc5824d1ec8cec0c1  base/renderprogs/glsl-1_50/texture_color_vertex.glsl
  a21b30cf2329d5881e64fb8a4a8650e43c98ce10  base/renderprogs/glsl-1_50/texture_color_vertex.uniforms
  a9ef046e8fbdad1e7aea8ee4524fde33ad43d401  base/renderprogs/glsl-1_50/texture_fragment.glsl
  46f4e1658c4c68f03ddbb1b06c49a917efde8c5f  base/renderprogs/glsl-1_50/texture_fragment.uniforms
  a95a1d46a55195068ec2cf54def6125f2287c9c5  base/renderprogs/glsl-1_50/texture_vertex.glsl
  2f0b3d0f1261a102a26ca43824106e52f1b987b1  base/renderprogs/glsl-1_50/texture_vertex.uniforms
  73a7d3ba05ff4072425f3958631878a863938689  base/renderprogs/glsl-1_50/vertex_color_fragment.glsl
  adc83b19e793491b1c6ea0fd8b46cd9f32e592fc  base/renderprogs/glsl-1_50/vertex_color_fragment.uniforms
  a80ddd32ed1bc383558b13890652bab35b922e81  base/renderprogs/glsl-1_50/vertex_color_vertex.glsl
  02bdf76882e2a9b8e68cdf33cb050478258d805e  base/renderprogs/glsl-1_50/vertex_color_vertex.uniforms
  a832fef0f4cb277bb5030f2aec859922bc241cdc  base/renderprogs/glsl-1_50/wobblesky_fragment.glsl
  adc83b19e793491b1c6ea0fd8b46cd9f32e592fc  base/renderprogs/glsl-1_50/wobblesky_fragment.uniforms
  4f1e7fa3d437103b8db24671d477a2b75014b27d  base/renderprogs/glsl-1_50/wobblesky_vertex.glsl
  601ab6a189aec5a7ce18772784f92e87385ec097  base/renderprogs/glsl-1_50/wobblesky_vertex.uniforms
  1ec52c9432e39c1e009b9784e85dc384773b4eda  base/renderprogs/hlsl/bink_fragment.hlsl
  78a1053683a0c9eaf2e36eee9ccef00d36ada985  base/renderprogs/hlsl/bink_gui_fragment.hlsl
  b46b790f546a58ec085fe6606cca1ed0f639a9ca  base/renderprogs/hlsl/bink_gui_vertex.hlsl
  43dd05a49331a7991c3c9600bd538a55c10bfe09  base/renderprogs/hlsl/bink_vertex.hlsl
  a28559a99044b8317fd399fa0f3a46d76aad5f00  base/renderprogs/hlsl/blendlight_fragment.hlsl
  87e5ace83ae657055920bdd8db8a53c4b861ec0d  base/renderprogs/hlsl/blendlight_vertex.hlsl
  599af3c88635e7fb148e1854bc40b19005d0c90d  base/renderprogs/hlsl/bloodorb1_capture_fragment.hlsl
  554bbeb8cdb822e764ed90fdeca13ca7d6560277  base/renderprogs/hlsl/bloodorb1_capture_vertex.hlsl
  67700a5ead334ddfd821443de3df2bb01119928a  base/renderprogs/hlsl/bloodorb2_capture_fragment.hlsl
  1513c89a611a836da327f95a81f9bfcd0598838d  base/renderprogs/hlsl/bloodorb2_capture_vertex.hlsl
  185aeefa5efed467d1cc28441b9bd6ef7077cdc9  base/renderprogs/hlsl/bloodorb3_capture_fragment.hlsl
  325d24fe339ccc1bbcc5df0789ea713c7a03a232  base/renderprogs/hlsl/bloodorb3_capture_vertex.hlsl
  127a519d287467014b40cc1d42e6937dee34b232  base/renderprogs/hlsl/bloodorb_draw_fragment.hlsl
  4be57806c33edb3f2aab84c0b522a2705eca4745  base/renderprogs/hlsl/bloodorb_draw_vertex.hlsl
  a53e1d8ebdf2c2a5f31bc095d570ec6c00d7d00e  base/renderprogs/hlsl/bumpyenvironment_fragment.hlsl
  50cce9b4b0f576ea35a37acfc4671a912e6cf584  base/renderprogs/hlsl/bumpyenvironment_skinned_fragment.hlsl
  9aa4fadda842f2a54d31a084d6451d71f010740a  base/renderprogs/hlsl/bumpyenvironment_skinned_vertex.hlsl
  cfb8550955b2fea95fb442d0893b891f200d9c06  base/renderprogs/hlsl/bumpyenvironment_vertex.hlsl
  1838f0461e4fd7ce31ad4bfd327265db3a22dc01  base/renderprogs/hlsl/color_fragment.hlsl
  1838f0461e4fd7ce31ad4bfd327265db3a22dc01  base/renderprogs/hlsl/color_skinned_fragment.hlsl
  35cc691b1d0879bf27ae3376fb6d8e5060cd1d45  base/renderprogs/hlsl/color_skinned_vertex.hlsl
  5f877a6180fde4ef2b1c4c4c4e01b35eaa7b7cc7  base/renderprogs/hlsl/color_vertex.hlsl
  a808ce0ea2136f916ca428dfcfc534141640d2b5  base/renderprogs/hlsl/debug_shadowmap_fragment.hlsl
  d9e4ad3f980b3c4ab5fbd2a989a96b779a1439c8  base/renderprogs/hlsl/debug_shadowmap_vertex.hlsl
  f0b732defb6695e00f1fd3f30bbd119c13aefb5f  base/renderprogs/hlsl/depth_fragment.hlsl
  f0b732defb6695e00f1fd3f30bbd119c13aefb5f  base/renderprogs/hlsl/depth_skinned_fragment.hlsl
  67cc8c56abb08101e0124428087f268707a8d67e  base/renderprogs/hlsl/depth_skinned_vertex.hlsl
  53fea8d9988d4cee1a4b4b5acdd5e6145f00d465  base/renderprogs/hlsl/depth_vertex.hlsl
  ed9d0a64dd752ee51b4a0271bdbe798d05c5d690  base/renderprogs/hlsl/enviroSuit_fragment.hlsl
  3a2b16ed95087c7c643c0655be5903732e1b0c0c  base/renderprogs/hlsl/enviroSuit_vertex.hlsl
  7d057c8804e372367abbcb12e85cb3770fc1dda1  base/renderprogs/hlsl/environment_fragment.hlsl
  7d057c8804e372367abbcb12e85cb3770fc1dda1  base/renderprogs/hlsl/environment_skinned_fragment.hlsl
  123c25ed94c1f9442b0ba9c5221a300d135e687d  base/renderprogs/hlsl/environment_skinned_vertex.hlsl
  76b51b130a11d1dfd8c46c5f7e6cf3a2dcd260a1  base/renderprogs/hlsl/environment_vertex.hlsl
  2ccf1da3d06e60ed8d4477828831302c91cce815  base/renderprogs/hlsl/fog_fragment.hlsl
  2ccf1da3d06e60ed8d4477828831302c91cce815  base/renderprogs/hlsl/fog_skinned_fragment.hlsl
  814f6684d44f145fcefc59904c75a5f70487d047  base/renderprogs/hlsl/fog_skinned_vertex.hlsl
  7173a9b8bf8693161f6d41bf89394f311401909e  base/renderprogs/hlsl/fog_vertex.hlsl
  4a796bdfae1d21248da15db09f6fbfc275ff0d0c  base/renderprogs/hlsl/gui_fragment.hlsl
  b46b790f546a58ec085fe6606cca1ed0f639a9ca  base/renderprogs/hlsl/gui_vertex.hlsl
  f2133bf350a5b2a06e8534c6bdee0eb1532a0709  base/renderprogs/hlsl/heatHazeWithMaskAndVertex_fragment.hlsl
  b8245665ec43231349101a5caf8c6b6bff836834  base/renderprogs/hlsl/heatHazeWithMaskAndVertex_vertex.hlsl
  6b489397c605e7d0eefa91741fad71d6355f7cec  base/renderprogs/hlsl/heatHazeWithMask_fragment.hlsl
  b03fd8758b683cb16a4a13a7e416400e46c08625  base/renderprogs/hlsl/heatHazeWithMask_vertex.hlsl
  569d5dfe0ed5152fc6dce18e9dbeb83c985be79f  base/renderprogs/hlsl/heatHaze_fragment.hlsl
  97c56cac22b1861a7303bdff296d2c17ea285105  base/renderprogs/hlsl/heatHaze_vertex.hlsl
  de4f9e80f3829377003ebfc501f10ad49d051a79  base/renderprogs/hlsl/interactionAmbient_fragment.hlsl
  a3415a802722454eb019e2461f7e10c674a4bf45  base/renderprogs/hlsl/interactionAmbient_skinned_fragment.hlsl
  d18a92dc4c8da88836158888a59352dd131cfbed  base/renderprogs/hlsl/interactionAmbient_skinned_vertex.hlsl
  5fdb8942eb2158988104189720b511ec695db0c4  base/renderprogs/hlsl/interactionAmbient_vertex.hlsl
  8e2b3bb82e9f4e7e94da799f5fa2d0fe9c56464c  base/renderprogs/hlsl/interactionSM_parallel_fragment.hlsl
  8e2b3bb82e9f4e7e94da799f5fa2d0fe9c56464c  base/renderprogs/hlsl/interactionSM_parallel_skinned_fragment.hlsl
  b888756d505528d376f0325253cb5679fe255936  base/renderprogs/hlsl/interactionSM_parallel_skinned_vertex.hlsl
  5d414e9055a5fc6025821f42f163d27bd12238c0  base/renderprogs/hlsl/interactionSM_parallel_vertex.hlsl
  f84f00ddba3c57589b6892678715c7c09d5737d5  base/renderprogs/hlsl/interactionSM_point_fragment.hlsl
  f84f00ddba3c57589b6892678715c7c09d5737d5  base/renderprogs/hlsl/interactionSM_point_skinned_fragment.hlsl
  b888756d505528d376f0325253cb5679fe255936  base/renderprogs/hlsl/interactionSM_point_skinned_vertex.hlsl
  5d414e9055a5fc6025821f42f163d27bd12238c0  base/renderprogs/hlsl/interactionSM_point_vertex.hlsl
  6db9e0fcc273e6162fc9d5b38fe465a15e0a1876  base/renderprogs/hlsl/interactionSM_spot_fragment.hlsl
  6db9e0fcc273e6162fc9d5b38fe465a15e0a1876  base/renderprogs/hlsl/interactionSM_spot_skinned_fragment.hlsl
  b888756d505528d376f0325253cb5679fe255936  base/renderprogs/hlsl/interactionSM_spot_skinned_vertex.hlsl
  5d414e9055a5fc6025821f42f163d27bd12238c0  base/renderprogs/hlsl/interactionSM_spot_vertex.hlsl
  a0a7a226ee70b94eea4fd89f9fdf9fcef397548a  base/renderprogs/hlsl/interaction_fragment.hlsl
  a0a7a226ee70b94eea4fd89f9fdf9fcef397548a  base/renderprogs/hlsl/interaction_skinned_fragment.hlsl
  973d798b5d6aa2e31c948df9ba856a69aa74b5f3  base/renderprogs/hlsl/interaction_skinned_vertex.hlsl
  924a5b8d9548085e13a2e2c29eea1b42b0fa8820  base/renderprogs/hlsl/interaction_vertex.hlsl
  bc647ac1cea2078d34b6b99483c22b5c0e4558ce  base/renderprogs/hlsl/motionBlur_fragment.hlsl
  160b7182dd68ce353ece9e86ca196cdfb60919c9  base/renderprogs/hlsl/motionBlur_vertex.hlsl
  abef89ba17c42eac6fa153a8e4b4addaba43a96f  base/renderprogs/hlsl/postprocess_fragment.hlsl
  c3ddd7002595744fb2e6f74b1423a2af0dc88769  base/renderprogs/hlsl/postprocess_vertex.hlsl
  1838f0461e4fd7ce31ad4bfd327265db3a22dc01  base/renderprogs/hlsl/shadowDebug_fragment.hlsl
  1838f0461e4fd7ce31ad4bfd327265db3a22dc01  base/renderprogs/hlsl/shadowDebug_skinned_fragment.hlsl
  f15a8222a0dfa933412bee3faf7d274fc39b74fd  base/renderprogs/hlsl/shadowDebug_skinned_vertex.hlsl
  3ddc7b016c33502c96de5c5368c1a24dd5337141  base/renderprogs/hlsl/shadowDebug_vertex.hlsl
  1838f0461e4fd7ce31ad4bfd327265db3a22dc01  base/renderprogs/hlsl/shadow_fragment.hlsl
  1838f0461e4fd7ce31ad4bfd327265db3a22dc01  base/renderprogs/hlsl/shadow_skinned_fragment.hlsl
  f15a8222a0dfa933412bee3faf7d274fc39b74fd  base/renderprogs/hlsl/shadow_skinned_vertex.hlsl
  3ddc7b016c33502c96de5c5368c1a24dd5337141  base/renderprogs/hlsl/shadow_vertex.hlsl
  44ad20cc340d77689c9926238fb841adf94d3f03  base/renderprogs/hlsl/skybox_fragment.hlsl
  29e954f7796e9a33cc9876bf01da476f0de6c0a5  base/renderprogs/hlsl/skybox_vertex.hlsl
  1838f0461e4fd7ce31ad4bfd327265db3a22dc01  base/renderprogs/hlsl/stereoDeGhost_fragment.hlsl
  daaad0189f1d3af8815b72824ff2e9d3c90aab00  base/renderprogs/hlsl/stereoDeGhost_vertex.hlsl
  f4a815654f9a50c9225fac6deca01185aa58c9e5  base/renderprogs/hlsl/stereoInterlace_fragment.hlsl
  3d5ca816f8d18b8fa615bcfd1ae89e3d96e063e1  base/renderprogs/hlsl/stereoInterlace_vertex.hlsl
  cd1efcf1233a91057436818b97994247fe2512c5  base/renderprogs/hlsl/stereoWarp_fragment.hlsl
  ec2d715f78f0d27138ca05fc23665403ab19af72  base/renderprogs/hlsl/stereoWarp_vertex.hlsl
  a978abc25bb5cf0e284a46e1da252b6ecbc8506b  base/renderprogs/hlsl/texture_color_fragment.hlsl
  a978abc25bb5cf0e284a46e1da252b6ecbc8506b  base/renderprogs/hlsl/texture_color_skinned_fragment.hlsl
  dfb8e5c311b304093395b3ae785bb8e463ae97b5  base/renderprogs/hlsl/texture_color_skinned_vertex.hlsl
  c0c463f4d262876e08054b83ab7685498a99b884  base/renderprogs/hlsl/texture_color_texgen_fragment.hlsl
  4650995f8c29028aea7501e5506643dc1e6295d0  base/renderprogs/hlsl/texture_color_texgen_vertex.hlsl
  54e5e9cd7db06a9a5c8f853d9e8da9dfb30dcf68  base/renderprogs/hlsl/texture_color_vertex.hlsl
  65c9e563ffdf3d623c31cdbf0b3900e8d0ba5ec9  base/renderprogs/hlsl/texture_fragment.hlsl
  d9e4ad3f980b3c4ab5fbd2a989a96b779a1439c8  base/renderprogs/hlsl/texture_vertex.hlsl
  c5b058c73a014e3f9722fc8cd5112a0b5632925c  base/renderprogs/hlsl/vertex_color_fragment.hlsl
  52fccb97d744ee5a15dfb6e77a3ffa85879d5781  base/renderprogs/hlsl/vertex_color_vertex.hlsl
  44ad20cc340d77689c9926238fb841adf94d3f03  base/renderprogs/hlsl/wobblesky_fragment.hlsl
  59b8ff1af8463e309cff8dc35ba467dd1b9e8f56  base/renderprogs/hlsl/wobblesky_vertex.hlsl
  0b45c6cc425c0a11f6dc9af95d94514fffba2ddb  base/savegame/GAME-autosave/game.details
  3ff073c33ee56629d006cff6c0d0b7a6ad475e27  base/savegame/GAME-autosave/gamedata.save
  21774d76c68c78eb907c903dbf459e209a4b7b88  base/savegame/GAME-autosave/gamedata.strings
  6ca1906cae38715c3604127bf08df206311029b8  base/savegame/profile.bin
  9faae1f73de857b89bcfe8999947d6b177dd82cd  base/sound/VO/video/deployment.bik
  880b12cb1c344c0af662f903264429b34bcf3583  base/sound/VO/video/epd.bik
  99fee4e7bca3e8d38dedede54205df3a2b207e33  base/sound/VO/video/generator.bik
  aa0e984e9b3be525790df3869afb5f3577d64f34  base/sound/VO/video/grabber.bik
  eecca6941b06366b24ca4f00765e882625f4b3c6  base/sound/VO/video/hydrocon.bik
  e77d44ae30e47c610d1b0f5a88fd7595d5e2e389  base/sound/VO/video/mfs.bik
  3ed1ab17c6e12e6dd19628284ba6ad59e6131834  base/sound/VO/video/video_alphalabs_intro.bik
  2e04721ad62105784331ad00e45f7c8fa36c0aed  base/sound/VO/video/video_ancient_civ.bik
  8f3324b1356bb25e82949a42929ba94870cd743d  base/sound/VO/video/video_bfg.bik
  b794fa49acdf16fdf57d7ed05b8145af2d8c6e21  base/sound/VO/video/video_chaingun.bik
  c3190d705d5568fc20d20e04f0f8fc225fa9b6a1  base/sound/VO/video/video_demon_museum.bik
  b31db38ed6aa0b557963756b7ab7c07cca19a7c4  base/sound/VO/video/video_ian_report.bik
  3dd7526f22813102b4fabdb2ff5ad2c16c184a64  base/sound/VO/video/video_ipn_news.bik
  2c4fed89fa0e087d93b950444b6f7cada2421bdf  base/sound/VO/video/video_marine_sops.bik
  b6a9397040b6ee2bd21e1adf244a23a4254122b8  base/sound/VO/video/video_meyers_report.bik
  1bcf76a871d906541fc4199bf0b95ba466669aee  base/sound/VO/video/video_plasmagun.bik
  29539384809d1fb902e152d80d587d1854b2585c  base/sound/VO/video/video_recycling.bik
  4554e6c46f017965b079d8629910d54cb3e5bd36  base/sound/VO/video/video_soulcube.bik
  3d79cb3940759ef62ef66f84a9182622b92d176f  base/sound/VO/video/video_tablets.bik
  961fa1a8bcf31376a36c469c634a2a99174ab7e1  base/sound/VO/video/video_uac_welcome.bik
  2c0448b7059c273aebcd1c772fd9661b783659c4  base/strings/english.lang
  73f002bae7a4cbe3ffbeeb2912a5e19008cb3c05  base/video/admin/betruger.bik
  e49dae706f2077ec8e9e84a78c7149a4c5311088  base/video/comm1/swann_vidphone1.bik
  5020d05a4fe7c916657c491c83a9676a040c7ab7  base/video/comm1/swann_vidphone2.bik
  e386ef6679a445a55c5d8368e5c01fd6fa23d15e  base/video/comm1/swann_vidphone3.bik
  d68cee160ca7a52b0d611d3f2578ea972329bfd7  base/video/data.bik
  ec700a0d968d8fd0b8f47ef4e3cfa6a41cdfeba2  base/video/delta1/sarge_video1.bik
  0cef553e5625e3f1ffadb757bc60b4c3acc8620a  base/video/enpro1/lm_meyers_enpro.bik
  7c356fe12b839d9e855b625c0271272329febe17  base/video/erebusteam.bik
  9d3719866b79203e0d93a3966d302190f14bba93  base/video/fireball.bik
  8f0f85e785c787afe16811bbb90f1b8b06ea70aa  base/video/hellhole/rescue.bik
  97a8902c5ac3d3653f26d41a58e8cb2402b6990a  base/video/intro/introloop.bik
  bdad20c6df82f3d82b80da27878ae6541092466b  base/video/loadvideo.bik
  8740dfe476677ef5f304aa87dd8ca98cb61c60d2  base/video/mars1.bik
  dd0bbd9ef66da48ebc705a64a41bcb1d781c1710  base/video/mars_rotation.bik
  1285d0bb534df3e5535927a611b7ef887553b191  base/video/marscity/decom.bik
  c5d55211534304d5d6823b6ef9076b95f7d82a17  base/video/marscity/dropship.bik
  c2d050c14745466953397ff4775f19d54a84ffc2  base/video/marscity/monoflyby.bik
  f85135c477e5a22d5efeaecc31f431a65c055e8c  base/video/marscity/sarge_mission_brief.bik
  3e33619afa9cd18ef824d2a2cdad3db7c8347a63  base/video/marscity/sci_team_request.bik
  8cc72efb6dda40ab91232a4bef4e35f5ba681933  base/video/marscity/ship.bik
  77eba58900a78ac6c42339db5a8b4504e344d8ff  base/video/mc_underground/inv1sm.bik
  819966041fd8a62fa9c201f8cf3591659db6f4c1  base/video/mc_underground/inv2sm.bik
  2d2c15c32db5621dc0819e66b4d501452b8a374f  base/video/mc_underground/inv3.bik
  680599505c80c059f3afc033563caea5bcc0c657  base/video/mc_underground/inv4sm.bik
  beb58bd7d9f22a0a8727de1c3115d90cb12d4547  base/video/mc_underground/inv5sm.bik
  37d6dc7cedb5150eb38bb15f7270b490ae84978e  base/video/mc_underground/inv6sm.bik
  05d03d2aed679150c6472ef6be867b4a6e68fd7b  base/video/mc_underground/inv7sm.bik
  e5e8616178868f2a05e215b957cc3b9f1271b446  base/video/mcneil.bik
  58091bd2cefbe2b046caec71675872b62c4788ad  base/video/radar.bik
  b4d510d8777e3a57ec139fa7557307fe357ad44e  base/video/recycling2/cs_bert01_composite.bik
  2d8d3bd878293ad21f5d26b7cca22e097b894025  base/video/recycling2/cs_bert02_composite.bik
  e5ec79505530e151ff0e6f517f3ce1fd65969c46  base/wads/DOOM.WAD
  a59548125f59f6aa1a41c22f615557d3dd2e85a9  base/wads/DOOM2.WAD
  3451288383fb16e196f273d9f85d58c1fda97bf4  base/wads/NERVE.WAD

sha256sums: |
<<<<<<< HEAD
  2f90dff20f2d3c0c47f17b3d6d45c4f0e7d27b986bf6084f21b85180cd1e03b4  doom3-linux-1.3.1.1304.x86.run
=======
  637985b519a35afb20bb4fa93e31fd3d4789bfaf75135b1ac3b15120cb4acc11  base/game00.pk4
  510ed64ea6866f6c75d9d72a5e2735b863e4dfb559ac390b5b24a37f8ddd7813  base/game01.pk4
  69ab195967817b0e22dbf8ab126ff073cfb56332c327da6789736e3074b73cc4  base/game02.pk4
  25454a2d05204f09795ade93aac849cb119daf27395516704eb7bb9ea36cf9f6  base/game03.pk4
>>>>>>> 78fb49fa
  220513bba8cc51191738b52b4ea320cd3376736e13147e240aa503622aa926ce  base/pak000.pk4
  dc85da3d731793f2973ffb7ef31be17057e88dee0b1157531c7f26a7b33c8fc0  base/pak001.pk4
  52d50dc300c87c484a0d7bc28c64777cafd7d581a91b5eeb6222991e328b7f1c  base/pak002.pk4
  a946bf100ba931edb1d814d78baccc5b8279a52b1351ab00bb049bce993e365a  base/pak003.pk4
  eac10316182f06832b7c087dbac4dad98c4e3243e6aecf7d9906ff7ba9514ba3  base/pak004.pk4
  d50a114eb655cb7f55da38870e1a992a9f4efe5c52910f83eba8fe6dbbe85657  base/pak005.pk4
  a0d28ebada2697f5a8d4d1f06a705d2335044bab9aee805679a2bd0c3b7d59b1  base/pak006.pk4
  e5d57ede9def75c7cbb0542ceef6ad56147c9a2162c8517f716410b9092965a0  base/pak007.pk4
  57be0712bb180943ad51757b48486bc590e9242fd885704771c0a7102953d4b7  base/pak008.pk4
<<<<<<< HEAD
  2ba245254b8ed3440e252f6e2e24af2c6343d7c312f9a9a7e73509abdaf13e49  d3xp/pak001.pk4
=======
  651ec98b9af25504b65bab41c7a8957b57d9adcb0fba73525bd5e79610c8b222  License.txt
  915c2a7cbfce211069415bc83e64de617e8accf4643dc023931fb1317b175104  d3xp/game01.pk4
  2bd0eab08bada630c9322789cbca844a335da4c7dd6ea7cfd836dee72b047252  d3xp/game02.pk4
  f07871570b18617d1b2692360102e0509a1e7aaeca755e879fb2ca9f1cc54018  d3xp/game03.pk4
  2ba245254b8ed3440e252f6e2e24af2c6343d7c312f9a9a7e73509abdaf13e49  d3xp/pak001.pk4

  43561eabe56575aa74ba89a0650158bbf11bb42f91d1d11d9d77fa04fc7d2ed3  cdoom/Classic Doom 3.url
  79918fe28d234e47124c5118117d8b341e133a1c09f06377112ae401217740e5  cdoom/autoexec.cfg
  cb42810ea29d1e0b775fde33f9973cc1d08b6350c11bf24693c200810af7e089  cdoom/cdoom.ico
  52ce6551669118c1182d1b016ae914acd863ec1060f05528d60c62be592dbe67  cdoom/cdoom_dll.pk4
  0802d6a3b9fb0975b8fba775a0227c8878de83d04f2fb9344609cf81cf257335  cdoom/cdoom_linux.pk4
  746ccc61f35cfe1a6dfef2c401ba05e842d3eef4cbd73c85122c0f1be85c2a23  cdoom/cdoom_mac.pk4
  400142d466ffd39b9fd38c66be38a57d39563b067bdbedc05380d65748de6ffc  cdoom/cdoom_main.pk4
  3128bc1deb1ef70bf7732a82315b45844022933c83fe362b0e51d2eb24d113f3  cdoom/cdoom_maps.pk4
  0a66779d26bcf1534eadfd24146f74f4ecb69de1cbbb9a4cd502029c6e46b15b  cdoom/cdoom_models.pk4
  a3e947329cc27bfaceded74470bfa9064a518ab422ba19b8e4909cfb681e1443  cdoom/cdoom_sounds.pk4
  92153ad62f1f1d213995f4bc6cc3209f7da65cebbcee8d6b5c4bcff7c9290536  cdoom/cdoom_textures.pk4
  656b8cec2b95c967174d35eede80bd5365877f0552cd66dec5063cf63a0194fa  cdoom/description.txt
  1f27d4fd0004c8c5135f143c744bb740ae07584bb01ab5cfd0455f017608840b  cdoom/docs/License.txt
  ae5c8c79a0820b3f7b714df942d4d0907d3758183dc065e84fb7a33712b46ee5  cdoom/docs/Readme.txt
  6b215d4b462dad10a8bee47126fd84b8cb20c020f3857ee28f834af8b3c10ade  cdoom/docs/shot00002.jpg
  45d23583d5bf1edc0cea6ce368b75ea39d0c624db41c8eb2baaf2dd04b937890  cdoom/fan_extras/cdoomsource_131/framework/UsercmdGen.h
  9d8c4486e10f5a0372c21874b469760c6fbbe867c248cb2ebe38201530176aee  cdoom/fan_extras/cdoomsource_131/game/Entity.cpp
  cffe16b32f89dfad5d78da547d552877f9700cb1779fa84adc1f4c11e47a4aad  cdoom/fan_extras/cdoomsource_131/game/Entity.h
  3b6613e7b8e3c91d453beca27a59a258244015a010f8d27b8587261f690c1efa  cdoom/fan_extras/cdoomsource_131/game/Game_local.cpp
  cad2ccf33a6325962c24b8564a53027a84743d6a16a39f258f9e128ceae74973  cdoom/fan_extras/cdoomsource_131/game/Game_local.h
  64bbb0f87969adbcec7f4236da69c2cd2c79b3c92759cdfe83d132776db3c1cc  cdoom/fan_extras/cdoomsource_131/game/Item.cpp
  f1e652be1279ffd99f559b1a51c77bc88d6d67cf06a806a54bc92faa1ef0f21f  cdoom/fan_extras/cdoomsource_131/game/Item.h
  2d79e918be8b57dc41c9b7b71d4fcbc2298b452eae202d1e285c88b246c9d5a8  cdoom/fan_extras/cdoomsource_131/game/Misc.cpp
  baf11d0b6fd0284f680468b834821e3f95eef8c0d333a8f3909e16323e4a7d76  cdoom/fan_extras/cdoomsource_131/game/Misc.h
  943eebeb49d009f78b4b4125bee673a257de546e49ccf669cfd3388ca407a73d  cdoom/fan_extras/cdoomsource_131/game/MultiplayerGame.cpp
  effcfb55612691f115346fe28a26c35acfc27a3ef976e34ebd97acf3255f73d4  cdoom/fan_extras/cdoomsource_131/game/Player.cpp
  04867b9b3c0faf46c6ad505d6054e3d16f97bd160a6a53bb3ac274e2904aee9b  cdoom/fan_extras/cdoomsource_131/game/Player.h
  627faa3ab9498291f147191226031d35383e7bde75e0e3e88683b810317858fd  cdoom/fan_extras/cdoomsource_131/game/PlayerView.cpp
  8ce9a640adf65cf3c9d438ee999d7eb66343406f74ff1094a003862047dc9734  cdoom/fan_extras/cdoomsource_131/game/Sound.cpp
  456c4ad15a503b38eb51588980a6f9a93c8ae417ff812c8316c1eb50d978700f  cdoom/fan_extras/cdoomsource_131/game/Target.cpp
  0322647c44148c3fd6053bd8a1222c68724f5d5b20ba7d8e286be06aa4e8a07c  cdoom/fan_extras/cdoomsource_131/game/Target.h
  c1ca1ce2352272b8ad0a8719209893eab6af0e700b4635f7f2a7a7a64ac51a51  cdoom/fan_extras/cdoomsource_131/game/ai/AI.cpp
  860d3b652f194df3e4101046f267c7dd03525134bfaf311c0b5439393bae9e03  cdoom/fan_extras/cdoomsource_131/game/gamesys/SysCmds.cpp
  eedacabcef911efea22ccdf3a5b3e0017ae400730e71bded961bad3f81668840  cdoom/fan_extras/cdoomsource_131/game/gamesys/SysCvar.cpp
  dbfe72b2e473d63eb63f80f498a9263fdae8db6c9e6accbe4b6676f1717360d3  cdoom/fan_extras/cdoomsource_131/game/gamesys/SysCvar.h
  4092a0be828f7002673bcf985d1b0ca975f71edd2eda701f648ed4fa5b638c28  cdoom/fan_extras/cdoomsource_131/readme.txt
  ab946b66ef97d736b9e7045f89e2bbc1b400b0c5b93f20a03307747164751a50  cdoom/fan_extras/classicdoom_001_1280x1024.jpg

>>>>>>> 78fb49fa
  358600c024093d3bf16065160329903e8c75caf47c57ca62b6110b19c0e49002  base/D3BFGConfig.cfg
  653f3aa478e1a179e6b307ba0077c402d4e9af3c6ffd441487f4678d7ea35a4f  base/_common.crc
  b683ac1b1d3f0ca6b92111db85fc77ece9d5c034ce5461eb8a7c4add8e239a22  base/_common.resources
  020eb264985fe4a77cd19d063ea856a2a83f535d2ba9573ef8e73d13d440fa42  base/_ordered.crc
  2bb55368d54ffd63a485a54636c5fd0579486c24c614157f89fd226038ca78af  base/_ordered.resources
  72ab8335e18ffe5eb5bcd7d3aa8208fea759846853feb1cfa8c53f248dd6783f  base/_sound_pc.crc
  59b5159b319ab589dfdefe326c9225a7e7bb0153160eadb77cbd05a698c971ae  base/_sound_pc.resources
  0cbda07154b76f463a48567616a9f2d3fea380d06ec15859bad07e4e62d62796  base/_sound_pc_en.crc
  799f584a9473bd0506a0f9c41e5e250057390de6a77b5dd2668a17f771d78c0a  base/_sound_pc_en.resources
  35119aaf6c90dcf8a8c6c0e82dd8b523361a26d5f76ec107f145513c1a361708  base/_sound_pc_fr.crc
  0c6a327008fb7456bbb424daf624f44b227f6b75b333fc68de6c1ca0e81a155f  base/_sound_pc_gr.crc
  1b90d2bb6bc2c865e827a0b49eb0757e018fb3f399537edd2965ff8bdfd2bb0a  base/_sound_pc_it.crc
  ed8dea820b1818530133fad4dbd92f17a13b5862fd2b43c88fef9eb57e6b600d  base/_sound_pc_jp.crc
  9a61fc2de398aae250704b1f6e467b3b71d5ca3eac3e5ece93ce024213f98a49  base/_sound_pc_sp.crc
  73bf7a7ed4c04e2f3332859107c00197c3687f1c4f31cb42738e55d648a102f6  base/classicmusic/gravis.cfg
  9a1291879981d4034bdec8d451b338dbcf6139688f8ed348526b049f22c332ba  base/classicmusic/instruments/ACBASS.PAT
  ac23c9909c39d35034dcb5f68cd192ad9f111d9eaba381f2e1c5941edddfac5f  base/classicmusic/instruments/ACCORDN.PAT
  2260a3c0517c0a54152577e232981c81e817b6fd79097e5f2b2e352e75d6f20c  base/classicmusic/instruments/ACGUITAR.PAT
  1d8372a7998462c82350d3f30ddf7f0f18e14d5ac0c1afbe7ad062232c3a6e0b  base/classicmusic/instruments/ACPIANO.PAT
  eb143ea1bf619c0ed11e6ebce50075b03fdb6622f69d8cd519e71d2c4a859f1a  base/classicmusic/instruments/AGOGO.PAT
  4c47c6558d620e83100dd0c21a14343c6b09602b2b61e0ae4bea1a3ebafe7aee  base/classicmusic/instruments/AGOGOHI.PAT
  21583b64e2d18437947f2558abca0f891daf1e6d9192483dab1f1c12a55b6b4d  base/classicmusic/instruments/AGOGOLO.PAT
  d428c93edb1dcddf4f72fc8e5b4d4fbf7ce92792196d2ddd1ec5e6f7148d45de  base/classicmusic/instruments/ALTOSAX.PAT
  64fe84fcefa1665e2f1a34dbce441149f0aee9fd2017e12eeeee52b5baa70cdf  base/classicmusic/instruments/APPLAUSE.PAT
  7719e6bf27f281c050290a36ecdbb0c52c604dbec1407ae89fd8e4e86719acf7  base/classicmusic/instruments/ATMOSPHR.PAT
  0b2b9587760683905986b8d981880ef2ca6a50c21e6c1a52ddfdd703720816c3  base/classicmusic/instruments/AURORA.PAT
  25a6ee9de5f25dc569455e76c769b5d12d65de4821369dec7ffdb2f411fe2f29  base/classicmusic/instruments/BAGPIPES.PAT
  5614464b1fadfc8c90bebc8b41ba64c3a17a9142ec378423e615cd859363d897  base/classicmusic/instruments/BANJO.PAT
  fada6f233e4466ad735169158cd6218a763e9f8994e34a8c7ce9d148a78e4dba  base/classicmusic/instruments/BARISAX.PAT
  6b836b352635b2d95aa89d63e8465c2a8b36c67cafa08a59cce93fc59c170765  base/classicmusic/instruments/BASSLEAD.PAT
  7d082e67ec759ff386a0cf45c37f61b008aa81592da23e8e675280dd24639c11  base/classicmusic/instruments/BASSOON.PAT
  b5340c52e6ed25a5b04d9e22a8f63e814b18f6cf40bb8ea87b9810e8925539f6  base/classicmusic/instruments/BELLTREE.PAT
  990ae10b289611dcf51b95a866c307d1c0b7ab27c2796821ae60a5d7b29862fe  base/classicmusic/instruments/BLANK.PAT
  b77178a0b8f26f53c261687805012d3b9766450c5fce7ce40dcee6e96ee162a2  base/classicmusic/instruments/BONGOHI.PAT
  9a0c117a95f33f4a92fb7f5b8cb903e0f1daeb2a59132670782e4fa7426661dd  base/classicmusic/instruments/BONGOLO.PAT
  b2b9e2fca68139c22f9de1ff19e14e2f76369a9124c7e8fe6f830bb34d2ee6af  base/classicmusic/instruments/BOTTLE.PAT
  6b093658f59ba94e8e225756d5f1f151a2b2f3726e9820c2fb1bef178d271b73  base/classicmusic/instruments/BOWGLASS.PAT
  55110e54da11cd39b5c597e25eb061266c9ab07e601e77ce24b0300c804767c3  base/classicmusic/instruments/BRITEPNO.PAT
  0ee6d6e48b520e2afa7f24e452ce63e0f960cdc8f46aea01f1cec99212675709  base/classicmusic/instruments/CABASA.PAT
  8105976f3b9f27ef01d7a30321b2b90ee4af4d02495717bd3617bda9bb914dbe  base/classicmusic/instruments/CALLIOPE.PAT
  cb652a88deef3ac01a43c60e04721259b8704fcb7b4c91a98af35ef5e5214f73  base/classicmusic/instruments/CARILLON.PAT
  179246e0f8453921cc8daf4e463d6790b66646696830758bc87798e3e8d8eb3b  base/classicmusic/instruments/CASTINET.PAT
  59bd37c1ddcc12be2ca68aac2f0b7637adae1b0b97a6dd8315704c414cf5e06e  base/classicmusic/instruments/CELESTE.PAT
  aabb6eaf8efedfaeb8256854b00e61645bb9fa59bea327afca3f445db57f2d64  base/classicmusic/instruments/CELLO.PAT
  41412866038f3cc3d6aa017529e1e7ce197b120b479dffd4aa8299959659ddef  base/classicmusic/instruments/CHARANG.PAT
  d2a8961679a2bdf4301b72e82a5db189ce3eaaac80ef477d0f45985ed7b5504e  base/classicmusic/instruments/CHIFLEAD.PAT
  02a07c15a88ede24196316ca016d6346d1b79c445c5e8b4740b7f9afdfbf4809  base/classicmusic/instruments/CHOIR.PAT
  1b22226080e61a66be46d7928b57952db1a43851225bdb6bb0ff9bf5bd09f387  base/classicmusic/instruments/CHURCH.PAT
  284cf8406eefdb6177c1ff337ff2e2696454010e3eefc76dcdb89852f4547ec3  base/classicmusic/instruments/CLAPS.PAT
  b7a7cee6e04affc3541f7f56186b94152467df6ab9b588cdff5cff2d2853180d  base/classicmusic/instruments/CLARINET.PAT
  58341c3ba1969e373013214a0e0587ca732ea27c075a0cc52d90a8b878e82900  base/classicmusic/instruments/CLAVE.PAT
  0b574b621dd559c8e959672eb2ae676051fabb475f444bd7ac18453f43ba18e9  base/classicmusic/instruments/CLAVINET.PAT
  58302c9c675b0e4f26175e7416f4d028a31f8fcc54601969a59a20c1ab519894  base/classicmusic/instruments/CLEANGTR.PAT
  93866d245b1f5befe0905fdd2b748bca967b4f7ce962d26f13a1039d0225bf5c  base/classicmusic/instruments/CONCRTNA.PAT
  fda3c70f30b69c3e3e07281201acfc61d1fe2ea79fe6e55bee5b098f0a506b73  base/classicmusic/instruments/CONGAHI1.PAT
  236d390c75c86776586dbfc339540e6ec22ee9d07931db3ce48b5c7f4fde6076  base/classicmusic/instruments/CONGAHI2.PAT
  325635aca9f7bb68d37b61edf1d35cfc88d499913c2ac5783a748abb5d79a8db  base/classicmusic/instruments/CONGALO.PAT
  6309d8a2bd6869bc0bb1099aaac54537221487300ab6d738b4e78031c07e0618  base/classicmusic/instruments/CONTRABA.PAT
  cd72e584c4fe92abae0512dc8f8971a4f612b93952b1d8cb2a81712d84127853  base/classicmusic/instruments/COWBELL.PAT
  dda9ff7d089e2891857a780bc5b0cf71f08e8a358354ff2c72b17c37f2032dea  base/classicmusic/instruments/CRYSTAL.PAT
  7851ba0668b2e30d71ea283acf9d20a7ca7362bc3e26da0f0525144ba3d9852f  base/classicmusic/instruments/CUICA1.PAT
  a635127b2d72bbd72adea396255d571b2e7d0b4761d923ae8dfd370a7c7b942c  base/classicmusic/instruments/CUICA2.PAT
  fdf9b8d32175c498f80533410259cf18041784e6727a13217de7013046f8719b  base/classicmusic/instruments/CYMBELL.PAT
  28c19cdedefbd0b25e7619234c9dd688a73c9575f2a67c8a3c21b8252ec89882  base/classicmusic/instruments/CYMCHINA.PAT
  c1a53716d13f8230f999679e63e4c27b3bf5d9002fd70a57b4371f49f113b75e  base/classicmusic/instruments/CYMCRSH1.PAT
  e7cbcebfb6c263dddf499ead6c4c01a1bd526b6cdf4655aab1bef7914cc0709e  base/classicmusic/instruments/CYMCRSH2.PAT
  95dc76130d15c0e98d6fd24db4eb2fb6876a8b19e1326b997e753d246df31db9  base/classicmusic/instruments/CYMRIDE1.PAT
  0c2c2c718d64252570f53034e78202816295798a12a38fdce16f7271f91ab7a1  base/classicmusic/instruments/CYMRIDE2.PAT
  49423e62bd1fe0e2b560ac4c3f08fdd4ec4f174005c5972dab2745735e6dc145  base/classicmusic/instruments/CYMSPLSH.PAT
  09de2bf7f867a34e3f318a717933bb9031e7c8ea0255c7fc5f1bd2786b303c7f  base/classicmusic/instruments/DISTGTR.PAT
  52b6b829f107fff1e52e861b6ee9e1f35cdfe3200ab288760c0ebc8efd4a418a  base/classicmusic/instruments/DOO.PAT
  7c830df46a8d498fcd9af7d3dc39c0d2d7e5a34e18687cc31d4b487c15882f80  base/classicmusic/instruments/ECHOVOX.PAT
  81c28763a46bbf52a13d32aaedfbcd7aaa216080f2b3ddf7907be1f3c30f68cd  base/classicmusic/instruments/ENGLHORN.PAT
  822234a1f0fa2987d2c8e7a5bce6290226da18608ef2565c61321fd3d780ccbb  base/classicmusic/instruments/EPIANO1.PAT
  af384fb50a511bd5ae250567e21cd5cdc8d1d19a5a9289bb9324aefd9e29678d  base/classicmusic/instruments/EPIANO2.PAT
  d80dc613a52d4fddd6c1384e0133405c85b213b44696225a6a02923d0dda70f6  base/classicmusic/instruments/FANTASIA.PAT
  9ab4f51040a67b13a7730da7264a55d4bce88c9fbb452ccc0352b7b39321df89  base/classicmusic/instruments/FIDDLE.PAT
  12db4c685e0e9fdf657192b11c1ba0c2ad6a061026a76cfd18c53f2a76a4c774  base/classicmusic/instruments/FLUTE.PAT
  0bca424e6c853cd67e62fdfe995da6129be3afbb41727961bb8f6790589bb8b9  base/classicmusic/instruments/FNGRBASS.PAT
  db8b5771b8517a06fec0d9901930e1de3e3d67df6e42a1c2e185b0896390abfe  base/classicmusic/instruments/FRENCHRN.PAT
  9863226f6b7f317051ae88eab69470b8a417dad4546061de95381411c9760d1d  base/classicmusic/instruments/FRESHAIR.PAT
  87735df56177424a891b19e4f4ead5520b2de442d145cde8c4961c6a2b819c1d  base/classicmusic/instruments/FRETLESS.PAT
  d9b6619a344d44d63e1e73e01e8cf37cecc7d391ceaf8fb45c5320fa740ee310  base/classicmusic/instruments/FX-BLOW.PAT
  63aa3f91a02da70bf91a132c02b2d9f7db6dde02db9611a91d2cf988b834959c  base/classicmusic/instruments/FX-FRET.PAT
  6e9b5dbc37516f43a80d757279ba3cfc6edba3f4b450bc1b23ef3210036043f1  base/classicmusic/instruments/GHOSTIE.PAT
  7060f0994d9d565799204624ab0c0b74c0603eac6706eefd2f6fc04ffd5441dd  base/classicmusic/instruments/GLOCKEN.PAT
  335a1799d59df1b1b4ca9d5390682ec9306f0cb5a74c0ac916f005f8420fe5a0  base/classicmusic/instruments/GTRHARM.PAT
  868377c7113605675c80d909a52f7ad3e38c6ca23f70bbab103368fcb01c1add  base/classicmusic/instruments/GUIRO1.PAT
  2975e9fdaac4fd4c61bb03a0670a50a4010c49cd63cee707d9f7b0ff5d6a39ba  base/classicmusic/instruments/GUIRO2.PAT
  8b26991a69c10d670d03bd09b67dd56271464a73b5cca283d8f362b6951c7f25  base/classicmusic/instruments/HALOPAD.PAT
  2e507dc060f0bf1157dc25c9007c870805db7b1e9f0fc0124c90172a281d3cc2  base/classicmusic/instruments/HARMONCA.PAT
  cb08ba4de1d3200b38bfe69f22f828fa13bb4b2d4151489df602e9879cfa3a9a  base/classicmusic/instruments/HARP.PAT
  e0e9adcaa473129f89ca204f46c98ebd495ae410ddb2001afc0d33ab71c172dc  base/classicmusic/instruments/HELICPTR.PAT
  9b729c21ce5a9bbc963da855e6fc5f75bd8f46e0949668c5848e05d231d944fe  base/classicmusic/instruments/HIGHQ.PAT
  4d4e409dcf06066027e3ed24178b21ae52cf31e9ec15ae918224c8529887ec1c  base/classicmusic/instruments/HIHATCL.PAT
  dccd63f919b484372b0631007256ed6c150e844b7e3ab13e86d0aa6eeb083425  base/classicmusic/instruments/HIHATOP.PAT
  58e38dcfa6f59e033479cb6e82885b6dd75ad8fd499f9bdfea6eae06f5aadcbc  base/classicmusic/instruments/HIHATPD.PAT
  b7c2c5b226d6cfbc6a518e910fb68447ba2f9132dc98a9efa5aec2567d1629e3  base/classicmusic/instruments/HITBRASS.PAT
  3e783cb9acbeaa208c5a469b8b5489e4676571cf3c3e335481d015b76b5a7ee1  base/classicmusic/instruments/HOMEORG.PAT
  cbc183b85e02b7647e00f1891b622e045e22480d23631bfe341ec5ff63bb2128  base/classicmusic/instruments/HONKY.PAT
  effb5654bda2462dbb1c58f80a78f6c1dbfe3b45be7431d1a971070ebb31ac85  base/classicmusic/instruments/HRPSCHRD.PAT
  cbeaa68b1d898231769301d4f8fef26d546a330fce1042d2ac3f81236e059061  base/classicmusic/instruments/JAZZGTR.PAT
  8ca923e62530d65122f3a3809e56f1ed9ab270ec8649e00e97ea6179064634f1  base/classicmusic/instruments/JINGLES.PAT
  e38e1b6274bdb5d839c0b186b0bd750807e5a38aaa15986a0fc527357efc0ef5  base/classicmusic/instruments/JUNGLE.PAT
  4e365e6c2fba3abb0f81929fce958db75bc155482da79ee204cad70272b62fa7  base/classicmusic/instruments/KALIMBA.PAT
  292278c71ba2b085078cc6c8ec4db3d3d5a7df346eb8b536bf5c07ef33fab0f6  base/classicmusic/instruments/KICK1.PAT
  806bd00afa4fc68169015a88621dfb2b36d1f03b3759221196e49378317d58ff  base/classicmusic/instruments/KICK2.PAT
  643438b5e0ca36a8dfd7978c364534ec7b040c0ce502aae8e2d3812068ac5836  base/classicmusic/instruments/KOTO.PAT
  ac1915f4eba5b4c866d0a2e80dda24cf0d54d6fc21fe605ea16fbe0760347266  base/classicmusic/instruments/LEAD5TH.PAT
  824aca70f05a14c1b22ccac95ddb9eea4168d53d5b975325ca7eab88e4f5754e  base/classicmusic/instruments/MARACAS.PAT
  7906c72f9db3605ef7b07c65b05641fa78d28a33afa9188d9a5ebe6408fcdadb  base/classicmusic/instruments/MARCATO.PAT
  1a5c747f65a34a4a8863ee25df5c09d9f4748e19d9d65f613f6d038ee4ed495a  base/classicmusic/instruments/MARIMBA.PAT
  b161a9fd8eb1639cde11f8ae6dca2ee8ed52d5ada2a8ce23ffe7cdf591736e64  base/classicmusic/instruments/METALPAD.PAT
  f9256bd98106ce9513810ae91bbac2c56b22a639d8ed013a0a9bee4501408905  base/classicmusic/instruments/METBELL.PAT
  28349894c07a6fd31ddbe6c572fd60b007cd6994e31121829b0eed342e964a5b  base/classicmusic/instruments/METCLICK.PAT
  fa49cb4b765c2d5343e76237395e0b18b46f9255a10fb6c4a6083a675872078e  base/classicmusic/instruments/MUSICBOX.PAT
  9e0c472d85e7fc8a3d48010d6280aa950cbf453d7ae97e67d23cd91275e59d30  base/classicmusic/instruments/MUTEGTR.PAT
  2e46bffa8c9b0d93e77e18d21e5dd26420b8365a03f382f073480486b34d0041  base/classicmusic/instruments/MUTETRUM.PAT
  f3d1e962ad63708ca8a22f5188e1e7fad76fdeff54c40a65ae542f4e9257aa19  base/classicmusic/instruments/NYGUITAR.PAT
  1c697fba3039a3f1acf09f0d29efd5f7862c0e6420db62cb82ce948c295940fe  base/classicmusic/instruments/OBOE.PAT
  710855f68242c6b71cea79c97ff923e0c0910d1ceca8385ce346f6a749609239  base/classicmusic/instruments/OCARINA.PAT
  edc7d103bd82becab5f68d58db86ffb090c26905fbdefa589015f67ca06256bb  base/classicmusic/instruments/ODGUITAR.PAT
  b4616962767e058cf7990c340788cfa8c3ad97c0d41648a32a53722adb47e3f0  base/classicmusic/instruments/ORCHHIT.PAT
  0345d221a9190f4dabf12572990cca8b1b5e939cdd5b12442638f05d69547eae  base/classicmusic/instruments/PERCORG.PAT
  c645d2b6956f5d0241f49ac10afa5f37b362a6edbfe9db9901a0a07bebd8f7ba  base/classicmusic/instruments/PICCOLO.PAT
  7a6b491ea3aed898c58d133355e8db813b32ebd0c17cc720c99e2ade434ea0b9  base/classicmusic/instruments/PICKBASS.PAT
  3ebddc0de8786b07592af445657a990b9f6d06175fd99a34ea05b74984c3445d  base/classicmusic/instruments/PISTOL.PAT
  6b2139b12216890c1c4a01fe718de81f846e9923423e58647f5b8408fa8fab91  base/classicmusic/instruments/PIZZCATO.PAT
  9c295d51ef5ea5a8e420519f306bdee9756a8a47da012d94d1a0ac103bc6e9cb  base/classicmusic/instruments/POLYSYN.PAT
  0612063f0a30e09f372187fba4f7db08066283a95fffd2cb7f0c2776ab9be5e0  base/classicmusic/instruments/RECORDER.PAT
  11e094eb0f5586b27a9fd9c5d0d32475354f753b8beebc230e18c6f5e5e331fd  base/classicmusic/instruments/REEDORG.PAT
  35495a6dd06a33f36313340a46236f1d096686bd615a9eadae03fdf06c54f414  base/classicmusic/instruments/REVCYM.PAT
  a7055e178561f5235e83a34606b592f68ead2349c3e352b1451625d8b4d1275e  base/classicmusic/instruments/ROCKORG.PAT
  61a05aa542eb4d1fc688de77e989e3fb95c31a2184f1af8dd78ce3b7531684d5  base/classicmusic/instruments/SANTUR.PAT
  d6a2b616931cc61c99dc550647044acba8bdaddd07611c43cbc686a68b9a6845  base/classicmusic/instruments/SAWWAVE.PAT
  f255f0860de638370e05060e63e64f4e57e6fe057c461746115d186b3231fd83  base/classicmusic/instruments/SCRATCH1.PAT
  a95d51e4da8f1ddd46974476de79ea8081b1eb995f8e50a8cd8dbcee90fc12b4  base/classicmusic/instruments/SCRATCH2.PAT
  3e179aeb2b68f705d05fd7360bbd607c775470211c261d1a18c11e138551512c  base/classicmusic/instruments/SEASHORE.PAT
  d9dfb70fcf5b34ba5e7c62177b59e51082e4c9a6f198d9762902733c4f6a6c6a  base/classicmusic/instruments/SHAKAZUL.PAT
  93e267deafd9236fe678144c7c06783f2ba9f5ecddf834d2c10dc767537f011f  base/classicmusic/instruments/SHAKER.PAT
  8d49b0dea0a53404b9069d1934919121f8c6e1711b09530db6d032e0c3957fc8  base/classicmusic/instruments/SHAMISEN.PAT
  711aa05d51738ed53e2fbd704c58417dd3c945fdf088593da3b1cd2bd0c3ae0e  base/classicmusic/instruments/SHANNAI.PAT
  bea52e55104b642d1b73efe56428c249a062611ab29e2f28cb936b6a4a1a8b18  base/classicmusic/instruments/SITAR.PAT
  2d7a5806bb834ab2df42cb5cd32cb268cafad129d1700cb25b0c01fe3c91342d  base/classicmusic/instruments/SLAP.PAT
  33cdc6ab94bf0e8dc640ffcc12a9fdf6d0d2da39f37725d41799e9f708759ed7  base/classicmusic/instruments/SLAPBAS1.PAT
  1d536bac8de50f811fd480be9b15e858cf16e685b899980dad49357ce77d848c  base/classicmusic/instruments/SLAPBAS2.PAT
  b9449774c71d87a674ba1d195fddcfa8cdd16ece9cf4a2e853321232fa65702b  base/classicmusic/instruments/SLOWSTR.PAT
  639e0dd9cd65d9f888aab733adff53dc60b707f7ba2829409c3b479742270247  base/classicmusic/instruments/SNARE1.PAT
  1bfa9dfab8aa0d9b6d19614c1f123a091822a55a7e8d093275aff10b8566b74c  base/classicmusic/instruments/SNARE2.PAT
  1bcac87a808a8b6a959c80e1b84eecf45a78a8b91693bdc9aab011949f6524ef  base/classicmusic/instruments/SOUNDTRK.PAT
  4c95f9d7981c01da4afe7eb39c047b2cb2cff45e53a546c34addf8ce6b18c4aa  base/classicmusic/instruments/SPRNOSAX.PAT
  c7954a3272b16d8839ad9758b6d3bf40b39801254b08bfa656df78fa58e455c4  base/classicmusic/instruments/SQRCLICK.PAT
  640f996a9e23265630849ae8413b19baddefc707abb368c2b44313a457e344b7  base/classicmusic/instruments/SQRWAVE.PAT
  8086eb36c18c9e6e06126e7fc343212df02ae6e18e627a1aa8eafb86dc325c92  base/classicmusic/instruments/STARTRAK.PAT
  7371960296ffe0d18b7c4f0796f96038029cd9d405a81d2118e4789cde74c29b  base/classicmusic/instruments/STEELDRM.PAT
  316d129de5b27a547008fb6d52b33a8a34d01719fc3a11e4d25d6bb4474f1ada  base/classicmusic/instruments/STICKRIM.PAT
  94437acbb4860923a9c0cbff8e860ca7402ce4b5e53e8bef360b1c4be93e29cc  base/classicmusic/instruments/STICKS.PAT
  a93a1086d4f0d483229becf15d26a4110642dbd1ad10760d6fb2b684997bb5be  base/classicmusic/instruments/SURDO1.PAT
  e2364328f02ef8d37c70be0df7ef75064075e6a02192273ab29caba13e4c77cf  base/classicmusic/instruments/SURDO2.PAT
  760e22d6cd643fdb4bb3b063075a145abb73cc97cae96e526b69cc6ad6c57a84  base/classicmusic/instruments/SWEEPER.PAT
  2aa6dee03ceb0be69664ca5c23f480c07d02ed03de509713d98fec5fa3871062  base/classicmusic/instruments/SYNBASS1.PAT
  c6eabc0a8e54394f1dd7f2c7872148d6646b5660ddd6bbe8717e4a8ba7cf84c7  base/classicmusic/instruments/SYNBASS2.PAT
  e31040439afd355b9693dfb11c7d9ad10b0954de03a162e594288263ac3ba181  base/classicmusic/instruments/SYNBRAS1.PAT
  9c70a30f582d31a925c5b16f4942682ecc530c7540f9aed26453ed246f80b229  base/classicmusic/instruments/SYNBRAS2.PAT
  5f63a8f80e3c993c71e50012624880bdc06294c2c9a2fe274cbb7ef7d2f8cbbc  base/classicmusic/instruments/SYNPIANO.PAT
  0528f8a0fb3aee294fe446cb8cd3db22f6d1b3aae7afed4985c4d88a04ef75e0  base/classicmusic/instruments/SYNSTR1.PAT
  e804013deb6f3d7b570bd08438f1b47b721c299ede39366f797ae1748d56484b  base/classicmusic/instruments/SYNSTR2.PAT
  a12fcd2dc11698830adfbf14f20e4e80d3fff152f9f3bd44e32e75b0a86fce55  base/classicmusic/instruments/SYNTOM.PAT
  9fe37223b2e8ae6cc7c9785f51df5f477787162326fe8ed8c93acee26a38aa5b  base/classicmusic/instruments/TAIKO.PAT
  34e03aee3678424f4b6072a4a9a5611e813bba839cbec389449c0dab152f1024  base/classicmusic/instruments/TAMBORIN.PAT
  5c74b0f2c430a707f36bd3769e88605dd5711984df165c2db8b704b2d38c72a9  base/classicmusic/instruments/TELEPHON.PAT
  c144fbdb98073af5c8a594b4be39297cda4b12344398d251d649e48e6a8fb7bf  base/classicmusic/instruments/TENORSAX.PAT
  367e35c73e581028f4a4996aaca0690f5520542aa44e878c7a2e71a8f04b530c  base/classicmusic/instruments/TIMBALEH.PAT
  6fc0885437355f09bbe4740f877b8534b581a45969dddcf22b20cc78578a1727  base/classicmusic/instruments/TIMBALEL.PAT
  999b6cf28ff89e7bd6694cc4074139df1c317be8a3aeef38998597bda3436bac  base/classicmusic/instruments/TIMPANI.PAT
  70effd62eea3bf282d86ee66e02c9aa943093c49a037c83e9e2f9a436f629259  base/classicmusic/instruments/TOMHI1.PAT
  0d4c5ca7b10acfd2337c284efbb5102b18dcfec8fbce73875188c4d0a64b7723  base/classicmusic/instruments/TOMHI2.PAT
  bceb69be9dcd27d68fe5929ad7bc61f8da85140b630539cc33604b69cffde272  base/classicmusic/instruments/TOMLO1.PAT
  1d23772e042d34ea7a311cb20a29f80880f17d3f535c5c172cd615889d25017f  base/classicmusic/instruments/TOMLO2.PAT
  e5386121e89f509a8b72d812bb0ed33e764b6bca1de271edece35352dd34610f  base/classicmusic/instruments/TOMMID1.PAT
  2b6cc63ace4d8001f4b87759d7ca803e1427ebeed7304c048217085e7168c6d1  base/classicmusic/instruments/TOMMID2.PAT
  168f6dc93823b61536159d305a030375d96d0b5553bcd972a1d92c26d31b04b7  base/classicmusic/instruments/TOMS.PAT
  17c133f8f5d47e389a6f1b532b8e4c9fc65be53cab27956e68c95be7a36e264c  base/classicmusic/instruments/TREMSTR.PAT
  f55dc5aa1a36401bb85d565995476e3ce48623d26ca8fa08c10b780545cebafe  base/classicmusic/instruments/TRIANGL1.PAT
  bc7f92cf566dcbfeabae8a6ec84909384f199bc00cc10c18617380b432d8c38f  base/classicmusic/instruments/TRIANGL2.PAT
  8ce652d342cf568f5788870a42966f7e7448d480d2302da63488b48d988a03c8  base/classicmusic/instruments/TROMBONE.PAT
  3735ebc58adfbde3d00cdd55041e285616dc4c2ad427e74342828f19b77da210  base/classicmusic/instruments/TRUMPET.PAT
  135a608a5b3ef7c4e433e8eb9a01fcaad78039fb865dc8207b7bc8107b6094b1  base/classicmusic/instruments/TUBA.PAT
  dee26fe62af9e8f9c01a643f2683b5ca193a3307f222ff3d6cffeab206a79b91  base/classicmusic/instruments/TUBEBELL.PAT
  c04b4c759da723b4a8d0cc02a3a14e92d3cd877610d40cddf827ef276859c506  base/classicmusic/instruments/UNICORN.PAT
  c6428cf895b107c56b8edc6237470732f15645c021e845ee3a8afd2337e312fd  base/classicmusic/instruments/VIBES.PAT
  8355ad99e53f74ff8e96b15255bbd0313c5a2e3ea622fe13d3a5a3e17c800247  base/classicmusic/instruments/VIBSLAP.PAT
  47e3d77c9ec8464ad10eb0f48d16dd77af5a0e1d08e7b5fafc86595e1c796e24  base/classicmusic/instruments/VIOLA.PAT
  a4e4e190d403884dc3a55b4691be8e6a2c1cd4d8d6064a171830bf1de44973d2  base/classicmusic/instruments/VIOLIN.PAT
  97c3ec91be1ed8d8273817ed3fdbca4c052873dc58188b61d34fbe6ed82df817  base/classicmusic/instruments/VOICES.PAT
  b8049a8ba375376e15befd2c7689d177bc2bc81d240d0326f83aad546bd8ad04  base/classicmusic/instruments/VOXLEAD.PAT
  6eb7a699a0ea6ad423c860fc677efccbaac6b95f59d6a8768b2ecc8fb98fe2bd  base/classicmusic/instruments/WARMPAD.PAT
  2e47de4f9d1fe7bb47d83af4ac19d97a66e8ce793b5d5ba779b55208fdc19cce  base/classicmusic/instruments/WHISTLE.PAT
  bcbeab06bcfee2b8c579ab083e379b688c2c8281504fc0e338f6ef704906380f  base/classicmusic/instruments/WHISTLE1.PAT
  5e9af8a4113fadcdc7b57d6c38e603757c5191116cd37a827ff3349d98488be6  base/classicmusic/instruments/WHISTLE2.PAT
  da31367604327b0e9eee76d538a59f4d3f56a1b65319b71289b5b962e3278abf  base/classicmusic/instruments/WOODBLK.PAT
  b51146f2fb73a951a77f2f7595a5854ce10c7f1b2c9eab574f23aac0434c5f1e  base/classicmusic/instruments/WOODBLK1.PAT
  e2b363a3b98bc2dfcd8ddbaaee91ef442314b0b8e5d98d7367df1321f9cadc53  base/classicmusic/instruments/WOODBLK2.PAT
  24aa668c5a6809a8e4869706bc3aeca1c3b80011fc11988ec27f3f069fe3ec0a  base/classicmusic/instruments/WOODFLUT.PAT
  639340aaa418aa7e55e3bcbcd6c740495297b52721b52c7bb6fd510f1fccf8e7  base/classicmusic/instruments/XYLOPHON.PAT
  358b00405aa3f5de59cfd8d80860827d00e0fe76cae18441e4a26901def65f5c  base/default.cfg
  dbf4b4d7c78f90ba05a474c93c06df7861412f66631992b31067cbc4980bff88  base/joy_360_0.cfg
  0a3a93b334b852d43a7046e141a7bc1c23bee00a82da6ddbde3b9fd0d663e2ca  base/joy_360_1.cfg
  bdd34615fa5fc5656972d677ebd7f8222b30ad36991bf6144038fc546f5482d6  base/joy_lefty.cfg
  07d89f94490d71270598cff87b84bfec37cf38b2aca066ffd1379b8b2944fead  base/joy_righty.cfg
  e42f209afa98ecd3edd65138f5fab87e2b207b2be0970e859f2aecf48e10e5b2  base/maps/admin.crc
  a8e1545a4c479ba8bb95cfa79f846dc3bcc865aa6e232c5baff0e7d09cd8e34c  base/maps/admin.resources
  ffcc5be62f6d9e69a3d3bcd25a70f1f31d30a0f008d7f457d414f9a5fc867772  base/maps/alphalabs1.crc
  8eb9b9cd3b55cecf1140375f3ba9de5a4dc95865fa84efd7b73e0c86aac0e89e  base/maps/alphalabs1.resources
  a4d1176d14f2fec4b15cb0727666e720f55e384015f345c6a6c7be45adebd7ed  base/maps/alphalabs2.crc
  5c96efe1e27b6b81e48078b8f0db4b205b5652f42d86e665ee2a9b0fd4650e0a  base/maps/alphalabs2.resources
  8dfa36e0752b11578626f2a6fa8eb37d78488f89a9438927abb269079cd5f96c  base/maps/alphalabs3.crc
  327f40d26126dd235b263ce8e68fd55c48218109b8e31454a06333e04f5aa417  base/maps/alphalabs3.resources
  8c3ed2a5428f4a4904040529f19e4bad72dce02177b02bb2c73b5eb20195347b  base/maps/alphalabs4.crc
  a2325149a9786ed8ea63845a2af2ee5936314393ac03d780f6eea599fefd7234  base/maps/alphalabs4.resources
  1b8195b078bb615d2f0c408d845a6a176d484b30785d740897d93862195cc66c  base/maps/caverns1.crc
  60c8c423076dadae672f5149c09c1aa8d70f363d9a48902122650c34adda93c7  base/maps/caverns1.resources
  c4c21bc65312ffa41626e744b9db8b47b9e7f9214121b9c7534919dde1f4b477  base/maps/caverns2.crc
  37f63b9b4091bddb609c68a1b63ccd38a0e350bd1596b0f8d4eff455e0fe1beb  base/maps/caverns2.resources
  ef613a04d422172cfb098ad9921a94228bf352c23d7cc34c5632ae7cfb737a7e  base/maps/comm1.crc
  e5e208338404b14616776c1c1bb39165f29d97bf339b9f695890550c6c208c75  base/maps/comm1.resources
  47fea6b8aaae8df6dcc4f55646a1b48332eda5f345bf36f86184b160afb40d66  base/maps/commoutside.crc
  0a386dee0221a5a945bd6ed4c3b05c2254d83f3f8ba6db1c7b9cc7fa1ddde20b  base/maps/commoutside.resources
  0b0e7e9cc86e11ce9f3e4baccada76a09050711e3655296b136b82c42bacf9af  base/maps/cpu.crc
  d48b144c73ee40c92d9554ee114ce3cc76618ff748888ab218e6a1dfbb240f7f  base/maps/cpu.resources
  214a50b56b6c93cf82893068afb348d41ae44b69082b32fb6af3c110821ee5a2  base/maps/cpuboss.crc
  bfd32459d23bbf8907399711b94d36e390c70d8dabcae8630907514a85dc59f1  base/maps/cpuboss.resources
  39806eb7ed4028b82603fbadec5691a38d5ff3b27b0e8ed8391f35d5f7a8ad5e  base/maps/d3ctf1.crc
  369857464ea8a6b33e6a2ed45bbbc2c3535a010b394d1b0386420306cc5cb69b  base/maps/d3ctf1.resources
  4bc9ccabd70ec16e38279feffb25f22c1337a9c9dc9692377c4afa92613138bb  base/maps/d3ctf2.crc
  47634c804c372b660e3f20e0073ab3988632809ca9042a1a96ce3bd809cb126e  base/maps/d3ctf2.resources
  158056f14ba1f4fe660637cf88ea5b7c5ecb55bb8df4e4551f8f47ce2eba3daf  base/maps/d3ctf3.crc
  f5510c021480ed3396b4135f5793e0e005fa7b01c8f3ca5c92ef1f8fca91a288  base/maps/d3ctf3.resources
  8bf16b6878fe53c63608a9d72fd91294e289465f4541372e8e6e271083706881  base/maps/d3ctf4.crc
  1a7a5b3867e4e943bf8dc092c06baeb205aa53e8e407db6ca8059186f4b67748  base/maps/d3ctf4.resources
  5b7de6eb71c663e45bd1afb5e52897cbabb5b8952e8b7cc922ee3198bf30863e  base/maps/d3dm1.crc
  15c0e603d7e29499a667ae54c98fc8b396945e7d31882fadc209a5294ea8e7f1  base/maps/d3dm1.resources
  4e8a5ae9fe19594f2a9cf337e640424a705278314a6871991b6210ecaf3ebe3b  base/maps/d3dm2.crc
  a5a27170b8439efb01a4886676db7e3469ff62f51648e8d440763c2706b8afa6  base/maps/d3dm2.resources
  e58e6327990f15001699c19f58f058efae86bda70b179061439f4307f71a69cd  base/maps/d3dm3.crc
  c8d74226f43bdd1e52802a04445b5ccc4917a8ca63013e8f81448fa9c79af9c6  base/maps/d3dm3.resources
  063c9192d6f1d202c949d02fb31750d6fdb3561e5ceba48604cfa0b5db8a9b48  base/maps/d3dm4.crc
  845e82e0dbfb6bce1c0499607571cbba9ff598295e2f80618565289253f172cb  base/maps/d3dm4.resources
  311670fc61368eb57fa6b8b72e32e47bc019dd74dc4ff217dec189a001bb7470  base/maps/d3dm5.crc
  761a6dd9188a75492974ca28bd541c315f6b9c56c17f3cf76da515434831e71c  base/maps/d3dm5.resources
  2be3e54d681889adbe59dae9ea9f921d78b35e08c168a294bed779ad4f75f11b  base/maps/d3xpdm1.crc
  f33bc2abae56db7d7fe1b52b81ebd4722b830d971fa333382bbd851b5e529681  base/maps/d3xpdm1.resources
  8900093bdef3351d86814a5d77aabbf71f3fc76f94f5e92e5d9cba959103a466  base/maps/d3xpdm2.crc
  abadf599d7db67faaf1129d9b1bc38a6bb662f3f27ee3fb0d7d6855a7a2ec0a9  base/maps/d3xpdm2.resources
  7b8bdb00e16345e8cf5cb5b1c0f1959072eaf34fdb8283ac1629af88e612cfaf  base/maps/d3xpdm3.crc
  ce65f7e5713f9768cbf9c85f53f2709c6cda6d55a5fac3905af51548f71713dc  base/maps/d3xpdm3.resources
  570ac90d31543c7f134d48a8d4c9ea6c45bbfe2dc1878838644db6758c05c24c  base/maps/d3xpdm4.crc
  d5a8babecd2ccf69a7068d648c5ad90054d4003418c084136d47d9c71c597cb2  base/maps/d3xpdm4.resources
  535e76613ab5471afc745164b7e869e7ef672c8c9e26c6b8c85c5a016fcc5665  base/maps/delta1.crc
  cc105b8ea1d9a6fed3161abc9fbd973cda58d155e258ea63058fd39e5484b050  base/maps/delta1.resources
  8bd70da8d1b6df393bd26e04b10f641512426996cc77c92996d1264eb984f167  base/maps/delta2a.crc
  511fad2d7eba31dcddc8e902d829175a1651bf6989e609f24289ceedf771fdf6  base/maps/delta2a.resources
  7a3e19625b55f0c00f34bcd4b1b9b4d5ba8b356d8fd3fd9fbcff3405b680b37e  base/maps/delta2b.crc
  e68f4c945dfa3257f5b6439f6f646f9e2825cc457b61efc7ac28199c34515594  base/maps/delta2b.resources
  792564a5fdf1e93aaaeb1e7ce23d63ee82c787bb4e171ef547866fa6788be361  base/maps/delta3.crc
  cdf88762a6bd42097399afc5dfe9a99cd8f98ea8807eeb3e3d82899b352b6c72  base/maps/delta3.resources
  fa35b0afddebf210ae6a8a47350940a6e58e70770bebbecb4fa65b928e8ac66d  base/maps/delta4.crc
  db0220c8c86361bab7f583258cbfeee2e3c739710ecca12e5cd2b64e648b5947  base/maps/delta4.resources
  0032efc0de5d9974ae226df62d156159589a9b442efd4c6b42a09fd3f2b393ed  base/maps/delta5.crc
  3a479efdbface24af43fff23c15d6018bbc1e9e1367cca2e6591e8d5a4a41417  base/maps/delta5.resources
  91537108558a95460850366984862e8a4f3bd8b20aa89a64c4c8c04e095077cf  base/maps/deltax.crc
  6df9981d11da79b56ef7e19547a409913eace8eaa0da36906d9f3e5282ffb99f  base/maps/deltax.resources
  34f3ae36688d0f16da9e7621c1c8d6fd9cfcbc0996f3ef937f1a6a7a63068a3a  base/maps/enpro.crc
  1fe05e0655158b34ad57dead08697e1cfeda0d213938e2183bb18d953bca9523  base/maps/enpro.resources
  495c7b2e12d31cbc4e36089c808b759f41c665728958d65113e4aa2754175399  base/maps/erebus1.crc
  a2a5d12046d356e17af7fd8f7b5cb65841da3cc38e297901a59767a6f3dd2809  base/maps/erebus1.resources
  87907144d55c4c8506e66900543321dc7265dd8004ca28806cd0acb6d475407e  base/maps/erebus2.crc
  4551743f76ca7f2fbb5f4c6ce0e472fa3e5056da37f7803e0e8a007224bc4b7d  base/maps/erebus2.resources
  cb3a2da147fc99498bb7b7ea7b2f0a0f78bd91800cdcb311e1b536b8546b2c35  base/maps/erebus3.crc
  d0af3ddfdc0b7843ad46b00dac008e9b26e6d17122fc1b97ef62aeb69019ff58  base/maps/erebus3.resources
  ba7d141c8f150c9f6683f35dac9dc68a213fa779c0a602381cb858601f39a2f3  base/maps/erebus4.crc
  23c0903a2149c9a4511c7459baf2a4995c07038abe2a2aa6a0bbc44732a7562d  base/maps/erebus4.resources
  a8e0a12d610552250fcd18f35354cca4b4f0c3f9289656b845504d1f1b424850  base/maps/erebus5.crc
  22aab90d23313f730474931ceec1d0a033db3f4365cda938a938e276f4439cb7  base/maps/erebus5.resources
  b802eb28d115d4c3a5c4dc2d89be53e64e7d7e7b17746ddf2561c8926fb7117c  base/maps/erebus6.crc
  011fcc099fa1af4a0292bb31a7e3cdce69ce980d94b709f44cbc07082406e0f3  base/maps/erebus6.resources
  355b80dafa38d0b23acddcf368559cf4db87f744d1be3e597b38adf45ae72c07  base/maps/hell.crc
  bbbad4bb1d9341c571d1383d8566557ab383661689a7d7f8afb2211e4a7e5c70  base/maps/hell.resources
  e72a9a1e3da9899ebc43f1796e94822767250474ed33c3ebcc5988442ae383da  base/maps/hell1.crc
  97c98affccfcc6d714088534945e620cd5bbf722794133787075985b60df0c20  base/maps/hell1.resources
  ea4971d67493b6651d22881b41a1b11801cd4cd49370c962608a53dd20c19d67  base/maps/hellhole.crc
  3fe7600c45e01bdc527ccd60a85b2d4a259a0736eeb0a2dac93f145a4690a5a4  base/maps/hellhole.resources
  89bdd8f285d21eced8780a41956e3b7fa5eab3b1cbd45e299e246cd670b217a5  base/maps/le_enpro1.crc
  4740b2886b3a52bb82e5aed221766baae03c6c67435db03d6837486a4b412197  base/maps/le_enpro1.resources
  3a51306169a168fbc94e9df24c7f0a49f9589ad0aede160c7162d4729819f51f  base/maps/le_enpro2.crc
  537e0dedd7a53d81d5bebb478fe464e66bfaa28d1cac5373529a0305aae49178  base/maps/le_enpro2.resources
  1e9b870616b92a87e8e8ae2ada59d0475b643fb702d5e8030357d5392b8751e2  base/maps/le_exis1.crc
  c4a67f2074880b9f7490d02cc34e4013680be655af50723907da220011f00939  base/maps/le_exis1.resources
  f1d53392dc517650f88132c58783c0c698143422017dc4854b3fda13e5da7f7c  base/maps/le_exis2.crc
  94e9f34525ebed54fa09bcd77aac908dad028d79976cecb92a478ef7c974b40f  base/maps/le_exis2.resources
  75626a8cf34f4784f6dda8e688d84fbc195a5609c05a1b4352529560519ed6d9  base/maps/le_hell.crc
  dd99860395d9922d95d1addc56c1db957b996166b912b50d5809ad7a3f2bae8d  base/maps/le_hell.resources
  38ac7c31a8793b1500711fc58f55e45bea9cad3e659128863aade005ab09391b  base/maps/le_hell_post.crc
  04058bee671a91b7e95ebc1331192bb0060200a7fc396ef8911471d317434c64  base/maps/le_hell_post.resources
  573fdf58f5c7441fbad1c6720134dc447225541e67fbd415b4e516cd033e907f  base/maps/le_underground.crc
  afb049714bd744afc9df190e92bc17df18f16f62db65920bce20e7745d4a46cd  base/maps/le_underground.resources
  afb6597ffda70c1e3b012e56eb15609a2015df7abc0edc92d00741541de901f6  base/maps/le_underground2.crc
  382fb2f7a597ebba87716c0ff300cd12fe5752579eb16bdb94e10789cdd76ec5  base/maps/le_underground2.resources
  b6c95a10966bd6a6acfc8ca7be9e7cd251018f0c8098ec1cdd913e04288d869b  base/maps/mars_city1.crc
  9bbb4eec056f695e2168cf455d377efe863474bcee161f6f42ed080b464cac45  base/maps/mars_city1.resources
  da542735fd931a0f2bbb18737ca1930570a453c0a00611062f37ed80fda1147c  base/maps/mars_city2.crc
  22556fd513f31ea4fbb8dd01100a822287b8354d0a90896e5dc328cf8da6d1e3  base/maps/mars_city2.resources
  740b125640160e2b7b43c0be3451e62b1b46c582e87b0816b38812249592f16f  base/maps/mc_underground.crc
  a658f5ac9aecb485bd935193d153b8671245db3ea3aefcdd9ac6d417454131d2  base/maps/mc_underground.resources
  6b2b93f0efca26757ac3a695ccd13b648db614a130afc78aa5094e6978bd09bb  base/maps/monorail.crc
  7e04f1aa7c814a229b3f2ad6d64c4270522946f48f77df199a54b0a63a194a96  base/maps/monorail.resources
  bf8b5f156c161b55ce453d1f810a9552eb212691a7282ae6f95616fc52111052  base/maps/phobos1.crc
  13465d4750d1cd45a05fa0129a3b9d5413d65b7dc11d3385ae17e4a357fbc369  base/maps/phobos1.resources
  4feeaadf4ed209147f11684d2de0be7871872204d00945d09fe08d7bc715e91f  base/maps/phobos2.crc
  d96760991e2148044c84e351e12fad6750d7fcdd9b71e748e2c3c0877de9a5c7  base/maps/phobos2.resources
  97fc14386ba9990ca37fa634fd1bc416c06e427270067e6379d857cd0666a87b  base/maps/phobos3.crc
  f3808f9c3c52079d156c56a5681926ecc855d7e8e1a2e56daef6f004c3c9a1c6  base/maps/phobos3.resources
  d7b37cc05fda609f055a566178f4bdcd98f691c39c5797892532f21577d0ecb9  base/maps/phobos4.crc
  fc7b0b8b29066dd4e9ec8bdce23841f1270ef30cc45bfef3efb9631bcda91677  base/maps/phobos4.resources
  0b4640fe0dfc8ab4b8bc297d808178e3bac58519bb5c5f3fe506ea146549f687  base/maps/recycling1.crc
  081120d9d21983787e242f91a55212b24a6c8c31797f28ae99ac945cccc6ff8d  base/maps/recycling1.resources
  b529e3a6b043872df48e1722e44969309acd21dcd2613bccc74815e5cda973e3  base/maps/recycling2.crc
  38377c07364697b42d478b4d9608c742123246744446798177bcba6368535b63  base/maps/recycling2.resources
  c56941058f5c3c0783527adcb8bd24c9d62fda3f2272c9205d3ec71b2841d7a7  base/maps/site3.crc
  b6f444d9ab08219785ed3ee20a6b42faa21b9271aea3bd3e38395028cc6c9af1  base/maps/site3.resources
  68ef3d1f6e14eaab1d661b0fb72ccf5a6f04c7fa2ea35fded95f3835d4a58159  base/renderprogs/glsl-1_50/bink_fragment.glsl
  e6d6a32b53bb32f28d38ddcf21232d104354cb57fb42efca41b42c42fca8760b  base/renderprogs/glsl-1_50/bink_fragment.uniforms
  b0b869fe70233cf73e3e2e2eb35bf5c125f75f294c2032d087ae4766f15e0702  base/renderprogs/glsl-1_50/bink_gui_fragment.glsl
  01ba4719c80b6fe911b091a7c05124b64eeece964e09c058ef8f9805daca546b  base/renderprogs/glsl-1_50/bink_gui_fragment.uniforms
  b6cb2be82025be1fdae1f7e612a6ef8bf5962a6dcdc4d74c54dcebc801e511c4  base/renderprogs/glsl-1_50/bink_gui_vertex.glsl
  d110296ecec693a95f1c22ea425146b949835c7fd4c22331467404ac681e0d32  base/renderprogs/glsl-1_50/bink_gui_vertex.uniforms
  30b989ef4fd93e3764e8b1dd841d07fbee4dab25c6f1837f4d288af1387d1f35  base/renderprogs/glsl-1_50/bink_vertex.glsl
  d110296ecec693a95f1c22ea425146b949835c7fd4c22331467404ac681e0d32  base/renderprogs/glsl-1_50/bink_vertex.uniforms
  b095360e792438298e2fa431232e21381ed1c249bda4e0b0597b5f040ca0b2a9  base/renderprogs/glsl-1_50/blendlight_fragment.glsl
  e6d6a32b53bb32f28d38ddcf21232d104354cb57fb42efca41b42c42fca8760b  base/renderprogs/glsl-1_50/blendlight_fragment.uniforms
  733a4ea28e534ffac55ac05acc5eeb7224b5242cfdee3cd1aa6025c5119e56e4  base/renderprogs/glsl-1_50/blendlight_vertex.glsl
  a1d2322e79f6a15276575f6fb3b7a7d4ac4c8971a74c2fbb0a3e2516fefd83c3  base/renderprogs/glsl-1_50/blendlight_vertex.uniforms
  91be8fedb931437a3f032b2aac489c2c60ab24adf86802dbd1aaab63a3db44d7  base/renderprogs/glsl-1_50/bloodorb1_capture_fragment.glsl
  01ba4719c80b6fe911b091a7c05124b64eeece964e09c058ef8f9805daca546b  base/renderprogs/glsl-1_50/bloodorb1_capture_fragment.uniforms
  62650dde511e9e7a5fc787f5e1850c8efbc85bf4f0e43bd062e43553add1f24c  base/renderprogs/glsl-1_50/bloodorb1_capture_vertex.glsl
  35e29efa3da088bed0e629f896fb2d33196664964ba3f6acc6bd2fd1e828867f  base/renderprogs/glsl-1_50/bloodorb1_capture_vertex.uniforms
  04cf28ab55799a1c435519c92feadefe157ac30cbff25124b1a440178aa791de  base/renderprogs/glsl-1_50/bloodorb2_capture_fragment.glsl
  01ba4719c80b6fe911b091a7c05124b64eeece964e09c058ef8f9805daca546b  base/renderprogs/glsl-1_50/bloodorb2_capture_fragment.uniforms
  a9f8dcc8e3244e4ab24aecd6d9f6c109215d699b712e16f27295ff1108095a89  base/renderprogs/glsl-1_50/bloodorb2_capture_vertex.glsl
  2ac4485176c63437aa61f4f3288f4606430ad20c35e5ea817129bc63585c0e3c  base/renderprogs/glsl-1_50/bloodorb2_capture_vertex.uniforms
  4904bbcab5f738d16b77d95e8c3173d733ec1b62d6e0e9ae7c15bfdef468b6fa  base/renderprogs/glsl-1_50/bloodorb3_capture_fragment.glsl
  01ba4719c80b6fe911b091a7c05124b64eeece964e09c058ef8f9805daca546b  base/renderprogs/glsl-1_50/bloodorb3_capture_fragment.uniforms
  b32218b4b0e964374cd50cb279e13473b986da42a2af8f3e87f54245d38aed88  base/renderprogs/glsl-1_50/bloodorb3_capture_vertex.glsl
  2ac4485176c63437aa61f4f3288f4606430ad20c35e5ea817129bc63585c0e3c  base/renderprogs/glsl-1_50/bloodorb3_capture_vertex.uniforms
  fdebbbac19b1e32989ff91bc3879dc733658f2f3bf76195986a8c6c801f89302  base/renderprogs/glsl-1_50/bloodorb_draw_fragment.glsl
  01ba4719c80b6fe911b091a7c05124b64eeece964e09c058ef8f9805daca546b  base/renderprogs/glsl-1_50/bloodorb_draw_fragment.uniforms
  30b989ef4fd93e3764e8b1dd841d07fbee4dab25c6f1837f4d288af1387d1f35  base/renderprogs/glsl-1_50/bloodorb_draw_vertex.glsl
  d110296ecec693a95f1c22ea425146b949835c7fd4c22331467404ac681e0d32  base/renderprogs/glsl-1_50/bloodorb_draw_vertex.uniforms
  ef53e75e96661eb8c99b90c55ded88f6218215fecc3ebeb6dcbab1df50ed340c  base/renderprogs/glsl-1_50/bumpyenvironment_fragment.glsl
  01ba4719c80b6fe911b091a7c05124b64eeece964e09c058ef8f9805daca546b  base/renderprogs/glsl-1_50/bumpyenvironment_fragment.uniforms
  ef53e75e96661eb8c99b90c55ded88f6218215fecc3ebeb6dcbab1df50ed340c  base/renderprogs/glsl-1_50/bumpyenvironment_skinned_fragment.glsl
  01ba4719c80b6fe911b091a7c05124b64eeece964e09c058ef8f9805daca546b  base/renderprogs/glsl-1_50/bumpyenvironment_skinned_fragment.uniforms
  289485f061991f386b5f4466cd9394373a9a867844b8d2419ed9626b6d5a6632  base/renderprogs/glsl-1_50/bumpyenvironment_skinned_vertex.glsl
  43dee7acc62b49c81296028df0356b7dbf112f24e31687e93001a36dc85cfc4d  base/renderprogs/glsl-1_50/bumpyenvironment_skinned_vertex.uniforms
  6c51359ef8c5c0f59a3dcc9a6c2e0fbfbb550e70693ff3ee24dbc1fd5a3e6e3c  base/renderprogs/glsl-1_50/bumpyenvironment_vertex.glsl
  43dee7acc62b49c81296028df0356b7dbf112f24e31687e93001a36dc85cfc4d  base/renderprogs/glsl-1_50/bumpyenvironment_vertex.uniforms
  0f9fa1d07ca92270345286ed1332a5357c0f6804acb2ca4dab490e5c19fbd87c  base/renderprogs/glsl-1_50/color_fragment.glsl
  e6d6a32b53bb32f28d38ddcf21232d104354cb57fb42efca41b42c42fca8760b  base/renderprogs/glsl-1_50/color_fragment.uniforms
  0f9fa1d07ca92270345286ed1332a5357c0f6804acb2ca4dab490e5c19fbd87c  base/renderprogs/glsl-1_50/color_skinned_fragment.glsl
  e6d6a32b53bb32f28d38ddcf21232d104354cb57fb42efca41b42c42fca8760b  base/renderprogs/glsl-1_50/color_skinned_fragment.uniforms
  0f88ba6f01db0738047960517f74d3c00a90ee239739f36f3ad729966c4ca854  base/renderprogs/glsl-1_50/color_skinned_vertex.glsl
  d110296ecec693a95f1c22ea425146b949835c7fd4c22331467404ac681e0d32  base/renderprogs/glsl-1_50/color_skinned_vertex.uniforms
  38dc6cc04fccf71c87bd7aa55f971dd1bfdaa79c417ecc2ef6ea945a45050e57  base/renderprogs/glsl-1_50/color_vertex.glsl
  d110296ecec693a95f1c22ea425146b949835c7fd4c22331467404ac681e0d32  base/renderprogs/glsl-1_50/color_vertex.uniforms
  91e4559e86bf316c6c81c81bb9bd215191495e9fb52e481c0c940ef88552ee46  base/renderprogs/glsl-1_50/debug_shadowmap_fragment.glsl
  03283102cae60405577442b46750aec0768c8d2a0023500d488995a7bab487eb  base/renderprogs/glsl-1_50/debug_shadowmap_fragment.uniforms
  2349d96eeebcd94fc465c11f673391d1516002f7113f6c6aec46971438952153  base/renderprogs/glsl-1_50/debug_shadowmap_vertex.glsl
  4e3c86828a6f623720c6d0b1cd0eddb5bff2182f90f15d178d733780704fd6e1  base/renderprogs/glsl-1_50/debug_shadowmap_vertex.uniforms
  9c72b594c7a80a1ea2fcfcc063fa29c6c792316ec15372df92120a3d8d3fc713  base/renderprogs/glsl-1_50/depth_fragment.glsl
  01ba4719c80b6fe911b091a7c05124b64eeece964e09c058ef8f9805daca546b  base/renderprogs/glsl-1_50/depth_fragment.uniforms
  9c72b594c7a80a1ea2fcfcc063fa29c6c792316ec15372df92120a3d8d3fc713  base/renderprogs/glsl-1_50/depth_skinned_fragment.glsl
  01ba4719c80b6fe911b091a7c05124b64eeece964e09c058ef8f9805daca546b  base/renderprogs/glsl-1_50/depth_skinned_fragment.uniforms
  c6180085c08654c19cc6b117cc207f01f2d47c87904fe29aac35ea779fd8ff52  base/renderprogs/glsl-1_50/depth_skinned_vertex.glsl
  d110296ecec693a95f1c22ea425146b949835c7fd4c22331467404ac681e0d32  base/renderprogs/glsl-1_50/depth_skinned_vertex.uniforms
  f55b87dfb8499d40a771a57d06bb87730528d9a9d1fc79ea845b0dd99ba6c194  base/renderprogs/glsl-1_50/depth_vertex.glsl
  d110296ecec693a95f1c22ea425146b949835c7fd4c22331467404ac681e0d32  base/renderprogs/glsl-1_50/depth_vertex.uniforms
  6fee6d73b62ec94f087b5e89489f7b44d8b05942ca33e50aad7d906463a89d4f  base/renderprogs/glsl-1_50/enviroSuit_fragment.glsl
  01ba4719c80b6fe911b091a7c05124b64eeece964e09c058ef8f9805daca546b  base/renderprogs/glsl-1_50/enviroSuit_fragment.uniforms
  d76fc934c5eac13a54180a874202617432f2f58ed22f1adbd3bbb90925b972cc  base/renderprogs/glsl-1_50/enviroSuit_vertex.glsl
  23447de39c891098d76b65f8dcffb52c0f8e12061c52640947c03493c2079915  base/renderprogs/glsl-1_50/enviroSuit_vertex.uniforms
  ec7d262a3627f106d58464b885f6e5fb251dc80d219fe8d17ed0b7b2d20dbd19  base/renderprogs/glsl-1_50/environment_fragment.glsl
  01ba4719c80b6fe911b091a7c05124b64eeece964e09c058ef8f9805daca546b  base/renderprogs/glsl-1_50/environment_fragment.uniforms
  ec7d262a3627f106d58464b885f6e5fb251dc80d219fe8d17ed0b7b2d20dbd19  base/renderprogs/glsl-1_50/environment_skinned_fragment.glsl
  01ba4719c80b6fe911b091a7c05124b64eeece964e09c058ef8f9805daca546b  base/renderprogs/glsl-1_50/environment_skinned_fragment.uniforms
  e845b25d52c92ae1fc88df29e81187109e874487d5c79c35054efbf80b5150a9  base/renderprogs/glsl-1_50/environment_skinned_vertex.glsl
  af7bea8129831d29443c8c1caaa0b7fa1305155cefaeb3b1033ca1e2d0a6c91d  base/renderprogs/glsl-1_50/environment_skinned_vertex.uniforms
  d794000c50be40fc88b272fb97d44b98b9d43f91a14864450796fe1a8fd49b11  base/renderprogs/glsl-1_50/environment_vertex.glsl
  af7bea8129831d29443c8c1caaa0b7fa1305155cefaeb3b1033ca1e2d0a6c91d  base/renderprogs/glsl-1_50/environment_vertex.uniforms
  a09d0480d5e199ee6901a2a21f090e0f04514ef8511ee31d3d8d516e83d66245  base/renderprogs/glsl-1_50/fog_fragment.glsl
  e6d6a32b53bb32f28d38ddcf21232d104354cb57fb42efca41b42c42fca8760b  base/renderprogs/glsl-1_50/fog_fragment.uniforms
  a09d0480d5e199ee6901a2a21f090e0f04514ef8511ee31d3d8d516e83d66245  base/renderprogs/glsl-1_50/fog_skinned_fragment.glsl
  e6d6a32b53bb32f28d38ddcf21232d104354cb57fb42efca41b42c42fca8760b  base/renderprogs/glsl-1_50/fog_skinned_fragment.uniforms
  7cb04a66289d8dc11cd94a361696003ab21e8304b6760ff330abec47b3d7e817  base/renderprogs/glsl-1_50/fog_skinned_vertex.glsl
  d0c33b532e2e6ccbc36e1642d1b4bcbbef9bafc438c3f7a269ffda7ff5b60a58  base/renderprogs/glsl-1_50/fog_skinned_vertex.uniforms
  25115f78b5f2297e3ce9665c38e20fe53657bb9aa2d3bddbca6f3ab55798061c  base/renderprogs/glsl-1_50/fog_vertex.glsl
  d0c33b532e2e6ccbc36e1642d1b4bcbbef9bafc438c3f7a269ffda7ff5b60a58  base/renderprogs/glsl-1_50/fog_vertex.uniforms
  6377c0815767c2235adb458bb19d4b98b0935d8e194085ff714a93a723b253f2  base/renderprogs/glsl-1_50/gui_fragment.glsl
  01ba4719c80b6fe911b091a7c05124b64eeece964e09c058ef8f9805daca546b  base/renderprogs/glsl-1_50/gui_fragment.uniforms
  b6cb2be82025be1fdae1f7e612a6ef8bf5962a6dcdc4d74c54dcebc801e511c4  base/renderprogs/glsl-1_50/gui_vertex.glsl
  d110296ecec693a95f1c22ea425146b949835c7fd4c22331467404ac681e0d32  base/renderprogs/glsl-1_50/gui_vertex.uniforms
  3fc9b8e7d1a0a46fbd2222ce690add8195a2a72822ed7894d3546d420b2f6206  base/renderprogs/glsl-1_50/heatHazeWithMaskAndVertex_fragment.glsl
  71b76ef1cb886308da1e8a42a8abc241f92ab0cdb171abf1c5d0d1869004c154  base/renderprogs/glsl-1_50/heatHazeWithMaskAndVertex_fragment.uniforms
  efc1b5ce0ecffca7a5dab6a8bfaf510fd5fc95bab1e34e050459c550c0764ce4  base/renderprogs/glsl-1_50/heatHazeWithMaskAndVertex_vertex.glsl
  fc0234e2c6c2de86134c56d6d4a3ed59fe05f940214bbd7a21607d1791b8941c  base/renderprogs/glsl-1_50/heatHazeWithMaskAndVertex_vertex.uniforms
  b51bc5afe5ecd70dacd4e17b54959857818a95ca554ce1c8093786cc437a4d6b  base/renderprogs/glsl-1_50/heatHazeWithMask_fragment.glsl
  71b76ef1cb886308da1e8a42a8abc241f92ab0cdb171abf1c5d0d1869004c154  base/renderprogs/glsl-1_50/heatHazeWithMask_fragment.uniforms
  6fda6cc8c0f15f95060c65ae2315d771bb5091bd8a86c5b8f3b0d5e4b4a2307e  base/renderprogs/glsl-1_50/heatHazeWithMask_vertex.glsl
  fc0234e2c6c2de86134c56d6d4a3ed59fe05f940214bbd7a21607d1791b8941c  base/renderprogs/glsl-1_50/heatHazeWithMask_vertex.uniforms
  3641abdcdfef4ed191401ce3329bbacc3258ce22f17c27840ab9c00981f6a909  base/renderprogs/glsl-1_50/heatHaze_fragment.glsl
  71b76ef1cb886308da1e8a42a8abc241f92ab0cdb171abf1c5d0d1869004c154  base/renderprogs/glsl-1_50/heatHaze_fragment.uniforms
  774b154f01c2da137207b706dd04a1470b87072b6b83f2751a9160b9adfc9752  base/renderprogs/glsl-1_50/heatHaze_vertex.glsl
  fc0234e2c6c2de86134c56d6d4a3ed59fe05f940214bbd7a21607d1791b8941c  base/renderprogs/glsl-1_50/heatHaze_vertex.uniforms
  b9b1d68de8c30d7ec5be05191bc3f8b4b8a6e019ff6cd3cb40d3d6fe79f0880d  base/renderprogs/glsl-1_50/interactionAmbient_fragment.glsl
  d483de5a27c91d1f5bb07e8467bd1d3a50b56823a4fcd967315580e31bd5c217  base/renderprogs/glsl-1_50/interactionAmbient_fragment.uniforms
  f0ab4888c827709e783f8cd60e23a8885e50d5102208e4c823c0bb309efe7c27  base/renderprogs/glsl-1_50/interactionAmbient_skinned_fragment.glsl
  d483de5a27c91d1f5bb07e8467bd1d3a50b56823a4fcd967315580e31bd5c217  base/renderprogs/glsl-1_50/interactionAmbient_skinned_fragment.uniforms
  93e8cae0549f2a8275b75908f71c4170b342adb98b2d93f0d95668e01741b990  base/renderprogs/glsl-1_50/interactionAmbient_skinned_vertex.glsl
  367de0c05b38ec29acc37c346cb688533af72e569f6d5b4f46d6df703c262924  base/renderprogs/glsl-1_50/interactionAmbient_skinned_vertex.uniforms
  8b242b416c0ce4de0fd74485fbaca756709e9f6cdbac3b48c32d1938e9198beb  base/renderprogs/glsl-1_50/interactionAmbient_vertex.glsl
  367de0c05b38ec29acc37c346cb688533af72e569f6d5b4f46d6df703c262924  base/renderprogs/glsl-1_50/interactionAmbient_vertex.uniforms
  93210f7ff0627e3692502d9e34e127e205550a47350ccff71d17935e6d4aac65  base/renderprogs/glsl-1_50/interactionSM_parallel_fragment.glsl
  7dd56060eb5e33694d095f4fa50412ab6e586ffd415837c6c37174374d5cad78  base/renderprogs/glsl-1_50/interactionSM_parallel_fragment.uniforms
  93210f7ff0627e3692502d9e34e127e205550a47350ccff71d17935e6d4aac65  base/renderprogs/glsl-1_50/interactionSM_parallel_skinned_fragment.glsl
  7dd56060eb5e33694d095f4fa50412ab6e586ffd415837c6c37174374d5cad78  base/renderprogs/glsl-1_50/interactionSM_parallel_skinned_fragment.uniforms
  06810d845da3cd1ff3157a07cf4a9e2d5421ecf68d3c382d6869d7d11d4b6db6  base/renderprogs/glsl-1_50/interactionSM_parallel_skinned_vertex.glsl
  9f763977ea4e91f7ff22952b1c34f40f327acfa9c1447a00b2cb77703db63bf5  base/renderprogs/glsl-1_50/interactionSM_parallel_skinned_vertex.uniforms
  3296c275821beeea5d13b65bdfc4b1d95c027dd8abb7a10385b932fc865c8d4f  base/renderprogs/glsl-1_50/interactionSM_parallel_vertex.glsl
  c4bcd1d54496e552e077dabb18523abadf22dcf804e1a3be00f2f8d009dc6a16  base/renderprogs/glsl-1_50/interactionSM_parallel_vertex.uniforms
  c5234ec693d651dcc772bec016af56de955e1053060109cb6a64c43765bda42e  base/renderprogs/glsl-1_50/interactionSM_point_fragment.glsl
  1619e2ad1d500ff1ee5457c4c0858785670329433386d4fcee46b4defb3b2a40  base/renderprogs/glsl-1_50/interactionSM_point_fragment.uniforms
  c5234ec693d651dcc772bec016af56de955e1053060109cb6a64c43765bda42e  base/renderprogs/glsl-1_50/interactionSM_point_skinned_fragment.glsl
  1619e2ad1d500ff1ee5457c4c0858785670329433386d4fcee46b4defb3b2a40  base/renderprogs/glsl-1_50/interactionSM_point_skinned_fragment.uniforms
  06810d845da3cd1ff3157a07cf4a9e2d5421ecf68d3c382d6869d7d11d4b6db6  base/renderprogs/glsl-1_50/interactionSM_point_skinned_vertex.glsl
  9f763977ea4e91f7ff22952b1c34f40f327acfa9c1447a00b2cb77703db63bf5  base/renderprogs/glsl-1_50/interactionSM_point_skinned_vertex.uniforms
  3296c275821beeea5d13b65bdfc4b1d95c027dd8abb7a10385b932fc865c8d4f  base/renderprogs/glsl-1_50/interactionSM_point_vertex.glsl
  c4bcd1d54496e552e077dabb18523abadf22dcf804e1a3be00f2f8d009dc6a16  base/renderprogs/glsl-1_50/interactionSM_point_vertex.uniforms
  a37aaa38b6eb4cbb583715b59b7df164b0ee83fc06c58b9d15babae77806e56f  base/renderprogs/glsl-1_50/interactionSM_spot_fragment.glsl
  1619e2ad1d500ff1ee5457c4c0858785670329433386d4fcee46b4defb3b2a40  base/renderprogs/glsl-1_50/interactionSM_spot_fragment.uniforms
  a37aaa38b6eb4cbb583715b59b7df164b0ee83fc06c58b9d15babae77806e56f  base/renderprogs/glsl-1_50/interactionSM_spot_skinned_fragment.glsl
  1619e2ad1d500ff1ee5457c4c0858785670329433386d4fcee46b4defb3b2a40  base/renderprogs/glsl-1_50/interactionSM_spot_skinned_fragment.uniforms
  06810d845da3cd1ff3157a07cf4a9e2d5421ecf68d3c382d6869d7d11d4b6db6  base/renderprogs/glsl-1_50/interactionSM_spot_skinned_vertex.glsl
  9f763977ea4e91f7ff22952b1c34f40f327acfa9c1447a00b2cb77703db63bf5  base/renderprogs/glsl-1_50/interactionSM_spot_skinned_vertex.uniforms
  3296c275821beeea5d13b65bdfc4b1d95c027dd8abb7a10385b932fc865c8d4f  base/renderprogs/glsl-1_50/interactionSM_spot_vertex.glsl
  c4bcd1d54496e552e077dabb18523abadf22dcf804e1a3be00f2f8d009dc6a16  base/renderprogs/glsl-1_50/interactionSM_spot_vertex.uniforms
  6fff18bdf17ed35a7cd8309d573c2c21832d731a5beefa894452b3e2a6701274  base/renderprogs/glsl-1_50/interaction_fragment.glsl
  d483de5a27c91d1f5bb07e8467bd1d3a50b56823a4fcd967315580e31bd5c217  base/renderprogs/glsl-1_50/interaction_fragment.uniforms
  6fff18bdf17ed35a7cd8309d573c2c21832d731a5beefa894452b3e2a6701274  base/renderprogs/glsl-1_50/interaction_skinned_fragment.glsl
  d483de5a27c91d1f5bb07e8467bd1d3a50b56823a4fcd967315580e31bd5c217  base/renderprogs/glsl-1_50/interaction_skinned_fragment.uniforms
  fcdf8fb73ccff57a08622f9bea939819f2b73bbae7b22b1418757e2489ed86ec  base/renderprogs/glsl-1_50/interaction_skinned_vertex.glsl
  b3d06b27a8e09b56ee095e1765244248dbe9b1a3322a6ce3379161157244c3a5  base/renderprogs/glsl-1_50/interaction_skinned_vertex.uniforms
  8ad4b70fa6d5d9d7b138dd702771bdf51d11547e58164f2f6a9f00f0fc33daad  base/renderprogs/glsl-1_50/interaction_vertex.glsl
  367de0c05b38ec29acc37c346cb688533af72e569f6d5b4f46d6df703c262924  base/renderprogs/glsl-1_50/interaction_vertex.uniforms
  22a4bb3432adf4224afb503cebd1e995ef65c2576dab7083bb89cf2e1f858d24  base/renderprogs/glsl-1_50/motionBlur_fragment.glsl
  b5b09f33b88d4a428de7f0b32cb5bd475c37944c11c401ce5a8c398065e133ad  base/renderprogs/glsl-1_50/motionBlur_fragment.uniforms
  5d2bb7682f3fe466fedcf383bd62aa3170a04ae856bcf870f6736ae89dd1b95b  base/renderprogs/glsl-1_50/motionBlur_vertex.glsl
  01ba4719c80b6fe911b091a7c05124b64eeece964e09c058ef8f9805daca546b  base/renderprogs/glsl-1_50/motionBlur_vertex.uniforms
  3a9e763b47f940f50dc4777d318cdba40e32a427fa6ba3bdc398d727c672bbc4  base/renderprogs/glsl-1_50/postprocess_fragment.glsl
  01ba4719c80b6fe911b091a7c05124b64eeece964e09c058ef8f9805daca546b  base/renderprogs/glsl-1_50/postprocess_fragment.uniforms
  91bb5f94daf58f783bccad45de9a1f10a76671ad09481b739b0623462f7fad66  base/renderprogs/glsl-1_50/postprocess_vertex.glsl
  01ba4719c80b6fe911b091a7c05124b64eeece964e09c058ef8f9805daca546b  base/renderprogs/glsl-1_50/postprocess_vertex.uniforms
  0f9fa1d07ca92270345286ed1332a5357c0f6804acb2ca4dab490e5c19fbd87c  base/renderprogs/glsl-1_50/shadowDebug_fragment.glsl
  e6d6a32b53bb32f28d38ddcf21232d104354cb57fb42efca41b42c42fca8760b  base/renderprogs/glsl-1_50/shadowDebug_fragment.uniforms
  0f9fa1d07ca92270345286ed1332a5357c0f6804acb2ca4dab490e5c19fbd87c  base/renderprogs/glsl-1_50/shadowDebug_skinned_fragment.glsl
  e6d6a32b53bb32f28d38ddcf21232d104354cb57fb42efca41b42c42fca8760b  base/renderprogs/glsl-1_50/shadowDebug_skinned_fragment.uniforms
  5ce7607498eefe39903bb40659e0fa164b6ea3ba1d9ff439ffdf59b2b2237e3a  base/renderprogs/glsl-1_50/shadowDebug_skinned_vertex.glsl
  27a58c37099f1928dd21e9c6b7149b7e65033fbe98b0733aea12c82b94009d1f  base/renderprogs/glsl-1_50/shadowDebug_skinned_vertex.uniforms
  cd4a147a61d70f50083e3a726ccce30a39d412f351dd9ad729d3948e9061b6b7  base/renderprogs/glsl-1_50/shadowDebug_vertex.glsl
  27a58c37099f1928dd21e9c6b7149b7e65033fbe98b0733aea12c82b94009d1f  base/renderprogs/glsl-1_50/shadowDebug_vertex.uniforms
  0f9fa1d07ca92270345286ed1332a5357c0f6804acb2ca4dab490e5c19fbd87c  base/renderprogs/glsl-1_50/shadow_fragment.glsl
  e6d6a32b53bb32f28d38ddcf21232d104354cb57fb42efca41b42c42fca8760b  base/renderprogs/glsl-1_50/shadow_fragment.uniforms
  0f9fa1d07ca92270345286ed1332a5357c0f6804acb2ca4dab490e5c19fbd87c  base/renderprogs/glsl-1_50/shadow_skinned_fragment.glsl
  e6d6a32b53bb32f28d38ddcf21232d104354cb57fb42efca41b42c42fca8760b  base/renderprogs/glsl-1_50/shadow_skinned_fragment.uniforms
  5ce7607498eefe39903bb40659e0fa164b6ea3ba1d9ff439ffdf59b2b2237e3a  base/renderprogs/glsl-1_50/shadow_skinned_vertex.glsl
  27a58c37099f1928dd21e9c6b7149b7e65033fbe98b0733aea12c82b94009d1f  base/renderprogs/glsl-1_50/shadow_skinned_vertex.uniforms
  cd4a147a61d70f50083e3a726ccce30a39d412f351dd9ad729d3948e9061b6b7  base/renderprogs/glsl-1_50/shadow_vertex.glsl
  27a58c37099f1928dd21e9c6b7149b7e65033fbe98b0733aea12c82b94009d1f  base/renderprogs/glsl-1_50/shadow_vertex.uniforms
  c739f325a29afe7f514ba90776365a2c77ce54722fb0631d5050b10c02e6cc98  base/renderprogs/glsl-1_50/skybox_fragment.glsl
  01ba4719c80b6fe911b091a7c05124b64eeece964e09c058ef8f9805daca546b  base/renderprogs/glsl-1_50/skybox_fragment.uniforms
  8edc0f79ba4b543289c3aa92b4972c69966d5089e4c6372da039f9798eb3d2f9  base/renderprogs/glsl-1_50/skybox_vertex.glsl
  00599c1f2af77dd3489933096f044104d696cea1a51f590628715009c0937928  base/renderprogs/glsl-1_50/skybox_vertex.uniforms
  0f9fa1d07ca92270345286ed1332a5357c0f6804acb2ca4dab490e5c19fbd87c  base/renderprogs/glsl-1_50/stereoDeGhost_fragment.glsl
  e6d6a32b53bb32f28d38ddcf21232d104354cb57fb42efca41b42c42fca8760b  base/renderprogs/glsl-1_50/stereoDeGhost_fragment.uniforms
  3e58233504bc576ff1909c47f155f9a5de0e3c652f1febe77d03eff07f107586  base/renderprogs/glsl-1_50/stereoDeGhost_vertex.glsl
  d110296ecec693a95f1c22ea425146b949835c7fd4c22331467404ac681e0d32  base/renderprogs/glsl-1_50/stereoDeGhost_vertex.uniforms
  55045b88b8d64840b14f4395aede370165e635d94f59c3453f72447c48d5f41f  base/renderprogs/glsl-1_50/stereoInterlace_fragment.glsl
  01ba4719c80b6fe911b091a7c05124b64eeece964e09c058ef8f9805daca546b  base/renderprogs/glsl-1_50/stereoInterlace_fragment.uniforms
  5537a6cbc0e59581a673188f943c9a84bfcdc58d3cfb064a861bc3ca0cf8dc7d  base/renderprogs/glsl-1_50/stereoInterlace_vertex.glsl
  d110296ecec693a95f1c22ea425146b949835c7fd4c22331467404ac681e0d32  base/renderprogs/glsl-1_50/stereoInterlace_vertex.uniforms
  2305672c6f98b1696139930cb8a2b244c6428d268ade0980f9cd18cba80368f9  base/renderprogs/glsl-1_50/stereoWarp_fragment.glsl
  01ba4719c80b6fe911b091a7c05124b64eeece964e09c058ef8f9805daca546b  base/renderprogs/glsl-1_50/stereoWarp_fragment.uniforms
  f552f31ed9a967095df1fcd2e2ae53b8e1376682f4b0047d76ee6536bb01ef0f  base/renderprogs/glsl-1_50/stereoWarp_vertex.glsl
  d110296ecec693a95f1c22ea425146b949835c7fd4c22331467404ac681e0d32  base/renderprogs/glsl-1_50/stereoWarp_vertex.uniforms
  602dbfb02cfe0507a5b1324fff6b08765e1ee31ee0307558d9a8b34ae2e41065  base/renderprogs/glsl-1_50/texture_color_fragment.glsl
  11039f70313a77f0cf83c674f7977b22ac5659db47b62dc063f6787205ddff0c  base/renderprogs/glsl-1_50/texture_color_fragment.uniforms
  602dbfb02cfe0507a5b1324fff6b08765e1ee31ee0307558d9a8b34ae2e41065  base/renderprogs/glsl-1_50/texture_color_skinned_fragment.glsl
  11039f70313a77f0cf83c674f7977b22ac5659db47b62dc063f6787205ddff0c  base/renderprogs/glsl-1_50/texture_color_skinned_fragment.uniforms
  086618b4d608a8d30e30be3fd74d71d73e5568c4abd2e8efec64ab98eae6dce6  base/renderprogs/glsl-1_50/texture_color_skinned_vertex.glsl
  352de48228643305ea0b478e8c6bfb59da1c661bcf0754f77495a858256d9bcc  base/renderprogs/glsl-1_50/texture_color_skinned_vertex.uniforms
  f678c68266edf64c6bd03c80e6b195708c952d3ae53e2f2800dd83cdec152a25  base/renderprogs/glsl-1_50/texture_color_texgen_fragment.glsl
  01ba4719c80b6fe911b091a7c05124b64eeece964e09c058ef8f9805daca546b  base/renderprogs/glsl-1_50/texture_color_texgen_fragment.uniforms
  e520748c42b0a66bee9c164e8c9565d0e9f5b5948df8e5a0b3834218b74d4a53  base/renderprogs/glsl-1_50/texture_color_texgen_vertex.glsl
  397d8c55873ebe5a25858bf91c110baa2848c90acf074ddaeac0dc1a8e496e28  base/renderprogs/glsl-1_50/texture_color_texgen_vertex.uniforms
  f702622d77e9882a719e34424a98a40efd1b156c23796ad9a5b496dfe5bf1d15  base/renderprogs/glsl-1_50/texture_color_vertex.glsl
  352de48228643305ea0b478e8c6bfb59da1c661bcf0754f77495a858256d9bcc  base/renderprogs/glsl-1_50/texture_color_vertex.uniforms
  397a28983e067deb783bde325ac0c9da7cd619d9cbf6c42d7b5a3d3d56161bf3  base/renderprogs/glsl-1_50/texture_fragment.glsl
  e6d6a32b53bb32f28d38ddcf21232d104354cb57fb42efca41b42c42fca8760b  base/renderprogs/glsl-1_50/texture_fragment.uniforms
  2349d96eeebcd94fc465c11f673391d1516002f7113f6c6aec46971438952153  base/renderprogs/glsl-1_50/texture_vertex.glsl
  4e3c86828a6f623720c6d0b1cd0eddb5bff2182f90f15d178d733780704fd6e1  base/renderprogs/glsl-1_50/texture_vertex.uniforms
  282fc50cebbcc11ec31091b019dfe0c29ee65bbdd426ab7e73759ae8584d77d4  base/renderprogs/glsl-1_50/vertex_color_fragment.glsl
  01ba4719c80b6fe911b091a7c05124b64eeece964e09c058ef8f9805daca546b  base/renderprogs/glsl-1_50/vertex_color_fragment.uniforms
  f33cfca6edbe940ae4204cdeb823f327fa950652bb20c30dbac4f029c18df095  base/renderprogs/glsl-1_50/vertex_color_vertex.glsl
  d110296ecec693a95f1c22ea425146b949835c7fd4c22331467404ac681e0d32  base/renderprogs/glsl-1_50/vertex_color_vertex.uniforms
  c739f325a29afe7f514ba90776365a2c77ce54722fb0631d5050b10c02e6cc98  base/renderprogs/glsl-1_50/wobblesky_fragment.glsl
  01ba4719c80b6fe911b091a7c05124b64eeece964e09c058ef8f9805daca546b  base/renderprogs/glsl-1_50/wobblesky_fragment.uniforms
  32203b29b36425c5836ba73f6e4e9c35217c5dd93a155bc69536e7e83f65db4a  base/renderprogs/glsl-1_50/wobblesky_vertex.glsl
  b8d7e7ac0a79015cbbc752c9d69acb618b137f65c537a6f92614743d6550e8a5  base/renderprogs/glsl-1_50/wobblesky_vertex.uniforms
  4e3452f8c42f32d07066d3dd437e8e72cb2b8df23ca45c98caf9ca508b01913a  base/renderprogs/hlsl/bink_fragment.hlsl
  04d890dd40988cd63428674f6e576abf375f5f5d00ab2b4f8ffc50e4fa183dc2  base/renderprogs/hlsl/bink_gui_fragment.hlsl
  ad5f1c776c695a1ea1a339ab66cf6a0729602e4190fe70f0afc3425a4fe30348  base/renderprogs/hlsl/bink_gui_vertex.hlsl
  36836e49eb5e7434a7aee7465318f5e1b6684954b1be762ba103334d197de3b3  base/renderprogs/hlsl/bink_vertex.hlsl
  13e9249d4c26e2441696931e7a03d49fa9c9a504ab73c761d9d0579b3bff900b  base/renderprogs/hlsl/blendlight_fragment.hlsl
  d673d58d40c0f7fe317bf9f4b6f64eec03a2030dc5ab13fab7bac41e127960ea  base/renderprogs/hlsl/blendlight_vertex.hlsl
  8064dd9a5d80d29d28d8173b6c456fecd11109257c5c19e8e2ba54fb1ece6176  base/renderprogs/hlsl/bloodorb1_capture_fragment.hlsl
  f720ea9ddfbb6dd7060fc17628196bc1c25ac558ffdaedce85fd164cb593f634  base/renderprogs/hlsl/bloodorb1_capture_vertex.hlsl
  3c26fb9e73143bbec3769254daed02d016e9fd0fe26080d3b7de6d298a1c6adc  base/renderprogs/hlsl/bloodorb2_capture_fragment.hlsl
  c83962751fcae31f3ede6966e020732416c6427f0ce19170843e127f48a46760  base/renderprogs/hlsl/bloodorb2_capture_vertex.hlsl
  d44af4379c986e30b4766cc7702d46c27b160fa8f19ef6b21a83ec4f23e1197b  base/renderprogs/hlsl/bloodorb3_capture_fragment.hlsl
  7362b90c291471dc781ba868b0f9b391831be72d379a6761cb9fafecf2776c07  base/renderprogs/hlsl/bloodorb3_capture_vertex.hlsl
  5a8c26e39db2560227e23b0f13ce94e065938b8b2b7c5c1fb093a905dc3a2dc5  base/renderprogs/hlsl/bloodorb_draw_fragment.hlsl
  f924c9baa5569950562f13bd1f0eaa7c77e17f0029c568488c995272f7ea0968  base/renderprogs/hlsl/bloodorb_draw_vertex.hlsl
  18744f41938fef77cdff26f5bb1bba08b4b29fc29849eade64283a5d4393cfa9  base/renderprogs/hlsl/bumpyenvironment_fragment.hlsl
  8b7d72b5011a526c201fdf5087d9a6cfa4c0d4cea56e35440ac745a2da548d46  base/renderprogs/hlsl/bumpyenvironment_skinned_fragment.hlsl
  7a74cfe567261137ad32ec089ee7e88864d656a8c6ef15e16af3a344062c8f79  base/renderprogs/hlsl/bumpyenvironment_skinned_vertex.hlsl
  279cee0972ce204d6a7531da986522873c30f1d64ee9afdae2889160ae5e3aae  base/renderprogs/hlsl/bumpyenvironment_vertex.hlsl
  fcd0c7a237142da0adfa1eabd88d4aa073734b590ace25d3418e447a97bb3421  base/renderprogs/hlsl/color_fragment.hlsl
  fcd0c7a237142da0adfa1eabd88d4aa073734b590ace25d3418e447a97bb3421  base/renderprogs/hlsl/color_skinned_fragment.hlsl
  641022233f0aa275717e129076977785b81c14817242f0a2eb258bc5eb6750b4  base/renderprogs/hlsl/color_skinned_vertex.hlsl
  7b78904800110f76373c667a32b6c8f8d8b96f168e9a67f5ead492d63ff8a86d  base/renderprogs/hlsl/color_vertex.hlsl
  6658e75bfd445f786fd70b2151ed42d6ac082c925bf2b8bcdde5e1d3ee4ac150  base/renderprogs/hlsl/debug_shadowmap_fragment.hlsl
  c3ef213024537eed0a3bdf87aac6fe7fe0ec3f8091c8d875184c8e02534257c3  base/renderprogs/hlsl/debug_shadowmap_vertex.hlsl
  d9a9f3a7ede53041fb0b2ffde3df353320c0381f2edad61af08e6a8658c36342  base/renderprogs/hlsl/depth_fragment.hlsl
  d9a9f3a7ede53041fb0b2ffde3df353320c0381f2edad61af08e6a8658c36342  base/renderprogs/hlsl/depth_skinned_fragment.hlsl
  09f4364936265c98a2f46eae86296bc409e120a0ad661e6548c65fe0d2500164  base/renderprogs/hlsl/depth_skinned_vertex.hlsl
  018578ce9cbbbb3bb9e1c2b4b2cdc7f906371a525c07375c3f062b2ea13a098b  base/renderprogs/hlsl/depth_vertex.hlsl
  8241ea62043d0e822b0033495f2adb27a173d463c0504d75b7e0474258be14f8  base/renderprogs/hlsl/enviroSuit_fragment.hlsl
  60e32dfa08f478a4f9f7320e7c94c3f35171bd8f98ab034fb87c98dbe1dc2ef7  base/renderprogs/hlsl/enviroSuit_vertex.hlsl
  48435d498e2b4ca0d8f37dfe48aa7d2b54fb00b0d17ee7f0ed3557a07f598ee2  base/renderprogs/hlsl/environment_fragment.hlsl
  48435d498e2b4ca0d8f37dfe48aa7d2b54fb00b0d17ee7f0ed3557a07f598ee2  base/renderprogs/hlsl/environment_skinned_fragment.hlsl
  889769508ac3383088fc955a829a2a96230fe283e3dcf9741240f04d6b55d1f9  base/renderprogs/hlsl/environment_skinned_vertex.hlsl
  d13b14af495c2a90a327c90627b9484fb02d553654446b6c69db4504434881a6  base/renderprogs/hlsl/environment_vertex.hlsl
  6496fbb88864f9f016867583b879378748264c3a19a88c883a6053de38b8a0a8  base/renderprogs/hlsl/fog_fragment.hlsl
  6496fbb88864f9f016867583b879378748264c3a19a88c883a6053de38b8a0a8  base/renderprogs/hlsl/fog_skinned_fragment.hlsl
  9c2db4d925f32bac28f4d38dd429a23a1ab5cb3d4fc5e2713f7b15fa9b04a067  base/renderprogs/hlsl/fog_skinned_vertex.hlsl
  c666942b67f6c1614601e06c395a5c7f36e3b2485b81fd6098c06dc4a4496025  base/renderprogs/hlsl/fog_vertex.hlsl
  c3039c5ab638d7a0cfc4345c5f15c4e024d92aafa76e06282759cbdcb49bcaf1  base/renderprogs/hlsl/gui_fragment.hlsl
  ad5f1c776c695a1ea1a339ab66cf6a0729602e4190fe70f0afc3425a4fe30348  base/renderprogs/hlsl/gui_vertex.hlsl
  c49077ee0cd9005e4a1dc44364c72f6908b27fd86c296b26138843778661cd3a  base/renderprogs/hlsl/heatHazeWithMaskAndVertex_fragment.hlsl
  d53a82ed1712ca94dd1b3e8e89c790f355165bf66cb8c8701aa9aa626c0a5a75  base/renderprogs/hlsl/heatHazeWithMaskAndVertex_vertex.hlsl
  d4777fc9355806f7bc49bdd26a598fabfd72ed5fb396269bdd4016a9e59925b7  base/renderprogs/hlsl/heatHazeWithMask_fragment.hlsl
  d4e105f33aabb6463a1bca11cae03e47ded232a72573d1c95f17d3320177eaf0  base/renderprogs/hlsl/heatHazeWithMask_vertex.hlsl
  3fbff1ad21707e3190e869472243f7ba79f504db4882002e3cf0ef0bdcddcaa7  base/renderprogs/hlsl/heatHaze_fragment.hlsl
  f7a2c83616d237b1eb121e2fca6228fb407dfb04e91a85ee8253cbf54d70705f  base/renderprogs/hlsl/heatHaze_vertex.hlsl
  34ce7f66e68bc5e5f388dce5896fca95972254c73b6f563d214584f5df9d801a  base/renderprogs/hlsl/interactionAmbient_fragment.hlsl
  39a1269f98471041c6c127e397f2e2aff1db3079e64df248ed4bd7c2c5b50143  base/renderprogs/hlsl/interactionAmbient_skinned_fragment.hlsl
  fbb0dc96684ff1ca99e89ac0290d00b0dbc2e603bb77199f6c11c102c835ed22  base/renderprogs/hlsl/interactionAmbient_skinned_vertex.hlsl
  cd58c766db1d2051169750a72c16b8fd814d28ef7fe265780b00107e457bc47c  base/renderprogs/hlsl/interactionAmbient_vertex.hlsl
  eabcbe3bbd93d7da066432797410e9e4a0e88bbb1b90758e8767dbcac77048a8  base/renderprogs/hlsl/interactionSM_parallel_fragment.hlsl
  eabcbe3bbd93d7da066432797410e9e4a0e88bbb1b90758e8767dbcac77048a8  base/renderprogs/hlsl/interactionSM_parallel_skinned_fragment.hlsl
  41f9236bd0d400a024fab80c360c586e0d61b0e41bf806c4ca721473ff9bb5a4  base/renderprogs/hlsl/interactionSM_parallel_skinned_vertex.hlsl
  7f9bb277c0eacd9be5087d9f4463bc1f0804cf57e3e15170553cce6171647725  base/renderprogs/hlsl/interactionSM_parallel_vertex.hlsl
  f7a0b451f37974be254c0e88276307dbde6434bc49dc8a83c411537b2ad4e614  base/renderprogs/hlsl/interactionSM_point_fragment.hlsl
  f7a0b451f37974be254c0e88276307dbde6434bc49dc8a83c411537b2ad4e614  base/renderprogs/hlsl/interactionSM_point_skinned_fragment.hlsl
  41f9236bd0d400a024fab80c360c586e0d61b0e41bf806c4ca721473ff9bb5a4  base/renderprogs/hlsl/interactionSM_point_skinned_vertex.hlsl
  7f9bb277c0eacd9be5087d9f4463bc1f0804cf57e3e15170553cce6171647725  base/renderprogs/hlsl/interactionSM_point_vertex.hlsl
  8cc08e35706140fed8c85f6caaf2f3f58a2de009e0bf624f2aa6ec76c50dca10  base/renderprogs/hlsl/interactionSM_spot_fragment.hlsl
  8cc08e35706140fed8c85f6caaf2f3f58a2de009e0bf624f2aa6ec76c50dca10  base/renderprogs/hlsl/interactionSM_spot_skinned_fragment.hlsl
  41f9236bd0d400a024fab80c360c586e0d61b0e41bf806c4ca721473ff9bb5a4  base/renderprogs/hlsl/interactionSM_spot_skinned_vertex.hlsl
  7f9bb277c0eacd9be5087d9f4463bc1f0804cf57e3e15170553cce6171647725  base/renderprogs/hlsl/interactionSM_spot_vertex.hlsl
  5b5e99853039c20e073959a6bbf433e8adca94c315d1178a2b23eb201c10f5d6  base/renderprogs/hlsl/interaction_fragment.hlsl
  5b5e99853039c20e073959a6bbf433e8adca94c315d1178a2b23eb201c10f5d6  base/renderprogs/hlsl/interaction_skinned_fragment.hlsl
  30356a0cbbec14134308b8e642d78394bc8a2ec2e4e7e640f089425fca2c9a7a  base/renderprogs/hlsl/interaction_skinned_vertex.hlsl
  f8dac1a4ea46e34ed7f262565e1d3375c20d5704e17b5b1d3a29ccc5e58c11f4  base/renderprogs/hlsl/interaction_vertex.hlsl
  26d63f49b727bb6ee6fc0fd8031d0d386c58bfd743d9de28628a44e8c043225f  base/renderprogs/hlsl/motionBlur_fragment.hlsl
  18a2850dd8eefd1e3ab9c85e7f3ace66a0fcecf05006e51f929f7a072826bce5  base/renderprogs/hlsl/motionBlur_vertex.hlsl
  1504cf405c06e27e255e714df724422946905183ca4351538710356491dd2271  base/renderprogs/hlsl/postprocess_fragment.hlsl
  c37d0000cb1b8f07ceb9c90bf46aa9d9e27cf3d5b82efb7ba6bdb9d8158e4e77  base/renderprogs/hlsl/postprocess_vertex.hlsl
  fcd0c7a237142da0adfa1eabd88d4aa073734b590ace25d3418e447a97bb3421  base/renderprogs/hlsl/shadowDebug_fragment.hlsl
  fcd0c7a237142da0adfa1eabd88d4aa073734b590ace25d3418e447a97bb3421  base/renderprogs/hlsl/shadowDebug_skinned_fragment.hlsl
  b857b28b6662ea7f83e83359f1428a876e60fb7ff6a0f6f5eefade3f46540962  base/renderprogs/hlsl/shadowDebug_skinned_vertex.hlsl
  c6903711096039cc18b06c308cb3fe0ad501601efa276bea3f575a39f342bc2f  base/renderprogs/hlsl/shadowDebug_vertex.hlsl
  fcd0c7a237142da0adfa1eabd88d4aa073734b590ace25d3418e447a97bb3421  base/renderprogs/hlsl/shadow_fragment.hlsl
  fcd0c7a237142da0adfa1eabd88d4aa073734b590ace25d3418e447a97bb3421  base/renderprogs/hlsl/shadow_skinned_fragment.hlsl
  b857b28b6662ea7f83e83359f1428a876e60fb7ff6a0f6f5eefade3f46540962  base/renderprogs/hlsl/shadow_skinned_vertex.hlsl
  c6903711096039cc18b06c308cb3fe0ad501601efa276bea3f575a39f342bc2f  base/renderprogs/hlsl/shadow_vertex.hlsl
  946514b72936d1e20a91a3d9564f5e808f6467ea7969fd6a0ce57c17e1ac6611  base/renderprogs/hlsl/skybox_fragment.hlsl
  c49a1afec79adf3700568726f84b449b2ff02902970665cc436c58d4a945dfd3  base/renderprogs/hlsl/skybox_vertex.hlsl
  fcd0c7a237142da0adfa1eabd88d4aa073734b590ace25d3418e447a97bb3421  base/renderprogs/hlsl/stereoDeGhost_fragment.hlsl
  cde92ba120332460c036eaf15e03b7093dbbaece740cc0a077fbc65630db8881  base/renderprogs/hlsl/stereoDeGhost_vertex.hlsl
  8fe192cdee2362b903862503e4a46ea55d1c60bcca4358e5b11e2932c66c1873  base/renderprogs/hlsl/stereoInterlace_fragment.hlsl
  dfad4688422a1d4edf8eb3d5a4b4dd841031a4c8e81e577c20ada3a7f0c0badd  base/renderprogs/hlsl/stereoInterlace_vertex.hlsl
  ad38b8d77c15c1b7e75a21d97cb9c83a26983ba40b674de30863c36fe4e6567f  base/renderprogs/hlsl/stereoWarp_fragment.hlsl
  aa75ff26d865e4b621640afeac54f6ed5a31f5522bb4e2e90ce8b1ae63f8de8c  base/renderprogs/hlsl/stereoWarp_vertex.hlsl
  51f8c3b27299b216f4f06080f964d07ed807dcf94417f7d0f2234e11aaa93fda  base/renderprogs/hlsl/texture_color_fragment.hlsl
  51f8c3b27299b216f4f06080f964d07ed807dcf94417f7d0f2234e11aaa93fda  base/renderprogs/hlsl/texture_color_skinned_fragment.hlsl
  cbe6e0522e4d9d4eec4adb8dc87c545ff2d41528c226131ed31bea2aee7f6cb0  base/renderprogs/hlsl/texture_color_skinned_vertex.hlsl
  53c82bd9b9f2712e52aa09a6731b6c6065d1a3eb6630c0d29336e74947381264  base/renderprogs/hlsl/texture_color_texgen_fragment.hlsl
  b0c17dbb6cdc57b98651b249c916a6c1881931206e3666bef268ee8c4cc247da  base/renderprogs/hlsl/texture_color_texgen_vertex.hlsl
  2d7f5cc79f9e13a963a4a60c1f67d9a575ee7dd32f9ee009ccb4b0fe08b91f81  base/renderprogs/hlsl/texture_color_vertex.hlsl
  156ca6a8a10d6809e71be8d1adb288df8bf30153e10b83511763f9efbe07b755  base/renderprogs/hlsl/texture_fragment.hlsl
  c3ef213024537eed0a3bdf87aac6fe7fe0ec3f8091c8d875184c8e02534257c3  base/renderprogs/hlsl/texture_vertex.hlsl
  abe995f156183a490ac4311c3a5c33326aee0ac857ded50f81beb0f40707c248  base/renderprogs/hlsl/vertex_color_fragment.hlsl
  29e2c103545b9a793d55b15ed14f4c94c07eb5dbf435b9a9a786e76bb06372b6  base/renderprogs/hlsl/vertex_color_vertex.hlsl
  946514b72936d1e20a91a3d9564f5e808f6467ea7969fd6a0ce57c17e1ac6611  base/renderprogs/hlsl/wobblesky_fragment.hlsl
  5426526c1b9cadbca372e52369e6eb619d4fd968e74e18fa5790ae4c8e04d246  base/renderprogs/hlsl/wobblesky_vertex.hlsl
  83fa113e626fe60aa2c280de37acd20baabc726977cbf0e4f731e0e1dbe56694  base/savegame/GAME-autosave/game.details
  96cdba14f256107a717965acf32b3a782c1fd7600716a35d48996a87acf69fa5  base/savegame/GAME-autosave/gamedata.save
  cc1379d6e995879639e70013b695359b73228f735839bec33ef75329ee2e186f  base/savegame/GAME-autosave/gamedata.strings
  87f315bf0ec405552208962b8b9d1135218e9bf26ab22e8dda3c3e15dc6ccee1  base/savegame/profile.bin
  d4fd8ce1086e8651ca96cf92640c5ccb069accff3a27c8abbc84c969ba825987  base/sound/VO/video/deployment.bik
  0dbed8227e2a33cd521c0ea4c03b881a87981aa33ca52102ad0034fb61fe0342  base/sound/VO/video/epd.bik
  46e118891a6071c3e3efb679cc226e5b216ace01bbfe0a5a125685bcd02710e4  base/sound/VO/video/generator.bik
  77173052038d25092f8ad5eea1358473548f41c4e482bf8d6294ae55e4491952  base/sound/VO/video/grabber.bik
  e03bc5102df65fa66249331aa88ee054a39ffa995eac3af2e78a275ece6a86db  base/sound/VO/video/hydrocon.bik
  1662ab4205810cf6ef9dc4168a48af34cb9f44e610c980ca3dcda9e2a50863d1  base/sound/VO/video/mfs.bik
  241f64a5820e767baa0aba4b03ffd3ab03aa59aef84da0781be4dcb94ea32da5  base/sound/VO/video/video_alphalabs_intro.bik
  e6145d91be122881e18680f463a40ea4244c40e068ab2a95721d88d77f9b5477  base/sound/VO/video/video_ancient_civ.bik
  c6ff0b6ba4da59145d936efe4cc29fdd8d87fc361fae2ff9c6ee3fbf8b7b1ac2  base/sound/VO/video/video_bfg.bik
  3ed75e2e9da51794169d7b81121b6e45768309ea2fb65eabc312b5b12d6520c3  base/sound/VO/video/video_chaingun.bik
  55fbb83d10bd360b754d6cf0cceee2513d9bae2270fe700787bb28886afdc453  base/sound/VO/video/video_demon_museum.bik
  99b64cdb64da6e623f51a454e810ea35cfff55f6a47e379bb01155f68f180b99  base/sound/VO/video/video_ian_report.bik
  6083ab6b983cab04561f7d50c02fe79cc8bbd630e03c8b5d1193b86d9cd1b056  base/sound/VO/video/video_ipn_news.bik
  1a7d6dbe7afa6ad2eb3f2ad28bb3c5e728497f99921e3e22618cd11856367dea  base/sound/VO/video/video_marine_sops.bik
  fd1baad0007060b776c47d8a29a06e37cb674843d1a2955503690909cc2a966c  base/sound/VO/video/video_meyers_report.bik
  8c6bee710f0a2ecfc989aae9a07bef0a8f155d90d3f454c21a122a2b6ef3dbe3  base/sound/VO/video/video_plasmagun.bik
  b57b6eab15629cd945c8411fdaabb7d08b8c1b733f710b9755c85d9ba31d165a  base/sound/VO/video/video_recycling.bik
  5bf05f96334fe28f85c234463fdf056e9b617069c79ccf2dff6d7f0fa1cad0a0  base/sound/VO/video/video_soulcube.bik
  50c21014b5f21c4c816acaa361876e8d63f85e60631cc95ced629cd1a83eeb39  base/sound/VO/video/video_tablets.bik
  7ec8200c0c37d8f1e5122dddbafcb316d07110d193f472fe87f956f57d92dc6d  base/sound/VO/video/video_uac_welcome.bik
  532dd9637fb045937cdd9e2c1b5291934f454398922722070a7e36b074b137d9  base/strings/english.lang
  715c65e1342a799fb73e3c74aa49515b8e37684ade0bf9dba18636969a3465cf  base/video/admin/betruger.bik
  86443fbcd25f9146084be8ce89b1a60738a36b177ce01eac5abbca546b4e624e  base/video/comm1/swann_vidphone1.bik
  5568a407a3719889f0082efe6aa74709c1fdac6d971b2e83f8cbed29d1a5b489  base/video/comm1/swann_vidphone2.bik
  b2516b130759de431c940e3f8e6e9621caf0ef0408b71200da7353a34603f885  base/video/comm1/swann_vidphone3.bik
  cf1aed9a64005f7c2bfc4d0ba7e9b818751ef8611add233241a33b7f0041bd5c  base/video/data.bik
  d38aa9b2a29904781ca4a4791e9934d5468c0745f9d4949c19bc93066accd160  base/video/delta1/sarge_video1.bik
  fe7f3e553ccdbe6a2159a612465f32fcd0fd11e02c52ee55398875140ec3cf49  base/video/enpro1/lm_meyers_enpro.bik
  0b3df80897e8a15643ecfa98448c60e939ffce49a0d0cc47c483093efbd484de  base/video/erebusteam.bik
  7d84d7808e1ddf4b3742097d8ca34301115ff3100aedcace51afdc642c6827d8  base/video/fireball.bik
  bc1e57e6ce09bdf3e4f3042bbf44875222dca44948f6887d53e97635ff9b3f20  base/video/hellhole/rescue.bik
  979f5e490e9cd05daf493d46d325c45930d0a2bc394125863b7ae19e642ace43  base/video/intro/introloop.bik
  efe8636bc6ab6c08fb2a1f2f8ae4be25ab80c6b76e1c124ffcb531546899547a  base/video/loadvideo.bik
  b1231d1804a14330ccfd2d1565653b1fa60fb6b1bb0faf412b4e959f45f8b797  base/video/mars1.bik
  17c3033d284fb43eb69b2a7df48434fcacf9f603e4f9e5df7ca35becada1ec92  base/video/mars_rotation.bik
  a669b4dc6d7fc0b0902ae3ee49da633e76342f6fc6267a92657b0459b2f09c8f  base/video/marscity/decom.bik
  95fb13fdf3ec5160bbce4f972326edef43256a844536b09fd8babc4e79f5c0b1  base/video/marscity/dropship.bik
  b6d70e765aeb0a44e963da5d59c2294cd2472658be775db1326df1ca300ca5b2  base/video/marscity/monoflyby.bik
  bfd01e05b7a6719363249cdb3b1122ea81642e09e36fc06f1f034293408c9207  base/video/marscity/sarge_mission_brief.bik
  5d4fead5489c2e9fb88ddf521dd7efcc76dc142bd93a30aaaef58a059eb06141  base/video/marscity/sci_team_request.bik
  f318f66a87972d52c8c2053f04b2f954b9965140f9e0d601d802aa4e4197fafb  base/video/marscity/ship.bik
  d29d908a6a212d476fa91702ecc5819b2d5fa8a6ec97212a1f3eac26d142f35d  base/video/mc_underground/inv1sm.bik
  25020e54106f90c3fb3985b03ae310138ca0803c5cd8125cdb7f6bf8e035bd86  base/video/mc_underground/inv2sm.bik
  4f4b54e6324f6efbf540d25573eec88e536eb5921763caac1e2b1fc01222eb5f  base/video/mc_underground/inv3.bik
  16e6265daed8d58c295bc83709a010b28723c339f1ca15af63b767dcf66af809  base/video/mc_underground/inv4sm.bik
  5ef41e7b1a933526a55f69c92928ab0d0d76edc5c80d965dfed9b54fcbcf26f4  base/video/mc_underground/inv5sm.bik
  d6493bf9968669b65ddd638b376bde725d193f0c198a7541eb2df7674e5e0aba  base/video/mc_underground/inv6sm.bik
  0ae148f129c161a7f88e074a7b717b8e54def82fdeb5305c2a106de087e64dc6  base/video/mc_underground/inv7sm.bik
  60a152dfdb01de43be4b81caac9aebc9747ec9a8bea50fa8532b68bfa7d38974  base/video/mcneil.bik
  4c80c84f7373d2696b1b1dac9cb4caebd3d62b03654f8f10b83d2effe6f12cc3  base/video/radar.bik
  5c7355c20274b96504dfadc5d3b8afa8ce2a91d9764ffdff6a3eeb440e202ea9  base/video/recycling2/cs_bert01_composite.bik
  20e6b80e158455dd3d7882a9bdd9783d0c803bd0cd3c5caaaefd2b074177adaf  base/video/recycling2/cs_bert02_composite.bik
  972c175424aced26878c0c865a32c014081286668e1b97376d32d04e94d9d1d0  base/wads/DOOM.WAD
  cbb87f5285cf04293927489d8f0d41dfda809b28196652a3c73c2fdece9a5e4a  base/wads/DOOM2.WAD
  2d234de8700ee403375fda278e50ea17739b36703b3316e0429b05aca4458fa9  base/wads/NERVE.WAD

...<|MERGE_RESOLUTION|>--- conflicted
+++ resolved
@@ -9,11 +9,7 @@
     longname: 'Doom 3'
     copyright: © 2004 id Software
     debian:
-<<<<<<< HEAD
       engine: dhewm3-doom3
-=======
-      engine: dhewm3
->>>>>>> 78fb49fa
     steam:
       id: 9050
     install:
@@ -797,7 +793,6 @@
     - base/wads/DOOM.WAD
 
 files:
-<<<<<<< HEAD
   doom3-linux-1.3.1.1304.x86.run:
     size: 21145838
     distinctive_size: true
@@ -805,7 +800,18 @@
       idstuff-mirrors:
         path: doom3/linux
     provides:
-=======
+    - base/pak005.pk4
+    - base/pak006.pk4
+    - base/pak007.pk4
+    - base/pak008.pk4
+    - d3xp/pak001.pk4
+    md5: 6325f0936f59420d33668754032141cb
+    sha1: 028dd18e5bada1e563c2a0d3bf5e77572d78e6b9
+    sha256: 2f90dff20f2d3c0c47f17b3d6d45c4f0e7d27b986bf6084f21b85180cd1e03b4
+    unpack:
+      format: tar.gz
+      skip: 8736
+
   License.txt:
     install_to: $docdir
     install_as: license.txt
@@ -836,23 +842,10 @@
     - base/game01.pk4
     - base/game02.pk4
     - base/game03.pk4
->>>>>>> 78fb49fa
     - base/pak005.pk4
     - base/pak006.pk4
     - base/pak007.pk4
     - base/pak008.pk4
-<<<<<<< HEAD
-    - d3xp/pak001.pk4
-    md5: 6325f0936f59420d33668754032141cb
-    sha1: 028dd18e5bada1e563c2a0d3bf5e77572d78e6b9
-    sha256: 2f90dff20f2d3c0c47f17b3d6d45c4f0e7d27b986bf6084f21b85180cd1e03b4
-    unpack:
-      format: tar.gz
-      skip: 8736
-
-cksums: |
-  3705538269 21145838 doom3-linux-1.3.1.1304.x86.run
-=======
     - d3xp/game01.pk4
     - d3xp/game02.pk4
     - d3xp/game03.pk4
@@ -908,23 +901,16 @@
     - cdoom/fan_extras/wallpaper3.jpg
 
 cksums: |
+  3705538269 21145838 doom3-linux-1.3.1.1304.x86.run
   698551627  963485    base/game00.pk4
   1740423552 1542504   base/game01.pk4
   143642192  1789687   base/game02.pk4
   3855177723 965775    base/game03.pk4
->>>>>>> 78fb49fa
   3020409499 353159257 base/pak000.pk4
   1437100813 229649726 base/pak001.pk4
   2513550240 416937674 base/pak002.pk4
   1287221965 317590154 base/pak003.pk4
   1029570683 237752384 base/pak004.pk4
-<<<<<<< HEAD
-  3302722352 552334 base/pak005.pk4
-  2130247405 218751 base/pak006.pk4
-  1446435975 192031 base/pak007.pk4
-  3955608439 12243 base/pak008.pk4
-  1892025358 99336 d3xp/pak001.pk4
-=======
   3302722352 552334    base/pak005.pk4
   2130247405 218751    base/pak006.pk4
   1446435975 192031    base/pak007.pk4
@@ -964,7 +950,6 @@
   _ 24420     cdoom/fan_extras/cdoomsource_131/game/Player.h
   _ 19831     cdoom/fan_extras/cdoomsource_131/game/PlayerView.cpp
 
->>>>>>> 78fb49fa
   _ 4587      base/D3BFGConfig.cfg
   _ 9064      base/_common.crc
   _ 80383351  base/_common.resources
@@ -1650,14 +1635,11 @@
   _ 3819855   base/wads/NERVE.WAD
 
 md5sums: |
-<<<<<<< HEAD
   6325f0936f59420d33668754032141cb  doom3-linux-1.3.1.1304.x86.run
-=======
   0a2843d900347a0bf8c2b556ff8652b2  base/game00.pk4
   197f85d31672a7fb5a145e88e0ab3519  base/game01.pk4
   425173e95a5a4115127662077e4e877b  base/game02.pk4
   882c1b0aaad0bf62dde6df43048a9999  base/game03.pk4
->>>>>>> 78fb49fa
   71b8d37b2444d3d86a36fd61783844fe  base/pak000.pk4
   4bc4f3ba04ec2b4f4837be40e840a3c1  base/pak001.pk4
   fa84069e9642ad9aa4b49624150cc345  base/pak002.pk4
@@ -2400,14 +2382,7 @@
   967d5ae23daf45196212ae1b605da3b0  base/wads/NERVE.WAD
 
 sha1sums: |
-<<<<<<< HEAD
   028dd18e5bada1e563c2a0d3bf5e77572d78e6b9  doom3-linux-1.3.1.1304.x86.run
-=======
-  8514ef18e32b157e07a45400d6283ef5f555bc80  base/game00.pk4
-  711948baf6fa62aa8325ddfee4370282911977dd  base/game01.pk4
-  4b5e447c1fe0b9f87865e6b638a93e055e3c5e16  base/game02.pk4
-  5efc59540da641f58b17a1d410cee37ef95d3d46  base/game03.pk4
->>>>>>> 78fb49fa
   3b3cdd19ec394fb5c1ae271993f181097e5c6085  base/pak000.pk4
   76e477e61b0248ce5181fef582212a5332c34c20  base/pak001.pk4
   cfa56ff89255f9bd56b9e40b24f4d54b76f9caee  base/pak002.pk4
@@ -2417,9 +2392,10 @@
   de543a0369dbae3d4181f2c727085adb89ef3531  base/pak006.pk4
   662a4014dabe26bcdd988877fadaff7d6a09725c  base/pak007.pk4
   c50bf2c97e989aa19ad27fe62e67c5cfc6ae2a8b  base/pak008.pk4
-<<<<<<< HEAD
-  0d9ca3d4532c0d412fbb64ab2885f52ef8852594  d3xp/pak001.pk4
-=======
+  8514ef18e32b157e07a45400d6283ef5f555bc80  base/game00.pk4
+  711948baf6fa62aa8325ddfee4370282911977dd  base/game01.pk4
+  4b5e447c1fe0b9f87865e6b638a93e055e3c5e16  base/game02.pk4
+  5efc59540da641f58b17a1d410cee37ef95d3d46  base/game03.pk4
   846b7e0d931d48d08ee45cf226a5dbe7dba59861  License.txt
   97d21648b424f1f6f8c11456166fd6e38e24abe0  d3xp/game01.pk4
   22c7f6117043b2ddd10d9076336cce67bfd15a90  d3xp/game02.pk4
@@ -2467,7 +2443,6 @@
   75107cead28f79d2519f007ad077fd7d56548932  cdoom/fan_extras/wallpaper2.jpg
   cf248c648914d35e0adc47e5cae9a2dbce3276ed  cdoom/fan_extras/wallpaper3.jpg
 
->>>>>>> 78fb49fa
   0a9d9a9baff7eb1760214cefdb76a506c41e9f39  base/D3BFGConfig.cfg
   183b4f08dba658cd07c2ba5ef9e2ba8e1c319d2f  base/_common.crc
   d90263e4dbdb2d2efcc2ff0d25c500b3d2d5657b  base/_common.resources
@@ -3153,14 +3128,11 @@
   3451288383fb16e196f273d9f85d58c1fda97bf4  base/wads/NERVE.WAD
 
 sha256sums: |
-<<<<<<< HEAD
   2f90dff20f2d3c0c47f17b3d6d45c4f0e7d27b986bf6084f21b85180cd1e03b4  doom3-linux-1.3.1.1304.x86.run
-=======
   637985b519a35afb20bb4fa93e31fd3d4789bfaf75135b1ac3b15120cb4acc11  base/game00.pk4
   510ed64ea6866f6c75d9d72a5e2735b863e4dfb559ac390b5b24a37f8ddd7813  base/game01.pk4
   69ab195967817b0e22dbf8ab126ff073cfb56332c327da6789736e3074b73cc4  base/game02.pk4
   25454a2d05204f09795ade93aac849cb119daf27395516704eb7bb9ea36cf9f6  base/game03.pk4
->>>>>>> 78fb49fa
   220513bba8cc51191738b52b4ea320cd3376736e13147e240aa503622aa926ce  base/pak000.pk4
   dc85da3d731793f2973ffb7ef31be17057e88dee0b1157531c7f26a7b33c8fc0  base/pak001.pk4
   52d50dc300c87c484a0d7bc28c64777cafd7d581a91b5eeb6222991e328b7f1c  base/pak002.pk4
@@ -3170,9 +3142,6 @@
   a0d28ebada2697f5a8d4d1f06a705d2335044bab9aee805679a2bd0c3b7d59b1  base/pak006.pk4
   e5d57ede9def75c7cbb0542ceef6ad56147c9a2162c8517f716410b9092965a0  base/pak007.pk4
   57be0712bb180943ad51757b48486bc590e9242fd885704771c0a7102953d4b7  base/pak008.pk4
-<<<<<<< HEAD
-  2ba245254b8ed3440e252f6e2e24af2c6343d7c312f9a9a7e73509abdaf13e49  d3xp/pak001.pk4
-=======
   651ec98b9af25504b65bab41c7a8957b57d9adcb0fba73525bd5e79610c8b222  License.txt
   915c2a7cbfce211069415bc83e64de617e8accf4643dc023931fb1317b175104  d3xp/game01.pk4
   2bd0eab08bada630c9322789cbca844a335da4c7dd6ea7cfd836dee72b047252  d3xp/game02.pk4
@@ -3217,7 +3186,6 @@
   4092a0be828f7002673bcf985d1b0ca975f71edd2eda701f648ed4fa5b638c28  cdoom/fan_extras/cdoomsource_131/readme.txt
   ab946b66ef97d736b9e7045f89e2bbc1b400b0c5b93f20a03307747164751a50  cdoom/fan_extras/classicdoom_001_1280x1024.jpg
 
->>>>>>> 78fb49fa
   358600c024093d3bf16065160329903e8c75caf47c57ca62b6110b19c0e49002  base/D3BFGConfig.cfg
   653f3aa478e1a179e6b307ba0077c402d4e9af3c6ffd441487f4678d7ea35a4f  base/_common.crc
   b683ac1b1d3f0ca6b92111db85fc77ece9d5c034ce5461eb8a7c4add8e239a22  base/_common.resources
