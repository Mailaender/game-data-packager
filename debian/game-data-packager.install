--- conflicted
+++ resolved
@@ -7,15 +7,8 @@
 supported/plutonia            usr/share/games/game-data-packager/supported
 supported/rott                usr/share/games/game-data-packager/supported
 etc/game-data-packager.conf   etc
-<<<<<<< HEAD
-doom-wad_*_all.deb            usr/share/games/game-data-packager
-doom2-wad_*_all.deb           usr/share/games/game-data-packager
-tnt-wad_*_all.deb             usr/share/games/game-data-packager
-plutonia-wad_*_all.deb        usr/share/games/game-data-packager
-rott-data_*_all.deb           usr/share/games/game-data-packager
-=======
 out/doom-wad_*_all.deb        usr/share/games/game-data-packager
 out/doom2-wad_*_all.deb       usr/share/games/game-data-packager
 out/tnt-wad_*_all.deb         usr/share/games/game-data-packager
 out/plutonia-wad_*_all.deb    usr/share/games/game-data-packager
->>>>>>> e30426b6
+out/rott-data_*_all.deb       usr/share/games/game-data-packager