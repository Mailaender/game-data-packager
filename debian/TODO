--- conflicted
+++ resolved
@@ -3,14 +3,11 @@
 	* do away with ./Makefile and build entirely from debian/rules
 		* reconsider: why do this?
 	* re-add quake3 support (currently in a branch)
-<<<<<<< HEAD
     * provide configurable methods for elevating privs
-=======
 	* provide configurable methods for elevating privs
 
 	nicer -i behaviour
 		support (somehow) installing a generated .deb and throwing
 		it away (current behaviour is now, generate and store in	
 		$(pwd) if otherwise unspecified; impossible not to preserve
-		generated file)
->>>>>>> 37266375
+		generated file)