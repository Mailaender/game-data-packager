<<<<<<< HEAD
game-data-packager (36+) UNRELEASED; urgency=low

  * Team upload.
  * Add Multi-Arch: foreign fields to all Architecture: all packages.
  * Prefer chocolate-doom over other engines providing doom-engine,
    heretic engine or hexen-engine, respectively. Add Breaks against
    versions of chocolate-doom not providing hertic-engine or hexen-engine.
  * Start heretic and hexen by calling the binaries of the same names in the
    respective desktop files.

 -- Fabian Greffrath <fabian+debian@greffrath.com>  Mon, 25 Nov 2013 11:24:57 +0100
=======
game-data-packager (37) unstable; urgency=low

  * q2rogue, q2xatrix: Correctly remove source tarballs when
    cleaning up.
  * Remove some stray placeholder targets that got into the last
    upload by accident.
  * Upload to unstable.

 -- Jonathan Dowland <jmtd@debian.org>  Mon, 18 Nov 2013 21:20:50 +0000
>>>>>>> 2f0099e7

game-data-packager (36) experimental; urgency=low

  * Add support for Quake 2 Mission Pack: The Reckoning and
    Quake 2 Mission Pack: Ground Zero.
  * Tweak long description a bit.

 -- Jonathan Dowland <jmtd@debian.org>  Wed, 23 Oct 2013 21:43:17 +0100

game-data-packager (35) unstable; urgency=low

  * Stop conflict/providing/replacing "doom-package": the old one
    is pre-oldstable now.
  * fix test_slipstream
  * document why we suggest/recommend various packages (which targets
    they are for)
  * Mention quake mission pack support in the quake long-name
  * mention the compress/nocompress options in --help
  * start tracking our TODOs
  * fix a bug with hexen2 and paths

 -- Jonathan Dowland <jmtd@debian.org>  Sun, 13 Oct 2013 22:17:02 +0100

game-data-packager (34) experimental; urgency=low

  [ Fabian Greffrath ]
  * Reset grep options that could affect output.
  * Only parse dpkg-parsechangelog in g-d-p's own source directory.
  * Make the generated package file name better double-click-selectable [tm].
  * Force lower case for *.wad files in doom-common.
  * In quake, link pak[01].pak to absolute paths.

  [ Stephen Kitt ]
  * quake: Fix ifind usage in guess_method in cases where the file is absent

  [ Simon McVittie ]
  * Canonicalize Vcs-Git, Vcs-Browser
  * Add a check that we don't try to build a source package containing *.deb
  * slipstream_dir: cope with files whose names contain spaces
  * Add support for not compressing the .deb, and by default don't compress
    it if we're just going to install and delete it (this is much faster)
  * Add support for auto-downloading the Quake 1 1.06 shareware zip file,
    either for quake-shareware or as a way to upgrade quake-registered
    to version 1.06 (pak0.pak is identical in either case)
  * Add support for packaging Quake 1 music from the CD audio tracks,
    based on patches by Stephen Kitt
  * Add support for Quake II (demo and full version) data
  * Add support for packaging Quake II music from the CD audio tracks
  * Add support for auto-downloading the Quake III Arena patch
  * Ensure that LIBDIR, DATADIR are absolute
  * Upload to experimental

 -- Simon McVittie <smcv@debian.org>  Sun, 29 Sep 2013 14:51:01 +0100

game-data-packager (33) unstable; urgency=low

  [ Jonathan Dowland ]
  * Remove deprecated dm-upload-allowed field from control file.
  * add doc/why.mdwn: why add your game/thing to game-data-packager?
  * new support for lgeneral. Closes: #693930.

  [ Fabian Greffrath ]
  * Correctly substitute the LONG name in debian/control
    for the Doom games family.

 -- Jonathan Dowland <jmtd@debian.org>  Wed, 22 May 2013 17:03:19 +0100

game-data-packager (32) experimental; urgency=low

  * hexen2: don't install strings.txt, progs.dat or progs2.dat;
    they're carried by the uhexen2 package. Thanks Gustavo Panizzo.

 -- Jon Dowland <jmtd@debian.org>  Wed, 26 Sep 2012 22:04:45 +0100

game-data-packager (31) experimental; urgency=low

  * Initial Hexen 2 support.
  * An initial regression test suite in the source.
  * Fixup 'slipstream' and adjust callers in Doom, Quake and
    Quake 3.
  * Some Quake tweaks to make e.g. building a 1.01 package from
    a directory or a 1.06 shareware package possible.
  * Re-Add myself to uploaders.
  * Bump standards version.

 -- Jon Dowland <jmtd@debian.org>  Tue, 11 Sep 2012 22:00:44 +0100

game-data-packager (30) unstable; urgency=low

  * Add support for ID Anthology's Final Doom (different
    sums).  Thanks to Simon Howard.
  * Remove myself from uploaders.
  * Fixed 'clean' target in Makefile
  * Thanks to Joey Schmit:
    * Rewrote debian/rules to use new style debhelper
    * Bump standards version.
    * Update debhelper Build-Depends
    * Changed GAME for Heretic to 'doom' (Closes: #640372)
    * Add Hexen support
  * Support using 'lhasa' as an lha implementation.

 -- Jon Dowland <jmtd@debian.org>  Tue, 19 Jun 2012 08:59:11 +0100

game-data-packager (29) unstable; urgency=low

  [ Simon McVittie ]
  * Allow Quake mission packs to have any of several known md5sums
    - add new function verify_md5sum_alternatives, and a regression test
  * Allow Quake 1.01 CDs' LHA archives to contain upper-case filenames
    (jlha seems to produce upper-case from my CD)
  * Add a dummy shell script to each of quake-armagon and quake-dissolution,
    which the corresponding .desktop files can use as their TryExec field
    to hide uninstalled mission packs

  [ Jon Dowland ]
  * remove any ./*deb files in clean.  They might be left behind if one
    was created in a branch, and someone switches branches before running
    clean.

 -- Jon Dowland <jmtd@debian.org>  Thu, 14 Jul 2011 14:37:26 +0100

game-data-packager (28) unstable; urgency=low

  * correct spelling of "Stephen" in the changelog. Sorry, Stephen!

 -- Jon Dowland <jmtd@debian.org>  Sat, 30 Apr 2011 20:04:10 +0100

game-data-packager (27) unstable; urgency=low

  [ Stephen Kitt ]
  * Add support for Quake mission packs (Scourge of Armagon and
    Dissolution of Eternity).

  [ Jon Dowland ]
  * Add wolf3d support, Limited to shareware data. Closes: #610388.

 -- Jon Dowland <jmtd@debian.org>  Sat, 30 Apr 2011 19:39:08 +0100

game-data-packager (26) unstable; urgency=low

  * Add Heretic support.
  * Add Quake support.

 -- Jon Dowland <jmtd@debian.org>  Thu, 07 Apr 2011 22:32:22 +0100

game-data-packager (25) unstable; urgency=low

  [ Jon Dowland ]
  * Improve documentation

  [ Simon McVittie ]
  * Upload to unstable/contrib, so we can put quake3 there too

 -- Simon McVittie <smcv@debian.org>  Wed, 16 Mar 2011 15:50:36 +0000

game-data-packager (24) experimental; urgency=low

  * add Homepage: to control file
  * Add Rise of the Triad support

 -- Jon Dowland <jmtd@debian.org>  Mon, 17 Jan 2011 00:04:01 +0000

game-data-packager (23) experimental; urgency=low

  [ Jon Dowland ]
  * Update VCS control fields to reflect moving the packaging to git.
  * bump standards version.

  [ Paul Wise ]
  * Drop empty menu file (Closes: #573458)

  [ Simon McVittie ]
  * Merge support for collecting Quake III Arena pk3 files into
    quake3-data_*_all.deb, based on Jon's earlier code
  * Add myself to Uploaders

 -- Simon McVittie <smcv@debian.org>  Fri, 22 Oct 2010 20:57:40 +0100

game-data-packager (22) unstable; urgency=low

  * don't mask non-zero exit status of dpkg-deb.
    Thanks Frédéric Brière. Closes: #532817.
  * shift '--' off the argument stack when encountered.
    Thanks Frédéric Brière. Closes: #532812.
  * Update my e-mail address in control.
  * dh_prep -> dh_clean (debhelper 7 changes)
  * bump standards version.
  * removing doom2.wad alternatives transition:
    + don't bother registering alternatives anymore, install
      IWADs direct to /usr/share/games/doom
    + remove older alternatives in preinst upgrade
    + doom packages built with g-d-p now conflict with
      freedoom/freedm < 0.6.4-4 (the version where freedoom
      transitioned away from alternatives)

 -- Jon Dowland <jmtd@debian.org>  Sat, 11 Jul 2009 13:06:18 +0100

game-data-packager (21) unstable; urgency=low

  * Upload to unstable.

 -- Jon Dowland <jon@alcopop.org>  Sun, 15 Mar 2009 19:25:38 +0000

game-data-packager (20) experimental; urgency=low

  * Remove debconf remnant. Closes: #500951. Thanks Frédéric Brière.
  * Remove useless menu. Closes: #500948. Thanks Frédéric Brière.
  * Update debhelper Build-Depends:. Closes: #500947. Thanks Frédéric Brière.

 -- Jon Dowland <jon@alcopop.org>  Sun, 18 Jan 2009 17:30:20 +0000

game-data-packager (19) unstable; urgency=low

  [ Gonéri Le Bouder ]
  * fix bashism, thanks Andres Mejia (Closes: #501173)  

 -- Jon Dowland <jon@alcopop.org>  Sun, 11 Jan 2009 17:17:42 +0100

game-data-packager (18) unstable; urgency=low

  * Provides: doom-package.

 -- Jon Dowland <jon@alcopop.org>  Wed, 06 Aug 2008 19:30:33 +0100

game-data-packager (17) unstable; urgency=low

  [ Jon Dowland ]
  * add a generic game-package binary
  * rename (again) to game-package

  [ Eddy Petrișor ]
  * add missing Vcs-Svn headers

  [ Jon Dowland ]
  * add support for (ultimate) doom
  * remove make-wad-package and references to it
  * remove (unfinished; not working) quake3 support
  * Stop maintaining an "internal" .deb version for
    the slipstream files, and instead install the
    game-package changelog into the .debs that that
    are built.
  * adjust priorities of official IWADs to conform to
    the doom packaging guidelines
  * clean up the tempdir used by the slipstream functions
  * rename (again again) to game-data-packager
  * fix debug() method so it does nothing if DEBUG is undefined
  * generalize entirely the *-wad directories to doom-common

 -- Jon Dowland <jon@alcopop.org>  Fri, 18 Jul 2008 01:35:52 +0100

games-package (16) unstable; urgency=low

  * side-work to develop something for quake3
  * renamed to games-package
  * quake3-data support

 -- Jon Dowland <jon@alcopop.org>  Sun, 18 Mar 2007 17:33:01 +0000

doom-package (15) unstable; urgency=low

  * Initial upload. Closes: #280045,  #326813.
  * update comments in make-wad-package (thanks Ben Hutchings)
  * remove dummy md5sum and doom2.wad file from package
    (thanks Ben Hutchings)
  * auto-generate md5sums in the doom2-wad .deb on build
  * remove binutils dependency
  * use Build-Depends, not -Indep (thanks Ben Hutchings)
  * make-wad-package is a bash script (not sh, yet)
  * clarify copyright (GPL-2)
  * use fakeroot again (or doom2-wad will unpack with the wrong uid)
  * manually adjust perms in doom2-wad (unpacked source might be mangled)

 -- Jon Dowland <jon@alcopop.org>  Sun,  1 Oct 2006 21:07:31 +0100
 
doom-package (14) unstable; urgency=low

  * restructure internal package to use dpkg-deb
    rather than dpkg-buildpackage (similar to the
    internal work on make-wad-package)
  * ensure doom2-wad .deb is in section non-free
  * clarify copyright in doom2-wad

 -- Jon Dowland <jon@alcopop.org>  Sun,  1 Oct 2006 17:20:35 +0100

doom-package (13) unstable; urgency=low

  * big restructuring: use dpkg-deb a lot
  * calculate correct Installed-Size

 -- Jon Dowland <jon@alcopop.org>  Sat, 30 Sep 2006 19:06:28 +0100

doom-package (12) unstable; urgency=low

  * do not invoke dpkg, save deb in CWD instead
  * thus, do not check for or require root
  * quote a few more variables
  * change maintainer
  * update version of internal package
  * make BINDIR /usr/games

 -- Jon Dowland <jon@alcopop.org>  Sat, 30 Sep 2006 18:30:48 +0100

doom-package (11) unstable; urgency=low

  * fix "doom-data" in doom2-wad postinst

 -- Jon Dowland <jon@alcopop.org>  Thu, 29 Jun 2006 09:06:38 +0100

doom-package (10) unstable; urgency=low

  * do not use a zero-file to pad .deb for file-size reasons
  * update doom2-wad version in Makefile
  * a few further maintainer changes
  * fix references to "doom-data" in make-wad-package
  * put manpage in section 6 (in-line with other doom packages)
  * menu-entry: Games/Arcade (in-line with other doom packages)
  * parameterize (slightly) doom2-wad package version

 -- Jon Dowland <jon@alcopop.org>  Tue, 16 May 2006 22:15:37 +0100

doom-package (9) unstable; urgency=low

  * package renamed from doom-data to doom-package
  * updated maintainer field
  * moved to contrib

 -- Jon Dowland <jon@alcopop.org>  Tue,  3 Jan 2006 21:19:13 +0000

doom-data (8) unstable; urgency=low

  * reformat ./debian/copyright for line length. (thanks Stephen Quinney)
  * DH_COMPAT -> ./debian/compat; synchronize level (4) with Depends:
    (thanks Stephen Quinney)

 -- Jon Dowland <jon@dowland.name>  Wed, 14 Dec 2005 16:18:32 +0000

doom-data (7) unstable; urgency=low

  * we now provide the source to the doom2-wad deb and build it during the
    package's build stage
  * add a menu-entry
  * debhelper 4 compatible (in _both_ rules files!)
    (thanks Moritz Muehlenhoff)
  * reflects policy 3.6.2 (thanks Moritz Muehlenhoff)
  * non package-specific changes to changelog rather than debian/changelog

 -- Jon Dowland <jon@dowland.name>  Sat,  5 Nov 2005 16:48:16 +0000

doom-data (6) unstable; urgency=low

  * remove fakeroot dependency (not needed for now)
  * manpage,control file: remove reference to floppy disks (we don't handle
    them yet)
  * control file: acknowledge that we generate a .deb for the IWAD
  * make-wad-package: update usage instructions to reflect new name

 -- Jon Dowland <jon@dowland.name>  Sun, 16 Oct 2005 22:00:22 +0100

doom-data (5) unstable; urgency=low

  * quote arguments, for filenames with spaces
  * fix echo command to honour escape characters
  * renamed `doom-data' binary to `make-wad-package'
  * added a manpage for make-wad-package

 -- Jon Dowland <jon@dowland.name>  Wed, 12 Oct 2005 20:42:36 +0100

doom-data (4) unstable; urgency=low

  * move away from using debconf and postinst stages for installing
    the IWAD data

 -- Jon Dowland <jon@dowland.name>  Thu,  6 Oct 2005 20:06:23 +0100

doom-data (3) unstable; urgency=low

  * Minor spelling correction in postinst

 -- Jon Dowland <jon@dowland.name>  Tue,  4 Oct 2005 17:37:00 +0100

doom-data (2) unstable; urgency=low

  * Provides: doom-wad, so that it can be used to install a doom engine

 -- Jon Dowland <jon@dowland.name>  Tue,  4 Oct 2005 17:20:53 +0100

doom-data (1) unstable; urgency=low

  * Initial package, heavily influenced by quake2-data

 -- Jon Dowland <jon@dowland.name>  Thu, 29 Sep 2005 19:19:21 +0100
<|MERGE_RESOLUTION|>--- conflicted
+++ resolved
@@ -1,5 +1,4 @@
-<<<<<<< HEAD
-game-data-packager (36+) UNRELEASED; urgency=low
+game-data-packager (38) UNRELEASED; urgency=low
 
   * Team upload.
   * Add Multi-Arch: foreign fields to all Architecture: all packages.
@@ -10,7 +9,7 @@
     respective desktop files.
 
  -- Fabian Greffrath <fabian+debian@greffrath.com>  Mon, 25 Nov 2013 11:24:57 +0100
-=======
+
 game-data-packager (37) unstable; urgency=low
 
   * q2rogue, q2xatrix: Correctly remove source tarballs when
@@ -20,7 +19,6 @@
   * Upload to unstable.
 
  -- Jonathan Dowland <jmtd@debian.org>  Mon, 18 Nov 2013 21:20:50 +0000
->>>>>>> 2f0099e7
 
 game-data-packager (36) experimental; urgency=low
 
