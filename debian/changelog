--- conflicted
+++ resolved
@@ -1,14 +1,9 @@
 game-data-packager (24) UNRELEASED; urgency=low
 
-<<<<<<< HEAD
+  * add Homepage: to control file
   * Add Rise of the Triad support
 
- -- Jon Dowland <jmtd@debian.org>  Sat, 08 Jan 2011 12:55:04 +0000
-=======
-  * add Homepage: to control file
-
  -- Jon Dowland <jmtd@debian.org>  Sat, 08 Jan 2011 17:29:42 +0000
->>>>>>> 8727e10e
 
 game-data-packager (23) experimental; urgency=low
 
