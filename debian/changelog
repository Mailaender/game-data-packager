--- conflicted
+++ resolved
@@ -7,16 +7,12 @@
   [ Paul Wise ]
   * Drop empty menu file (Closes: #573458)
 
-<<<<<<< HEAD
- -- Jon Dowland <jmtd@debian.org>  Wed, 16 Dec 2009 16:53:53 +0000
-=======
   [ Simon McVittie ]
   * Merge support for collecting Quake III Arena pk3 files into
     quake3-data_*_all.deb, based on Jon's earlier code
   * Add myself to Uploaders
 
  -- Simon McVittie <smcv@debian.org>  Fri, 22 Oct 2010 20:57:40 +0100
->>>>>>> 37266375
 
 game-data-packager (22) unstable; urgency=low
 
